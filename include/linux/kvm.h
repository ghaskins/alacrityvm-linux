--- conflicted
+++ resolved
@@ -426,10 +426,6 @@
 #define KVM_CAP_ASSIGN_DEV_IRQ 29
 /* Another bug in KVM_SET_USER_MEMORY_REGION fixed: */
 #define KVM_CAP_JOIN_MEMORY_REGIONS_WORKS 30
-<<<<<<< HEAD
-#define KVM_CAP_IRQFD 32
-#define KVM_CAP_IOEVENTFD 36
-=======
 #ifdef __KVM_HAVE_MCE
 #define KVM_CAP_MCE 31
 #endif
@@ -444,7 +440,6 @@
 #define KVM_CAP_IOEVENTFD 36
 #define KVM_CAP_SET_IDENTITY_MAP_ADDR 37
 #define KVM_CAP_ADJUST_CLOCK 39
->>>>>>> b0e43706
 
 #ifdef KVM_CAP_IRQ_ROUTING
 
@@ -511,15 +506,6 @@
 	__u64 clock;
 	__u32 flags;
 	__u32 pad[9];
-};
-
-#define KVM_IRQFD_FLAG_DEASSIGN (1 << 0)
-
-struct kvm_irqfd {
-	__u32 fd;
-	__u32 gsi;
-	__u32 flags;
-	__u8  pad[20];
 };
 
 /*
@@ -568,15 +554,11 @@
 			_IOW(KVMIO, 0x74, struct kvm_assigned_msix_entry)
 #define KVM_DEASSIGN_DEV_IRQ       _IOW(KVMIO, 0x75, struct kvm_assigned_irq)
 #define KVM_IRQFD                  _IOW(KVMIO, 0x76, struct kvm_irqfd)
-<<<<<<< HEAD
-#define KVM_IOEVENTFD              _IOW(KVMIO, 0x79, struct kvm_ioeventfd)
-=======
 #define KVM_CREATE_PIT2		   _IOW(KVMIO, 0x77, struct kvm_pit_config)
 #define KVM_SET_BOOT_CPU_ID        _IO(KVMIO, 0x78)
 #define KVM_IOEVENTFD             _IOW(KVMIO, 0x79, struct kvm_ioeventfd)
 #define KVM_SET_CLOCK             _IOW(KVMIO, 0x7b, struct kvm_clock_data)
 #define KVM_GET_CLOCK             _IOR(KVMIO, 0x7c, struct kvm_clock_data)
->>>>>>> b0e43706
 
 /*
  * ioctls for vcpu fds
