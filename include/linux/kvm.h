#ifndef __LINUX_KVM_H
#define __LINUX_KVM_H

/*
 * Userspace interface for /dev/kvm - kernel based virtual machine
 *
 * Note: you must update KVM_API_VERSION if you change this interface.
 */

#include <linux/types.h>
#include <linux/compiler.h>
#include <linux/ioctl.h>
#include <asm/kvm.h>

#define KVM_API_VERSION 12

/* *** Deprecated interfaces *** */

#define KVM_TRC_SHIFT           16

#define KVM_TRC_ENTRYEXIT       (1 << KVM_TRC_SHIFT)
#define KVM_TRC_HANDLER         (1 << (KVM_TRC_SHIFT + 1))

#define KVM_TRC_VMENTRY         (KVM_TRC_ENTRYEXIT + 0x01)
#define KVM_TRC_VMEXIT          (KVM_TRC_ENTRYEXIT + 0x02)
#define KVM_TRC_PAGE_FAULT      (KVM_TRC_HANDLER + 0x01)

#define KVM_TRC_HEAD_SIZE       12
#define KVM_TRC_CYCLE_SIZE      8
#define KVM_TRC_EXTRA_MAX       7

#define KVM_TRC_INJ_VIRQ         (KVM_TRC_HANDLER + 0x02)
#define KVM_TRC_REDELIVER_EVT    (KVM_TRC_HANDLER + 0x03)
#define KVM_TRC_PEND_INTR        (KVM_TRC_HANDLER + 0x04)
#define KVM_TRC_IO_READ          (KVM_TRC_HANDLER + 0x05)
#define KVM_TRC_IO_WRITE         (KVM_TRC_HANDLER + 0x06)
#define KVM_TRC_CR_READ          (KVM_TRC_HANDLER + 0x07)
#define KVM_TRC_CR_WRITE         (KVM_TRC_HANDLER + 0x08)
#define KVM_TRC_DR_READ          (KVM_TRC_HANDLER + 0x09)
#define KVM_TRC_DR_WRITE         (KVM_TRC_HANDLER + 0x0A)
#define KVM_TRC_MSR_READ         (KVM_TRC_HANDLER + 0x0B)
#define KVM_TRC_MSR_WRITE        (KVM_TRC_HANDLER + 0x0C)
#define KVM_TRC_CPUID            (KVM_TRC_HANDLER + 0x0D)
#define KVM_TRC_INTR             (KVM_TRC_HANDLER + 0x0E)
#define KVM_TRC_NMI              (KVM_TRC_HANDLER + 0x0F)
#define KVM_TRC_VMMCALL          (KVM_TRC_HANDLER + 0x10)
#define KVM_TRC_HLT              (KVM_TRC_HANDLER + 0x11)
#define KVM_TRC_CLTS             (KVM_TRC_HANDLER + 0x12)
#define KVM_TRC_LMSW             (KVM_TRC_HANDLER + 0x13)
#define KVM_TRC_APIC_ACCESS      (KVM_TRC_HANDLER + 0x14)
#define KVM_TRC_TDP_FAULT        (KVM_TRC_HANDLER + 0x15)
#define KVM_TRC_GTLB_WRITE       (KVM_TRC_HANDLER + 0x16)
#define KVM_TRC_STLB_WRITE       (KVM_TRC_HANDLER + 0x17)
#define KVM_TRC_STLB_INVAL       (KVM_TRC_HANDLER + 0x18)
#define KVM_TRC_PPC_INSTR        (KVM_TRC_HANDLER + 0x19)

struct kvm_user_trace_setup {
	__u32 buf_size;
	__u32 buf_nr;
};

#define __KVM_DEPRECATED_MAIN_W_0x06 \
	_IOW(KVMIO, 0x06, struct kvm_user_trace_setup)
#define __KVM_DEPRECATED_MAIN_0x07 _IO(KVMIO, 0x07)
#define __KVM_DEPRECATED_MAIN_0x08 _IO(KVMIO, 0x08)

#define __KVM_DEPRECATED_VM_R_0x70 _IOR(KVMIO, 0x70, struct kvm_assigned_irq)

struct kvm_breakpoint {
	__u32 enabled;
	__u32 padding;
	__u64 address;
};

struct kvm_debug_guest {
	__u32 enabled;
	__u32 pad;
	struct kvm_breakpoint breakpoints[4];
	__u32 singlestep;
};

#define __KVM_DEPRECATED_VCPU_W_0x87 _IOW(KVMIO, 0x87, struct kvm_debug_guest)

/* *** End of deprecated interfaces *** */


/* for KVM_CREATE_MEMORY_REGION */
struct kvm_memory_region {
	__u32 slot;
	__u32 flags;
	__u64 guest_phys_addr;
	__u64 memory_size; /* bytes */
};

/* for KVM_SET_USER_MEMORY_REGION */
struct kvm_userspace_memory_region {
	__u32 slot;
	__u32 flags;
	__u64 guest_phys_addr;
	__u64 memory_size; /* bytes */
	__u64 userspace_addr; /* start of the userspace allocated memory */
};

/* for kvm_memory_region::flags */
#define KVM_MEM_LOG_DIRTY_PAGES  1UL


/* for KVM_IRQ_LINE */
struct kvm_irq_level {
	/*
	 * ACPI gsi notion of irq.
	 * For IA-64 (APIC model) IOAPIC0: irq 0-23; IOAPIC1: irq 24-47..
	 * For X86 (standard AT mode) PIC0/1: irq 0-15. IOAPIC0: 0-23..
	 */
	union {
		__u32 irq;
		__s32 status;
	};
	__u32 level;
};


struct kvm_irqchip {
	__u32 chip_id;
	__u32 pad;
        union {
		char dummy[512];  /* reserving space */
#ifdef __KVM_HAVE_PIT
		struct kvm_pic_state pic;
#endif
#ifdef __KVM_HAVE_IOAPIC
		struct kvm_ioapic_state ioapic;
#endif
	} chip;
};

/* for KVM_CREATE_PIT2 */
struct kvm_pit_config {
	__u32 flags;
	__u32 pad[15];
};

#define KVM_PIT_SPEAKER_DUMMY     1

#define KVM_EXIT_UNKNOWN          0
#define KVM_EXIT_EXCEPTION        1
#define KVM_EXIT_IO               2
#define KVM_EXIT_HYPERCALL        3
#define KVM_EXIT_DEBUG            4
#define KVM_EXIT_HLT              5
#define KVM_EXIT_MMIO             6
#define KVM_EXIT_IRQ_WINDOW_OPEN  7
#define KVM_EXIT_SHUTDOWN         8
#define KVM_EXIT_FAIL_ENTRY       9
#define KVM_EXIT_INTR             10
#define KVM_EXIT_SET_TPR          11
#define KVM_EXIT_TPR_ACCESS       12
#define KVM_EXIT_S390_SIEIC       13
#define KVM_EXIT_S390_RESET       14
#define KVM_EXIT_DCR              15
#define KVM_EXIT_NMI              16
#define KVM_EXIT_INTERNAL_ERROR   17

/* For KVM_EXIT_INTERNAL_ERROR */
#define KVM_INTERNAL_ERROR_EMULATION 1
#define KVM_INTERNAL_ERROR_SIMUL_EX 2

/* for KVM_RUN, returned by mmap(vcpu_fd, offset=0) */
struct kvm_run {
	/* in */
	__u8 request_interrupt_window;
	__u8 padding1[7];

	/* out */
	__u32 exit_reason;
	__u8 ready_for_interrupt_injection;
	__u8 if_flag;
	__u8 padding2[2];

	/* in (pre_kvm_run), out (post_kvm_run) */
	__u64 cr8;
	__u64 apic_base;

#ifdef __KVM_S390
	/* the processor status word for s390 */
	__u64 psw_mask; /* psw upper half */
	__u64 psw_addr; /* psw lower half */
#endif
	union {
		/* KVM_EXIT_UNKNOWN */
		struct {
			__u64 hardware_exit_reason;
		} hw;
		/* KVM_EXIT_FAIL_ENTRY */
		struct {
			__u64 hardware_entry_failure_reason;
		} fail_entry;
		/* KVM_EXIT_EXCEPTION */
		struct {
			__u32 exception;
			__u32 error_code;
		} ex;
		/* KVM_EXIT_IO */
		struct {
#define KVM_EXIT_IO_IN  0
#define KVM_EXIT_IO_OUT 1
			__u8 direction;
			__u8 size; /* bytes */
			__u16 port;
			__u32 count;
			__u64 data_offset; /* relative to kvm_run start */
		} io;
		struct {
			struct kvm_debug_exit_arch arch;
		} debug;
		/* KVM_EXIT_MMIO */
		struct {
			__u64 phys_addr;
			__u8  data[8];
			__u32 len;
			__u8  is_write;
		} mmio;
		/* KVM_EXIT_HYPERCALL */
		struct {
			__u64 nr;
			__u64 args[6];
			__u64 ret;
			__u32 longmode;
			__u32 pad;
		} hypercall;
		/* KVM_EXIT_TPR_ACCESS */
		struct {
			__u64 rip;
			__u32 is_write;
			__u32 pad;
		} tpr_access;
		/* KVM_EXIT_S390_SIEIC */
		struct {
			__u8 icptcode;
			__u16 ipa;
			__u32 ipb;
		} s390_sieic;
		/* KVM_EXIT_S390_RESET */
#define KVM_S390_RESET_POR       1
#define KVM_S390_RESET_CLEAR     2
#define KVM_S390_RESET_SUBSYSTEM 4
#define KVM_S390_RESET_CPU_INIT  8
#define KVM_S390_RESET_IPL       16
		__u64 s390_reset_flags;
		/* KVM_EXIT_DCR */
		struct {
			__u32 dcrn;
			__u32 data;
			__u8  is_write;
		} dcr;
		struct {
			__u32 suberror;
			/* Available with KVM_CAP_INTERNAL_ERROR_DATA: */
			__u32 ndata;
			__u64 data[16];
		} internal;
		/* Fix the size of the union. */
		char padding[256];
	};
};

/* for KVM_REGISTER_COALESCED_MMIO / KVM_UNREGISTER_COALESCED_MMIO */

struct kvm_coalesced_mmio_zone {
	__u64 addr;
	__u32 size;
	__u32 pad;
};

struct kvm_coalesced_mmio {
	__u64 phys_addr;
	__u32 len;
	__u32 pad;
	__u8  data[8];
};

struct kvm_coalesced_mmio_ring {
	__u32 first, last;
	struct kvm_coalesced_mmio coalesced_mmio[0];
};

#define KVM_COALESCED_MMIO_MAX \
	((PAGE_SIZE - sizeof(struct kvm_coalesced_mmio_ring)) / \
	 sizeof(struct kvm_coalesced_mmio))

/* for KVM_TRANSLATE */
struct kvm_translation {
	/* in */
	__u64 linear_address;

	/* out */
	__u64 physical_address;
	__u8  valid;
	__u8  writeable;
	__u8  usermode;
	__u8  pad[5];
};

/* for KVM_INTERRUPT */
struct kvm_interrupt {
	/* in */
	__u32 irq;
};

/* for KVM_GET_DIRTY_LOG */
struct kvm_dirty_log {
	__u32 slot;
	__u32 padding1;
	union {
		void __user *dirty_bitmap; /* one bit per page */
		__u64 padding2;
	};
};

/* for KVM_SET_SIGNAL_MASK */
struct kvm_signal_mask {
	__u32 len;
	__u8  sigset[0];
};

/* for KVM_TPR_ACCESS_REPORTING */
struct kvm_tpr_access_ctl {
	__u32 enabled;
	__u32 flags;
	__u32 reserved[8];
};

/* for KVM_SET_VAPIC_ADDR */
struct kvm_vapic_addr {
	__u64 vapic_addr;
};

/* for KVM_SET_MPSTATE */

#define KVM_MP_STATE_RUNNABLE          0
#define KVM_MP_STATE_UNINITIALIZED     1
#define KVM_MP_STATE_INIT_RECEIVED     2
#define KVM_MP_STATE_HALTED            3
#define KVM_MP_STATE_SIPI_RECEIVED     4

struct kvm_mp_state {
	__u32 mp_state;
};

struct kvm_s390_psw {
	__u64 mask;
	__u64 addr;
};

/* valid values for type in kvm_s390_interrupt */
#define KVM_S390_SIGP_STOP		0xfffe0000u
#define KVM_S390_PROGRAM_INT		0xfffe0001u
#define KVM_S390_SIGP_SET_PREFIX	0xfffe0002u
#define KVM_S390_RESTART		0xfffe0003u
#define KVM_S390_INT_VIRTIO		0xffff2603u
#define KVM_S390_INT_SERVICE		0xffff2401u
#define KVM_S390_INT_EMERGENCY		0xffff1201u

struct kvm_s390_interrupt {
	__u32 type;
	__u32 parm;
	__u64 parm64;
};

/* for KVM_SET_GUEST_DEBUG */

#define KVM_GUESTDBG_ENABLE		0x00000001
#define KVM_GUESTDBG_SINGLESTEP		0x00000002

struct kvm_guest_debug {
	__u32 control;
	__u32 pad;
	struct kvm_guest_debug_arch arch;
};

enum {
	kvm_ioeventfd_flag_nr_datamatch,
	kvm_ioeventfd_flag_nr_pio,
	kvm_ioeventfd_flag_nr_deassign,
	kvm_ioeventfd_flag_nr_max,
};

#define KVM_IOEVENTFD_FLAG_DATAMATCH (1 << kvm_ioeventfd_flag_nr_datamatch)
#define KVM_IOEVENTFD_FLAG_PIO       (1 << kvm_ioeventfd_flag_nr_pio)
#define KVM_IOEVENTFD_FLAG_DEASSIGN  (1 << kvm_ioeventfd_flag_nr_deassign)

#define KVM_IOEVENTFD_VALID_FLAG_MASK  ((1 << kvm_ioeventfd_flag_nr_max) - 1)

struct kvm_ioeventfd {
	__u64 datamatch;
	__u64 addr;        /* legal pio/mmio address */
	__u32 len;         /* 1, 2, 4, or 8 bytes    */
	__s32 fd;
	__u32 flags;
	__u8  pad[36];
};

#define KVMIO 0xAE

/*
 * ioctls for /dev/kvm fds:
 */
#define KVM_GET_API_VERSION       _IO(KVMIO,   0x00)
#define KVM_CREATE_VM             _IO(KVMIO,   0x01) /* returns a VM fd */
#define KVM_GET_MSR_INDEX_LIST    _IOWR(KVMIO, 0x02, struct kvm_msr_list)

#define KVM_S390_ENABLE_SIE       _IO(KVMIO,   0x06)
/*
 * Check if a kvm extension is available.  Argument is extension number,
 * return is 1 (yes) or 0 (no, sorry).
 */
#define KVM_CHECK_EXTENSION       _IO(KVMIO,   0x03)
/*
 * Get size for mmap(vcpu_fd)
 */
#define KVM_GET_VCPU_MMAP_SIZE    _IO(KVMIO,   0x04) /* in bytes */
#define KVM_GET_SUPPORTED_CPUID   _IOWR(KVMIO, 0x05, struct kvm_cpuid2)
#define KVM_TRACE_ENABLE          __KVM_DEPRECATED_MAIN_W_0x06
#define KVM_TRACE_PAUSE           __KVM_DEPRECATED_MAIN_0x07
#define KVM_TRACE_DISABLE         __KVM_DEPRECATED_MAIN_0x08

/*
 * Extension capability list.
 */
#define KVM_CAP_IRQCHIP	  0
#define KVM_CAP_HLT	  1
#define KVM_CAP_MMU_SHADOW_CACHE_CONTROL 2
#define KVM_CAP_USER_MEMORY 3
#define KVM_CAP_SET_TSS_ADDR 4
#define KVM_CAP_VAPIC 6
#define KVM_CAP_EXT_CPUID 7
#define KVM_CAP_CLOCKSOURCE 8
#define KVM_CAP_NR_VCPUS 9       /* returns max vcpus per vm */
#define KVM_CAP_NR_MEMSLOTS 10   /* returns max memory slots per vm */
#define KVM_CAP_PIT 11
#define KVM_CAP_NOP_IO_DELAY 12
#define KVM_CAP_PV_MMU 13
#define KVM_CAP_MP_STATE 14
#define KVM_CAP_COALESCED_MMIO 15
#define KVM_CAP_SYNC_MMU 16  /* Changes to host mmap are reflected in guest */
#ifdef __KVM_HAVE_DEVICE_ASSIGNMENT
#define KVM_CAP_DEVICE_ASSIGNMENT 17
#endif
#define KVM_CAP_IOMMU 18
#ifdef __KVM_HAVE_MSI
#define KVM_CAP_DEVICE_MSI 20
#endif
/* Bug in KVM_SET_USER_MEMORY_REGION fixed: */
#define KVM_CAP_DESTROY_MEMORY_REGION_WORKS 21
#ifdef __KVM_HAVE_USER_NMI
#define KVM_CAP_USER_NMI 22
#endif
#ifdef __KVM_HAVE_GUEST_DEBUG
#define KVM_CAP_SET_GUEST_DEBUG 23
#endif
#ifdef __KVM_HAVE_PIT
#define KVM_CAP_REINJECT_CONTROL 24
#endif
#ifdef __KVM_HAVE_IOAPIC
#define KVM_CAP_IRQ_ROUTING 25
#endif
#define KVM_CAP_IRQ_INJECT_STATUS 26
#ifdef __KVM_HAVE_DEVICE_ASSIGNMENT
#define KVM_CAP_DEVICE_DEASSIGNMENT 27
#endif
#ifdef __KVM_HAVE_MSIX
#define KVM_CAP_DEVICE_MSIX 28
#endif
#define KVM_CAP_ASSIGN_DEV_IRQ 29
/* Another bug in KVM_SET_USER_MEMORY_REGION fixed: */
#define KVM_CAP_JOIN_MEMORY_REGIONS_WORKS 30
#ifdef __KVM_HAVE_MCE
#define KVM_CAP_MCE 31
#endif
#define KVM_CAP_IRQFD 32
#ifdef __KVM_HAVE_PIT
#define KVM_CAP_PIT2 33
#endif
#define KVM_CAP_SET_BOOT_CPU_ID 34
#ifdef __KVM_HAVE_PIT_STATE2
#define KVM_CAP_PIT_STATE2 35
#endif
#define KVM_CAP_IOEVENTFD 36
#define KVM_CAP_SET_IDENTITY_MAP_ADDR 37
<<<<<<< HEAD
#define KVM_CAP_ADJUST_CLOCK 39
=======
#ifdef __KVM_HAVE_XEN_HVM
#define KVM_CAP_XEN_HVM 38
#endif
#define KVM_CAP_ADJUST_CLOCK 39
#define KVM_CAP_INTERNAL_ERROR_DATA 40
#ifdef __KVM_HAVE_VCPU_EVENTS
#define KVM_CAP_VCPU_EVENTS 41
#endif
#define KVM_CAP_S390_PSW 42
#define KVM_CAP_PPC_SEGSTATE 43
>>>>>>> 724e6d3f

#ifdef KVM_CAP_IRQ_ROUTING

struct kvm_irq_routing_irqchip {
	__u32 irqchip;
	__u32 pin;
};

struct kvm_irq_routing_msi {
	__u32 address_lo;
	__u32 address_hi;
	__u32 data;
	__u32 pad;
};

/* gsi routing entry types */
#define KVM_IRQ_ROUTING_IRQCHIP 1
#define KVM_IRQ_ROUTING_MSI 2

struct kvm_irq_routing_entry {
	__u32 gsi;
	__u32 type;
	__u32 flags;
	__u32 pad;
	union {
		struct kvm_irq_routing_irqchip irqchip;
		struct kvm_irq_routing_msi msi;
		__u32 pad[8];
	} u;
};

struct kvm_irq_routing {
	__u32 nr;
	__u32 flags;
	struct kvm_irq_routing_entry entries[0];
};

#endif
#define KVM_CAP_S390_PSW 42

#ifdef KVM_CAP_MCE
/* x86 MCE */
struct kvm_x86_mce {
	__u64 status;
	__u64 addr;
	__u64 misc;
	__u64 mcg_status;
	__u8 bank;
	__u8 pad1[7];
	__u64 pad2[3];
};
#endif

#ifdef KVM_CAP_XEN_HVM
struct kvm_xen_hvm_config {
	__u32 flags;
	__u32 msr;
	__u64 blob_addr_32;
	__u64 blob_addr_64;
	__u8 blob_size_32;
	__u8 blob_size_64;
	__u8 pad2[30];
};
#endif

#define KVM_IRQFD_FLAG_DEASSIGN (1 << 0)

struct kvm_irqfd {
	__u32 fd;
	__u32 gsi;
	__u32 flags;
	__u8  pad[20];
};

struct kvm_clock_data {
	__u64 clock;
	__u32 flags;
	__u32 pad[9];
};

/*
 * ioctls for VM fds
 */
#define KVM_SET_MEMORY_REGION     _IOW(KVMIO,  0x40, struct kvm_memory_region)
/*
 * KVM_CREATE_VCPU receives as a parameter the vcpu slot, and returns
 * a vcpu fd.
 */
#define KVM_CREATE_VCPU           _IO(KVMIO,   0x41)
#define KVM_GET_DIRTY_LOG         _IOW(KVMIO,  0x42, struct kvm_dirty_log)
#define KVM_SET_MEMORY_ALIAS      _IOW(KVMIO,  0x43, struct kvm_memory_alias)
#define KVM_SET_NR_MMU_PAGES      _IO(KVMIO,   0x44)
#define KVM_GET_NR_MMU_PAGES      _IO(KVMIO,   0x45)
#define KVM_SET_USER_MEMORY_REGION _IOW(KVMIO, 0x46, \
					struct kvm_userspace_memory_region)
#define KVM_SET_TSS_ADDR          _IO(KVMIO,   0x47)
#define KVM_SET_IDENTITY_MAP_ADDR _IOW(KVMIO,  0x48, __u64)
/* Device model IOC */
#define KVM_CREATE_IRQCHIP        _IO(KVMIO,   0x60)
#define KVM_IRQ_LINE              _IOW(KVMIO,  0x61, struct kvm_irq_level)
#define KVM_GET_IRQCHIP           _IOWR(KVMIO, 0x62, struct kvm_irqchip)
#define KVM_SET_IRQCHIP           _IOR(KVMIO,  0x63, struct kvm_irqchip)
#define KVM_CREATE_PIT            _IO(KVMIO,   0x64)
#define KVM_GET_PIT               _IOWR(KVMIO, 0x65, struct kvm_pit_state)
#define KVM_SET_PIT               _IOR(KVMIO,  0x66, struct kvm_pit_state)
#define KVM_IRQ_LINE_STATUS       _IOWR(KVMIO, 0x67, struct kvm_irq_level)
#define KVM_REGISTER_COALESCED_MMIO \
			_IOW(KVMIO,  0x67, struct kvm_coalesced_mmio_zone)
#define KVM_UNREGISTER_COALESCED_MMIO \
			_IOW(KVMIO,  0x68, struct kvm_coalesced_mmio_zone)
#define KVM_ASSIGN_PCI_DEVICE     _IOR(KVMIO,  0x69, \
				       struct kvm_assigned_pci_dev)
#define KVM_SET_GSI_ROUTING       _IOW(KVMIO,  0x6a, struct kvm_irq_routing)
/* deprecated, replaced by KVM_ASSIGN_DEV_IRQ */
<<<<<<< HEAD
#define KVM_ASSIGN_IRQ _IOR(KVMIO, 0x70, \
			    struct kvm_assigned_irq)
#define KVM_ASSIGN_DEV_IRQ        _IOW(KVMIO, 0x70, struct kvm_assigned_irq)
#define KVM_REINJECT_CONTROL      _IO(KVMIO, 0x71)
#define KVM_DEASSIGN_PCI_DEVICE _IOW(KVMIO, 0x72, \
				     struct kvm_assigned_pci_dev)
#define KVM_ASSIGN_SET_MSIX_NR \
			_IOW(KVMIO, 0x73, struct kvm_assigned_msix_nr)
#define KVM_ASSIGN_SET_MSIX_ENTRY \
			_IOW(KVMIO, 0x74, struct kvm_assigned_msix_entry)
#define KVM_DEASSIGN_DEV_IRQ       _IOW(KVMIO, 0x75, struct kvm_assigned_irq)
#define KVM_IRQFD                  _IOW(KVMIO, 0x76, struct kvm_irqfd)
#define KVM_CREATE_PIT2		   _IOW(KVMIO, 0x77, struct kvm_pit_config)
#define KVM_SET_BOOT_CPU_ID        _IO(KVMIO, 0x78)
#define KVM_IOEVENTFD             _IOW(KVMIO, 0x79, struct kvm_ioeventfd)
#define KVM_SET_CLOCK             _IOW(KVMIO, 0x7b, struct kvm_clock_data)
#define KVM_GET_CLOCK             _IOR(KVMIO, 0x7c, struct kvm_clock_data)
=======
#define KVM_ASSIGN_IRQ            __KVM_DEPRECATED_VM_R_0x70
#define KVM_ASSIGN_DEV_IRQ        _IOW(KVMIO,  0x70, struct kvm_assigned_irq)
#define KVM_REINJECT_CONTROL      _IO(KVMIO,   0x71)
#define KVM_DEASSIGN_PCI_DEVICE   _IOW(KVMIO,  0x72, \
				       struct kvm_assigned_pci_dev)
#define KVM_ASSIGN_SET_MSIX_NR    _IOW(KVMIO,  0x73, \
				       struct kvm_assigned_msix_nr)
#define KVM_ASSIGN_SET_MSIX_ENTRY _IOW(KVMIO,  0x74, \
				       struct kvm_assigned_msix_entry)
#define KVM_DEASSIGN_DEV_IRQ      _IOW(KVMIO,  0x75, struct kvm_assigned_irq)
#define KVM_IRQFD                 _IOW(KVMIO,  0x76, struct kvm_irqfd)
#define KVM_CREATE_PIT2		  _IOW(KVMIO,  0x77, struct kvm_pit_config)
#define KVM_SET_BOOT_CPU_ID       _IO(KVMIO,   0x78)
#define KVM_IOEVENTFD             _IOW(KVMIO,  0x79, struct kvm_ioeventfd)
#define KVM_XEN_HVM_CONFIG        _IOW(KVMIO,  0x7a, struct kvm_xen_hvm_config)
#define KVM_SET_CLOCK             _IOW(KVMIO,  0x7b, struct kvm_clock_data)
#define KVM_GET_CLOCK             _IOR(KVMIO,  0x7c, struct kvm_clock_data)
/* Available with KVM_CAP_PIT_STATE2 */
#define KVM_GET_PIT2              _IOR(KVMIO,  0x9f, struct kvm_pit_state2)
#define KVM_SET_PIT2              _IOW(KVMIO,  0xa0, struct kvm_pit_state2)
>>>>>>> 724e6d3f

/*
 * ioctls for vcpu fds
 */
#define KVM_RUN                   _IO(KVMIO,   0x80)
#define KVM_GET_REGS              _IOR(KVMIO,  0x81, struct kvm_regs)
#define KVM_SET_REGS              _IOW(KVMIO,  0x82, struct kvm_regs)
#define KVM_GET_SREGS             _IOR(KVMIO,  0x83, struct kvm_sregs)
#define KVM_SET_SREGS             _IOW(KVMIO,  0x84, struct kvm_sregs)
#define KVM_TRANSLATE             _IOWR(KVMIO, 0x85, struct kvm_translation)
#define KVM_INTERRUPT             _IOW(KVMIO,  0x86, struct kvm_interrupt)
/* KVM_DEBUG_GUEST is no longer supported, use KVM_SET_GUEST_DEBUG instead */
#define KVM_DEBUG_GUEST           __KVM_DEPRECATED_VCPU_W_0x87
#define KVM_GET_MSRS              _IOWR(KVMIO, 0x88, struct kvm_msrs)
#define KVM_SET_MSRS              _IOW(KVMIO,  0x89, struct kvm_msrs)
#define KVM_SET_CPUID             _IOW(KVMIO,  0x8a, struct kvm_cpuid)
#define KVM_SET_SIGNAL_MASK       _IOW(KVMIO,  0x8b, struct kvm_signal_mask)
#define KVM_GET_FPU               _IOR(KVMIO,  0x8c, struct kvm_fpu)
#define KVM_SET_FPU               _IOW(KVMIO,  0x8d, struct kvm_fpu)
#define KVM_GET_LAPIC             _IOR(KVMIO,  0x8e, struct kvm_lapic_state)
#define KVM_SET_LAPIC             _IOW(KVMIO,  0x8f, struct kvm_lapic_state)
#define KVM_SET_CPUID2            _IOW(KVMIO,  0x90, struct kvm_cpuid2)
#define KVM_GET_CPUID2            _IOWR(KVMIO, 0x91, struct kvm_cpuid2)
/* Available with KVM_CAP_VAPIC */
#define KVM_TPR_ACCESS_REPORTING  _IOWR(KVMIO, 0x92, struct kvm_tpr_access_ctl)
/* Available with KVM_CAP_VAPIC */
#define KVM_SET_VAPIC_ADDR        _IOW(KVMIO,  0x93, struct kvm_vapic_addr)
/* valid for virtual machine (for floating interrupt)_and_ vcpu */
#define KVM_S390_INTERRUPT        _IOW(KVMIO,  0x94, struct kvm_s390_interrupt)
/* store status for s390 */
#define KVM_S390_STORE_STATUS_NOADDR    (-1ul)
#define KVM_S390_STORE_STATUS_PREFIXED  (-2ul)
#define KVM_S390_STORE_STATUS	  _IOW(KVMIO,  0x95, unsigned long)
/* initial ipl psw for s390 */
#define KVM_S390_SET_INITIAL_PSW  _IOW(KVMIO,  0x96, struct kvm_s390_psw)
/* initial reset for s390 */
#define KVM_S390_INITIAL_RESET    _IO(KVMIO,   0x97)
#define KVM_GET_MP_STATE          _IOR(KVMIO,  0x98, struct kvm_mp_state)
#define KVM_SET_MP_STATE          _IOW(KVMIO,  0x99, struct kvm_mp_state)
/* Available with KVM_CAP_NMI */
#define KVM_NMI                   _IO(KVMIO,   0x9a)
/* Available with KVM_CAP_SET_GUEST_DEBUG */
#define KVM_SET_GUEST_DEBUG       _IOW(KVMIO,  0x9b, struct kvm_guest_debug)
/* MCE for x86 */
#define KVM_X86_SETUP_MCE         _IOW(KVMIO,  0x9c, __u64)
#define KVM_X86_GET_MCE_CAP_SUPPORTED _IOR(KVMIO,  0x9d, __u64)
#define KVM_X86_SET_MCE           _IOW(KVMIO,  0x9e, struct kvm_x86_mce)
/* IA64 stack access */
#define KVM_IA64_VCPU_GET_STACK   _IOR(KVMIO,  0x9a, void *)
#define KVM_IA64_VCPU_SET_STACK   _IOW(KVMIO,  0x9b, void *)
/* Available with KVM_CAP_VCPU_EVENTS */
#define KVM_GET_VCPU_EVENTS       _IOR(KVMIO,  0x9f, struct kvm_vcpu_events)
#define KVM_SET_VCPU_EVENTS       _IOW(KVMIO,  0xa0, struct kvm_vcpu_events)

#define KVM_DEV_ASSIGN_ENABLE_IOMMU	(1 << 0)

struct kvm_assigned_pci_dev {
	__u32 assigned_dev_id;
	__u32 busnr;
	__u32 devfn;
	__u32 flags;
	union {
		__u32 reserved[12];
	};
};

#define KVM_DEV_IRQ_HOST_INTX    (1 << 0)
#define KVM_DEV_IRQ_HOST_MSI     (1 << 1)
#define KVM_DEV_IRQ_HOST_MSIX    (1 << 2)

#define KVM_DEV_IRQ_GUEST_INTX   (1 << 8)
#define KVM_DEV_IRQ_GUEST_MSI    (1 << 9)
#define KVM_DEV_IRQ_GUEST_MSIX   (1 << 10)

#define KVM_DEV_IRQ_HOST_MASK	 0x00ff
#define KVM_DEV_IRQ_GUEST_MASK   0xff00

struct kvm_assigned_irq {
	__u32 assigned_dev_id;
	__u32 host_irq;
	__u32 guest_irq;
	__u32 flags;
	union {
		struct {
			__u32 addr_lo;
			__u32 addr_hi;
			__u32 data;
		} guest_msi;
		__u32 reserved[12];
	};
};


struct kvm_assigned_msix_nr {
	__u32 assigned_dev_id;
	__u16 entry_nr;
	__u16 padding;
};

#define KVM_MAX_MSIX_PER_DEV		256
struct kvm_assigned_msix_entry {
	__u32 assigned_dev_id;
	__u32 gsi;
	__u16 entry; /* The index of entry in the MSI-X table */
	__u16 padding[3];
};

#endif /* __LINUX_KVM_H */<|MERGE_RESOLUTION|>--- conflicted
+++ resolved
@@ -487,9 +487,6 @@
 #endif
 #define KVM_CAP_IOEVENTFD 36
 #define KVM_CAP_SET_IDENTITY_MAP_ADDR 37
-<<<<<<< HEAD
-#define KVM_CAP_ADJUST_CLOCK 39
-=======
 #ifdef __KVM_HAVE_XEN_HVM
 #define KVM_CAP_XEN_HVM 38
 #endif
@@ -500,7 +497,6 @@
 #endif
 #define KVM_CAP_S390_PSW 42
 #define KVM_CAP_PPC_SEGSTATE 43
->>>>>>> 724e6d3f
 
 #ifdef KVM_CAP_IRQ_ROUTING
 
@@ -539,7 +535,6 @@
 };
 
 #endif
-#define KVM_CAP_S390_PSW 42
 
 #ifdef KVM_CAP_MCE
 /* x86 MCE */
@@ -615,25 +610,6 @@
 				       struct kvm_assigned_pci_dev)
 #define KVM_SET_GSI_ROUTING       _IOW(KVMIO,  0x6a, struct kvm_irq_routing)
 /* deprecated, replaced by KVM_ASSIGN_DEV_IRQ */
-<<<<<<< HEAD
-#define KVM_ASSIGN_IRQ _IOR(KVMIO, 0x70, \
-			    struct kvm_assigned_irq)
-#define KVM_ASSIGN_DEV_IRQ        _IOW(KVMIO, 0x70, struct kvm_assigned_irq)
-#define KVM_REINJECT_CONTROL      _IO(KVMIO, 0x71)
-#define KVM_DEASSIGN_PCI_DEVICE _IOW(KVMIO, 0x72, \
-				     struct kvm_assigned_pci_dev)
-#define KVM_ASSIGN_SET_MSIX_NR \
-			_IOW(KVMIO, 0x73, struct kvm_assigned_msix_nr)
-#define KVM_ASSIGN_SET_MSIX_ENTRY \
-			_IOW(KVMIO, 0x74, struct kvm_assigned_msix_entry)
-#define KVM_DEASSIGN_DEV_IRQ       _IOW(KVMIO, 0x75, struct kvm_assigned_irq)
-#define KVM_IRQFD                  _IOW(KVMIO, 0x76, struct kvm_irqfd)
-#define KVM_CREATE_PIT2		   _IOW(KVMIO, 0x77, struct kvm_pit_config)
-#define KVM_SET_BOOT_CPU_ID        _IO(KVMIO, 0x78)
-#define KVM_IOEVENTFD             _IOW(KVMIO, 0x79, struct kvm_ioeventfd)
-#define KVM_SET_CLOCK             _IOW(KVMIO, 0x7b, struct kvm_clock_data)
-#define KVM_GET_CLOCK             _IOR(KVMIO, 0x7c, struct kvm_clock_data)
-=======
 #define KVM_ASSIGN_IRQ            __KVM_DEPRECATED_VM_R_0x70
 #define KVM_ASSIGN_DEV_IRQ        _IOW(KVMIO,  0x70, struct kvm_assigned_irq)
 #define KVM_REINJECT_CONTROL      _IO(KVMIO,   0x71)
@@ -654,7 +630,6 @@
 /* Available with KVM_CAP_PIT_STATE2 */
 #define KVM_GET_PIT2              _IOR(KVMIO,  0x9f, struct kvm_pit_state2)
 #define KVM_SET_PIT2              _IOW(KVMIO,  0xa0, struct kvm_pit_state2)
->>>>>>> 724e6d3f
 
 /*
  * ioctls for vcpu fds
