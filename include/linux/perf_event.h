/*
 * Performance events:
 *
 *    Copyright (C) 2008-2009, Thomas Gleixner <tglx@linutronix.de>
 *    Copyright (C) 2008-2011, Red Hat, Inc., Ingo Molnar
 *    Copyright (C) 2008-2011, Red Hat, Inc., Peter Zijlstra
 *
 * Data type definitions, declarations, prototypes.
 *
 *    Started by: Thomas Gleixner and Ingo Molnar
 *
 * For licencing details see kernel-base/COPYING
 */
#ifndef _LINUX_PERF_EVENT_H
#define _LINUX_PERF_EVENT_H

#include <linux/types.h>
#include <linux/ioctl.h>
#include <asm/byteorder.h>

/*
 * User-space ABI bits:
 */

/*
 * attr.type
 */
enum perf_type_id {
	PERF_TYPE_HARDWARE			= 0,
	PERF_TYPE_SOFTWARE			= 1,
	PERF_TYPE_TRACEPOINT			= 2,
	PERF_TYPE_HW_CACHE			= 3,
	PERF_TYPE_RAW				= 4,
	PERF_TYPE_BREAKPOINT			= 5,

	PERF_TYPE_MAX,				/* non-ABI */
};

/*
 * Generalized performance event event_id types, used by the
 * attr.event_id parameter of the sys_perf_event_open()
 * syscall:
 */
enum perf_hw_id {
	/*
	 * Common hardware events, generalized by the kernel:
	 */
	PERF_COUNT_HW_CPU_CYCLES		= 0,
	PERF_COUNT_HW_INSTRUCTIONS		= 1,
	PERF_COUNT_HW_CACHE_REFERENCES		= 2,
	PERF_COUNT_HW_CACHE_MISSES		= 3,
	PERF_COUNT_HW_BRANCH_INSTRUCTIONS	= 4,
	PERF_COUNT_HW_BRANCH_MISSES		= 5,
	PERF_COUNT_HW_BUS_CYCLES		= 6,
	PERF_COUNT_HW_STALLED_CYCLES_FRONTEND	= 7,
	PERF_COUNT_HW_STALLED_CYCLES_BACKEND	= 8,

	PERF_COUNT_HW_MAX,			/* non-ABI */
};

/*
 * Generalized hardware cache events:
 *
 *       { L1-D, L1-I, LLC, ITLB, DTLB, BPU, NODE } x
 *       { read, write, prefetch } x
 *       { accesses, misses }
 */
enum perf_hw_cache_id {
	PERF_COUNT_HW_CACHE_L1D			= 0,
	PERF_COUNT_HW_CACHE_L1I			= 1,
	PERF_COUNT_HW_CACHE_LL			= 2,
	PERF_COUNT_HW_CACHE_DTLB		= 3,
	PERF_COUNT_HW_CACHE_ITLB		= 4,
	PERF_COUNT_HW_CACHE_BPU			= 5,
	PERF_COUNT_HW_CACHE_NODE		= 6,

	PERF_COUNT_HW_CACHE_MAX,		/* non-ABI */
};

enum perf_hw_cache_op_id {
	PERF_COUNT_HW_CACHE_OP_READ		= 0,
	PERF_COUNT_HW_CACHE_OP_WRITE		= 1,
	PERF_COUNT_HW_CACHE_OP_PREFETCH		= 2,

	PERF_COUNT_HW_CACHE_OP_MAX,		/* non-ABI */
};

enum perf_hw_cache_op_result_id {
	PERF_COUNT_HW_CACHE_RESULT_ACCESS	= 0,
	PERF_COUNT_HW_CACHE_RESULT_MISS		= 1,

	PERF_COUNT_HW_CACHE_RESULT_MAX,		/* non-ABI */
};

/*
 * Special "software" events provided by the kernel, even if the hardware
 * does not support performance events. These events measure various
 * physical and sw events of the kernel (and allow the profiling of them as
 * well):
 */
enum perf_sw_ids {
	PERF_COUNT_SW_CPU_CLOCK			= 0,
	PERF_COUNT_SW_TASK_CLOCK		= 1,
	PERF_COUNT_SW_PAGE_FAULTS		= 2,
	PERF_COUNT_SW_CONTEXT_SWITCHES		= 3,
	PERF_COUNT_SW_CPU_MIGRATIONS		= 4,
	PERF_COUNT_SW_PAGE_FAULTS_MIN		= 5,
	PERF_COUNT_SW_PAGE_FAULTS_MAJ		= 6,
	PERF_COUNT_SW_ALIGNMENT_FAULTS		= 7,
	PERF_COUNT_SW_EMULATION_FAULTS		= 8,

	PERF_COUNT_SW_MAX,			/* non-ABI */
};

/*
 * Bits that can be set in attr.sample_type to request information
 * in the overflow packets.
 */
enum perf_event_sample_format {
	PERF_SAMPLE_IP				= 1U << 0,
	PERF_SAMPLE_TID				= 1U << 1,
	PERF_SAMPLE_TIME			= 1U << 2,
	PERF_SAMPLE_ADDR			= 1U << 3,
	PERF_SAMPLE_READ			= 1U << 4,
	PERF_SAMPLE_CALLCHAIN			= 1U << 5,
	PERF_SAMPLE_ID				= 1U << 6,
	PERF_SAMPLE_CPU				= 1U << 7,
	PERF_SAMPLE_PERIOD			= 1U << 8,
	PERF_SAMPLE_STREAM_ID			= 1U << 9,
	PERF_SAMPLE_RAW				= 1U << 10,

	PERF_SAMPLE_MAX = 1U << 11,		/* non-ABI */
};

/*
 * The format of the data returned by read() on a perf event fd,
 * as specified by attr.read_format:
 *
 * struct read_format {
 *	{ u64		value;
 *	  { u64		time_enabled; } && PERF_FORMAT_TOTAL_TIME_ENABLED
 *	  { u64		time_running; } && PERF_FORMAT_TOTAL_TIME_RUNNING
 *	  { u64		id;           } && PERF_FORMAT_ID
 *	} && !PERF_FORMAT_GROUP
 *
 *	{ u64		nr;
 *	  { u64		time_enabled; } && PERF_FORMAT_TOTAL_TIME_ENABLED
 *	  { u64		time_running; } && PERF_FORMAT_TOTAL_TIME_RUNNING
 *	  { u64		value;
 *	    { u64	id;           } && PERF_FORMAT_ID
 *	  }		cntr[nr];
 *	} && PERF_FORMAT_GROUP
 * };
 */
enum perf_event_read_format {
	PERF_FORMAT_TOTAL_TIME_ENABLED		= 1U << 0,
	PERF_FORMAT_TOTAL_TIME_RUNNING		= 1U << 1,
	PERF_FORMAT_ID				= 1U << 2,
	PERF_FORMAT_GROUP			= 1U << 3,

	PERF_FORMAT_MAX = 1U << 4,		/* non-ABI */
};

#define PERF_ATTR_SIZE_VER0	64	/* sizeof first published struct */

/*
 * Hardware event_id to monitor via a performance monitoring event:
 */
struct perf_event_attr {

	/*
	 * Major type: hardware/software/tracepoint/etc.
	 */
	__u32			type;

	/*
	 * Size of the attr structure, for fwd/bwd compat.
	 */
	__u32			size;

	/*
	 * Type specific configuration information.
	 */
	__u64			config;

	union {
		__u64		sample_period;
		__u64		sample_freq;
	};

	__u64			sample_type;
	__u64			read_format;

	__u64			disabled       :  1, /* off by default        */
				inherit	       :  1, /* children inherit it   */
				pinned	       :  1, /* must always be on PMU */
				exclusive      :  1, /* only group on PMU     */
				exclude_user   :  1, /* don't count user      */
				exclude_kernel :  1, /* ditto kernel          */
				exclude_hv     :  1, /* ditto hypervisor      */
				exclude_idle   :  1, /* don't count when idle */
				mmap           :  1, /* include mmap data     */
				comm	       :  1, /* include comm data     */
				freq           :  1, /* use freq, not period  */
				inherit_stat   :  1, /* per task counts       */
				enable_on_exec :  1, /* next exec enables     */
				task           :  1, /* trace fork/exit       */
				watermark      :  1, /* wakeup_watermark      */
				/*
				 * precise_ip:
				 *
				 *  0 - SAMPLE_IP can have arbitrary skid
				 *  1 - SAMPLE_IP must have constant skid
				 *  2 - SAMPLE_IP requested to have 0 skid
				 *  3 - SAMPLE_IP must have 0 skid
				 *
				 *  See also PERF_RECORD_MISC_EXACT_IP
				 */
				precise_ip     :  2, /* skid constraint       */
				mmap_data      :  1, /* non-exec mmap data    */
				sample_id_all  :  1, /* sample_type all events */

				exclude_host   :  1, /* don't count in host   */
				exclude_guest  :  1, /* don't count in guest  */

				__reserved_1   : 43;

	union {
		__u32		wakeup_events;	  /* wakeup every n events */
		__u32		wakeup_watermark; /* bytes before wakeup   */
	};

	__u32			bp_type;
	union {
		__u64		bp_addr;
		__u64		config1; /* extension of config */
	};
	union {
		__u64		bp_len;
		__u64		config2; /* extension of config1 */
	};
};

/*
 * Ioctls that can be done on a perf event fd:
 */
#define PERF_EVENT_IOC_ENABLE		_IO ('$', 0)
#define PERF_EVENT_IOC_DISABLE		_IO ('$', 1)
#define PERF_EVENT_IOC_REFRESH		_IO ('$', 2)
#define PERF_EVENT_IOC_RESET		_IO ('$', 3)
#define PERF_EVENT_IOC_PERIOD		_IOW('$', 4, __u64)
#define PERF_EVENT_IOC_SET_OUTPUT	_IO ('$', 5)
#define PERF_EVENT_IOC_SET_FILTER	_IOW('$', 6, char *)

enum perf_event_ioc_flags {
	PERF_IOC_FLAG_GROUP		= 1U << 0,
};

/*
 * Structure of the page that can be mapped via mmap
 */
struct perf_event_mmap_page {
	__u32	version;		/* version number of this structure */
	__u32	compat_version;		/* lowest version this is compat with */

	/*
	 * Bits needed to read the hw events in user-space.
	 *
	 *   u32 seq;
	 *   s64 count;
	 *
	 *   do {
	 *     seq = pc->lock;
	 *
	 *     barrier()
	 *     if (pc->index) {
	 *       count = pmc_read(pc->index - 1);
	 *       count += pc->offset;
	 *     } else
	 *       goto regular_read;
	 *
	 *     barrier();
	 *   } while (pc->lock != seq);
	 *
	 * NOTE: for obvious reason this only works on self-monitoring
	 *       processes.
	 */
	__u32	lock;			/* seqlock for synchronization */
	__u32	index;			/* hardware event identifier */
	__s64	offset;			/* add to hardware event value */
	__u64	time_enabled;		/* time event active */
	__u64	time_running;		/* time event on cpu */

		/*
		 * Hole for extension of the self monitor capabilities
		 */

	__u64	__reserved[123];	/* align to 1k */

	/*
	 * Control data for the mmap() data buffer.
	 *
	 * User-space reading the @data_head value should issue an rmb(), on
	 * SMP capable platforms, after reading this value -- see
	 * perf_event_wakeup().
	 *
	 * When the mapping is PROT_WRITE the @data_tail value should be
	 * written by userspace to reflect the last read data. In this case
	 * the kernel will not over-write unread data.
	 */
	__u64   data_head;		/* head in the data section */
	__u64	data_tail;		/* user-space written tail */
};

#define PERF_RECORD_MISC_CPUMODE_MASK		(7 << 0)
#define PERF_RECORD_MISC_CPUMODE_UNKNOWN	(0 << 0)
#define PERF_RECORD_MISC_KERNEL			(1 << 0)
#define PERF_RECORD_MISC_USER			(2 << 0)
#define PERF_RECORD_MISC_HYPERVISOR		(3 << 0)
#define PERF_RECORD_MISC_GUEST_KERNEL		(4 << 0)
#define PERF_RECORD_MISC_GUEST_USER		(5 << 0)

/*
 * Indicates that the content of PERF_SAMPLE_IP points to
 * the actual instruction that triggered the event. See also
 * perf_event_attr::precise_ip.
 */
#define PERF_RECORD_MISC_EXACT_IP		(1 << 14)
/*
 * Reserve the last bit to indicate some extended misc field
 */
#define PERF_RECORD_MISC_EXT_RESERVED		(1 << 15)

struct perf_event_header {
	__u32	type;
	__u16	misc;
	__u16	size;
};

enum perf_event_type {

	/*
	 * If perf_event_attr.sample_id_all is set then all event types will
	 * have the sample_type selected fields related to where/when
	 * (identity) an event took place (TID, TIME, ID, CPU, STREAM_ID)
	 * described in PERF_RECORD_SAMPLE below, it will be stashed just after
	 * the perf_event_header and the fields already present for the existing
	 * fields, i.e. at the end of the payload. That way a newer perf.data
	 * file will be supported by older perf tools, with these new optional
	 * fields being ignored.
	 *
	 * The MMAP events record the PROT_EXEC mappings so that we can
	 * correlate userspace IPs to code. They have the following structure:
	 *
	 * struct {
	 *	struct perf_event_header	header;
	 *
	 *	u32				pid, tid;
	 *	u64				addr;
	 *	u64				len;
	 *	u64				pgoff;
	 *	char				filename[];
	 * };
	 */
	PERF_RECORD_MMAP			= 1,

	/*
	 * struct {
	 *	struct perf_event_header	header;
	 *	u64				id;
	 *	u64				lost;
	 * };
	 */
	PERF_RECORD_LOST			= 2,

	/*
	 * struct {
	 *	struct perf_event_header	header;
	 *
	 *	u32				pid, tid;
	 *	char				comm[];
	 * };
	 */
	PERF_RECORD_COMM			= 3,

	/*
	 * struct {
	 *	struct perf_event_header	header;
	 *	u32				pid, ppid;
	 *	u32				tid, ptid;
	 *	u64				time;
	 * };
	 */
	PERF_RECORD_EXIT			= 4,

	/*
	 * struct {
	 *	struct perf_event_header	header;
	 *	u64				time;
	 *	u64				id;
	 *	u64				stream_id;
	 * };
	 */
	PERF_RECORD_THROTTLE			= 5,
	PERF_RECORD_UNTHROTTLE			= 6,

	/*
	 * struct {
	 *	struct perf_event_header	header;
	 *	u32				pid, ppid;
	 *	u32				tid, ptid;
	 *	u64				time;
	 * };
	 */
	PERF_RECORD_FORK			= 7,

	/*
	 * struct {
	 *	struct perf_event_header	header;
	 *	u32				pid, tid;
	 *
	 *	struct read_format		values;
	 * };
	 */
	PERF_RECORD_READ			= 8,

	/*
	 * struct {
	 *	struct perf_event_header	header;
	 *
	 *	{ u64			ip;	  } && PERF_SAMPLE_IP
	 *	{ u32			pid, tid; } && PERF_SAMPLE_TID
	 *	{ u64			time;     } && PERF_SAMPLE_TIME
	 *	{ u64			addr;     } && PERF_SAMPLE_ADDR
	 *	{ u64			id;	  } && PERF_SAMPLE_ID
	 *	{ u64			stream_id;} && PERF_SAMPLE_STREAM_ID
	 *	{ u32			cpu, res; } && PERF_SAMPLE_CPU
	 *	{ u64			period;   } && PERF_SAMPLE_PERIOD
	 *
	 *	{ struct read_format	values;	  } && PERF_SAMPLE_READ
	 *
	 *	{ u64			nr,
	 *	  u64			ips[nr];  } && PERF_SAMPLE_CALLCHAIN
	 *
	 *	#
	 *	# The RAW record below is opaque data wrt the ABI
	 *	#
	 *	# That is, the ABI doesn't make any promises wrt to
	 *	# the stability of its content, it may vary depending
	 *	# on event, hardware, kernel version and phase of
	 *	# the moon.
	 *	#
	 *	# In other words, PERF_SAMPLE_RAW contents are not an ABI.
	 *	#
	 *
	 *	{ u32			size;
	 *	  char                  data[size];}&& PERF_SAMPLE_RAW
	 * };
	 */
	PERF_RECORD_SAMPLE			= 9,

	PERF_RECORD_MAX,			/* non-ABI */
};

enum perf_callchain_context {
	PERF_CONTEXT_HV			= (__u64)-32,
	PERF_CONTEXT_KERNEL		= (__u64)-128,
	PERF_CONTEXT_USER		= (__u64)-512,

	PERF_CONTEXT_GUEST		= (__u64)-2048,
	PERF_CONTEXT_GUEST_KERNEL	= (__u64)-2176,
	PERF_CONTEXT_GUEST_USER		= (__u64)-2560,

	PERF_CONTEXT_MAX		= (__u64)-4095,
};

#define PERF_FLAG_FD_NO_GROUP		(1U << 0)
#define PERF_FLAG_FD_OUTPUT		(1U << 1)
#define PERF_FLAG_PID_CGROUP		(1U << 2) /* pid=cgroup id, per-cpu mode only */

#ifdef __KERNEL__
/*
 * Kernel-internal data types and definitions:
 */

#ifdef CONFIG_PERF_EVENTS
# include <linux/cgroup.h>
# include <asm/perf_event.h>
# include <asm/local64.h>
#endif

struct perf_guest_info_callbacks {
	int				(*is_in_guest)(void);
	int				(*is_user_mode)(void);
	unsigned long			(*get_guest_ip)(void);
};

#ifdef CONFIG_HAVE_HW_BREAKPOINT
#include <asm/hw_breakpoint.h>
#endif

#include <linux/list.h>
#include <linux/mutex.h>
#include <linux/rculist.h>
#include <linux/rcupdate.h>
#include <linux/spinlock.h>
#include <linux/hrtimer.h>
#include <linux/fs.h>
#include <linux/pid_namespace.h>
#include <linux/workqueue.h>
#include <linux/ftrace.h>
#include <linux/cpu.h>
#include <linux/irq_work.h>
#include <linux/jump_label.h>
#include <linux/atomic.h>
#include <asm/local.h>

#define PERF_MAX_STACK_DEPTH		255

struct perf_callchain_entry {
	__u64				nr;
	__u64				ip[PERF_MAX_STACK_DEPTH];
};

struct perf_raw_record {
	u32				size;
	void				*data;
};

struct perf_branch_entry {
	__u64				from;
	__u64				to;
	__u64				flags;
};

struct perf_branch_stack {
	__u64				nr;
	struct perf_branch_entry	entries[0];
};

struct task_struct;

/*
 * extra PMU register associated with an event
 */
struct hw_perf_event_extra {
	u64		config;	/* register value */
	unsigned int	reg;	/* register address or index */
	int		alloc;	/* extra register already allocated */
	int		idx;	/* index in shared_regs->regs[] */
};

/**
 * struct hw_perf_event - performance event hardware details:
 */
struct hw_perf_event {
#ifdef CONFIG_PERF_EVENTS
	union {
		struct { /* hardware */
			u64		config;
			u64		last_tag;
			unsigned long	config_base;
			unsigned long	event_base;
			int		idx;
			int		last_cpu;
			struct hw_perf_event_extra extra_reg;
		};
		struct { /* software */
			struct hrtimer	hrtimer;
		};
#ifdef CONFIG_HAVE_HW_BREAKPOINT
		struct { /* breakpoint */
			struct arch_hw_breakpoint	info;
			struct list_head		bp_list;
			/*
			 * Crufty hack to avoid the chicken and egg
			 * problem hw_breakpoint has with context
			 * creation and event initalization.
			 */
			struct task_struct		*bp_target;
		};
#endif
	};
	int				state;
	local64_t			prev_count;
	u64				sample_period;
	u64				last_period;
	local64_t			period_left;
	u64				interrupts;

	u64				freq_time_stamp;
	u64				freq_count_stamp;
#endif
};

/*
 * hw_perf_event::state flags
 */
#define PERF_HES_STOPPED	0x01 /* the counter is stopped */
#define PERF_HES_UPTODATE	0x02 /* event->count up-to-date */
#define PERF_HES_ARCH		0x04

struct perf_event;

/*
 * Common implementation detail of pmu::{start,commit,cancel}_txn
 */
#define PERF_EVENT_TXN 0x1

/**
 * struct pmu - generic performance monitoring unit
 */
struct pmu {
	struct list_head		entry;

	struct device			*dev;
	char				*name;
	int				type;

	int * __percpu			pmu_disable_count;
	struct perf_cpu_context * __percpu pmu_cpu_context;
	int				task_ctx_nr;

	/*
	 * Fully disable/enable this PMU, can be used to protect from the PMI
	 * as well as for lazy/batch writing of the MSRs.
	 */
	void (*pmu_enable)		(struct pmu *pmu); /* optional */
	void (*pmu_disable)		(struct pmu *pmu); /* optional */

	/*
	 * Try and initialize the event for this PMU.
	 * Should return -ENOENT when the @event doesn't match this PMU.
	 */
	int (*event_init)		(struct perf_event *event);

#define PERF_EF_START	0x01		/* start the counter when adding    */
#define PERF_EF_RELOAD	0x02		/* reload the counter when starting */
#define PERF_EF_UPDATE	0x04		/* update the counter when stopping */

	/*
	 * Adds/Removes a counter to/from the PMU, can be done inside
	 * a transaction, see the ->*_txn() methods.
	 */
	int  (*add)			(struct perf_event *event, int flags);
	void (*del)			(struct perf_event *event, int flags);

	/*
	 * Starts/Stops a counter present on the PMU. The PMI handler
	 * should stop the counter when perf_event_overflow() returns
	 * !0. ->start() will be used to continue.
	 */
	void (*start)			(struct perf_event *event, int flags);
	void (*stop)			(struct perf_event *event, int flags);

	/*
	 * Updates the counter value of the event.
	 */
	void (*read)			(struct perf_event *event);

	/*
	 * Group events scheduling is treated as a transaction, add
	 * group events as a whole and perform one schedulability test.
	 * If the test fails, roll back the whole group
	 *
	 * Start the transaction, after this ->add() doesn't need to
	 * do schedulability tests.
	 */
	void (*start_txn)		(struct pmu *pmu); /* optional */
	/*
	 * If ->start_txn() disabled the ->add() schedulability test
	 * then ->commit_txn() is required to perform one. On success
	 * the transaction is closed. On error the transaction is kept
	 * open until ->cancel_txn() is called.
	 */
	int  (*commit_txn)		(struct pmu *pmu); /* optional */
	/*
	 * Will cancel the transaction, assumes ->del() is called
	 * for each successful ->add() during the transaction.
	 */
	void (*cancel_txn)		(struct pmu *pmu); /* optional */
};

/**
 * enum perf_event_active_state - the states of a event
 */
enum perf_event_active_state {
	PERF_EVENT_STATE_ERROR		= -2,
	PERF_EVENT_STATE_OFF		= -1,
	PERF_EVENT_STATE_INACTIVE	=  0,
	PERF_EVENT_STATE_ACTIVE		=  1,
};

struct file;
struct perf_sample_data;

<<<<<<< HEAD
struct perf_mmap_data {
	atomic_t			refcount;
	struct rcu_head			rcu_head;
#ifdef CONFIG_PERF_USE_VMALLOC
	struct work_struct		work;
#endif
	int				data_order;
	int				nr_pages;	/* nr of data pages  */
	int				writable;	/* are we writable   */
=======
typedef void (*perf_overflow_handler_t)(struct perf_event *,
					struct perf_sample_data *,
					struct pt_regs *regs);
>>>>>>> 805a6af8

enum perf_group_flag {
	PERF_GROUP_SOFTWARE		= 0x1,
};

#define SWEVENT_HLIST_BITS		8
#define SWEVENT_HLIST_SIZE		(1 << SWEVENT_HLIST_BITS)

struct swevent_hlist {
	struct hlist_head		heads[SWEVENT_HLIST_SIZE];
	struct rcu_head			rcu_head;
};

#define PERF_ATTACH_CONTEXT	0x01
#define PERF_ATTACH_GROUP	0x02
#define PERF_ATTACH_TASK	0x04

#ifdef CONFIG_CGROUP_PERF
/*
 * perf_cgroup_info keeps track of time_enabled for a cgroup.
 * This is a per-cpu dynamically allocated data structure.
 */
struct perf_cgroup_info {
	u64				time;
	u64				timestamp;
};

struct perf_cgroup {
	struct				cgroup_subsys_state css;
	struct				perf_cgroup_info *info;	/* timing info, one per cpu */
};
#endif

struct ring_buffer;

/**
 * struct perf_event - performance event kernel representation:
 */
struct perf_event {
#ifdef CONFIG_PERF_EVENTS
	struct list_head		group_entry;
	struct list_head		event_entry;
	struct list_head		sibling_list;
	struct hlist_node		hlist_entry;
	int				nr_siblings;
	int				group_flags;
	struct perf_event		*group_leader;
<<<<<<< HEAD
	const struct pmu		*pmu;
=======
	struct pmu			*pmu;
>>>>>>> 805a6af8

	enum perf_event_active_state	state;
	unsigned int			attach_state;
	local64_t			count;
	atomic64_t			child_count;

	/*
	 * These are the total time in nanoseconds that the event
	 * has been enabled (i.e. eligible to run, and the task has
	 * been scheduled in, if this is a per-task event)
	 * and running (scheduled onto the CPU), respectively.
	 *
	 * They are computed from tstamp_enabled, tstamp_running and
	 * tstamp_stopped when the event is in INACTIVE or ACTIVE state.
	 */
	u64				total_time_enabled;
	u64				total_time_running;

	/*
	 * These are timestamps used for computing total_time_enabled
	 * and total_time_running when the event is in INACTIVE or
	 * ACTIVE state, measured in nanoseconds from an arbitrary point
	 * in time.
	 * tstamp_enabled: the notional time when the event was enabled
	 * tstamp_running: the notional time when the event was scheduled on
	 * tstamp_stopped: in INACTIVE state, the notional time when the
	 *	event was scheduled off.
	 */
	u64				tstamp_enabled;
	u64				tstamp_running;
	u64				tstamp_stopped;

	/*
	 * timestamp shadows the actual context timing but it can
	 * be safely used in NMI interrupt context. It reflects the
	 * context time as it was when the event was last scheduled in.
	 *
	 * ctx_time already accounts for ctx->timestamp. Therefore to
	 * compute ctx_time for a sample, simply add perf_clock().
	 */
	u64				shadow_ctx_time;

	struct perf_event_attr		attr;
	u16				header_size;
	u16				id_header_size;
	u16				read_size;
	struct hw_perf_event		hw;

	struct perf_event_context	*ctx;
	struct file			*filp;

	/*
	 * These accumulate total time (in nanoseconds) that children
	 * events have been enabled and running, respectively.
	 */
	atomic64_t			child_total_time_enabled;
	atomic64_t			child_total_time_running;

	/*
	 * Protect attach/detach and child_list:
	 */
	struct mutex			child_mutex;
	struct list_head		child_list;
	struct perf_event		*parent;

	int				oncpu;
	int				cpu;

	struct list_head		owner_entry;
	struct task_struct		*owner;

	/* mmap bits */
	struct mutex			mmap_mutex;
	atomic_t			mmap_count;
	int				mmap_locked;
	struct user_struct		*mmap_user;
<<<<<<< HEAD
	struct perf_mmap_data		*data;
=======
	struct ring_buffer		*rb;
	struct list_head		rb_entry;
>>>>>>> 805a6af8

	/* poll related */
	wait_queue_head_t		waitq;
	struct fasync_struct		*fasync;

	/* delayed work for NMIs and such */
	int				pending_wakeup;
	int				pending_kill;
	int				pending_disable;
	struct irq_work			pending;

	atomic_t			event_limit;

	void (*destroy)(struct perf_event *);
	struct rcu_head			rcu_head;

	struct pid_namespace		*ns;
	u64				id;

	perf_overflow_handler_t		overflow_handler;
	void				*overflow_handler_context;

#ifdef CONFIG_EVENT_TRACING
	struct ftrace_event_call	*tp_event;
	struct event_filter		*filter;
#endif

#ifdef CONFIG_CGROUP_PERF
	struct perf_cgroup		*cgrp; /* cgroup event is attach to */
	int				cgrp_defer_enabled;
#endif

#endif /* CONFIG_PERF_EVENTS */
};

enum perf_event_context_type {
	task_context,
	cpu_context,
};

/**
 * struct perf_event_context - event context structure
 *
 * Used as a container for task events and CPU events as well:
 */
struct perf_event_context {
	struct pmu			*pmu;
	enum perf_event_context_type	type;
	/*
	 * Protect the states of the events in the list,
	 * nr_active, and the list:
	 */
	raw_spinlock_t			lock;
	/*
	 * Protect the list of events.  Locking either mutex or lock
	 * is sufficient to ensure the list doesn't change; to change
	 * the list you need to lock both the mutex and the spinlock.
	 */
	struct mutex			mutex;

	struct list_head		pinned_groups;
	struct list_head		flexible_groups;
	struct list_head		event_list;
	int				nr_events;
	int				nr_active;
	int				is_active;
	int				nr_stat;
	int				rotate_disable;
	atomic_t			refcount;
	struct task_struct		*task;

	/*
	 * Context clock, runs when context enabled.
	 */
	u64				time;
	u64				timestamp;

	/*
	 * These fields let us detect when two contexts have both
	 * been cloned (inherited) from a common ancestor.
	 */
	struct perf_event_context	*parent_ctx;
	u64				parent_gen;
	u64				generation;
	int				pin_count;
	int				nr_cgroups; /* cgroup events present */
	struct rcu_head			rcu_head;
};

/*
 * Number of contexts where an event can trigger:
 *	task, softirq, hardirq, nmi.
 */
#define PERF_NR_CONTEXTS	4

/**
 * struct perf_event_cpu_context - per cpu event context structure
 */
struct perf_cpu_context {
	struct perf_event_context	ctx;
	struct perf_event_context	*task_ctx;
	int				active_oncpu;
	int				exclusive;
	struct list_head		rotation_list;
	int				jiffies_interval;
	struct pmu			*active_pmu;
	struct perf_cgroup		*cgrp;
};

struct perf_output_handle {
	struct perf_event		*event;
	struct ring_buffer		*rb;
	unsigned long			wakeup;
	unsigned long			size;
	void				*addr;
	int				page;
};

#ifdef CONFIG_PERF_EVENTS

extern int perf_pmu_register(struct pmu *pmu, char *name, int type);
extern void perf_pmu_unregister(struct pmu *pmu);

extern int perf_num_counters(void);
extern const char *perf_pmu_name(void);
extern void __perf_event_task_sched_in(struct task_struct *prev,
				       struct task_struct *task);
extern void __perf_event_task_sched_out(struct task_struct *prev,
					struct task_struct *next);
extern int perf_event_init_task(struct task_struct *child);
extern void perf_event_exit_task(struct task_struct *child);
extern void perf_event_free_task(struct task_struct *task);
extern void perf_event_delayed_put(struct task_struct *task);
extern void perf_event_print_debug(void);
extern void perf_pmu_disable(struct pmu *pmu);
extern void perf_pmu_enable(struct pmu *pmu);
extern int perf_event_task_disable(void);
extern int perf_event_task_enable(void);
extern int perf_event_refresh(struct perf_event *event, int refresh);
extern void perf_event_update_userpage(struct perf_event *event);
extern int perf_event_release_kernel(struct perf_event *event);
extern struct perf_event *
perf_event_create_kernel_counter(struct perf_event_attr *attr,
				int cpu,
				struct task_struct *task,
				perf_overflow_handler_t callback,
				void *context);
extern u64 perf_event_read_value(struct perf_event *event,
				 u64 *enabled, u64 *running);

struct perf_sample_data {
	u64				type;

	u64				ip;
	struct {
		u32	pid;
		u32	tid;
	}				tid_entry;
	u64				time;
	u64				addr;
	u64				id;
	u64				stream_id;
	struct {
		u32	cpu;
		u32	reserved;
	}				cpu_entry;
	u64				period;
	struct perf_callchain_entry	*callchain;
	struct perf_raw_record		*raw;
};

static inline void perf_sample_data_init(struct perf_sample_data *data, u64 addr)
{
	data->addr = addr;
	data->raw  = NULL;
}

extern void perf_output_sample(struct perf_output_handle *handle,
			       struct perf_event_header *header,
			       struct perf_sample_data *data,
			       struct perf_event *event);
extern void perf_prepare_sample(struct perf_event_header *header,
				struct perf_sample_data *data,
				struct perf_event *event,
				struct pt_regs *regs);

extern int perf_event_overflow(struct perf_event *event,
				 struct perf_sample_data *data,
				 struct pt_regs *regs);

static inline bool is_sampling_event(struct perf_event *event)
{
	return event->attr.sample_period != 0;
}

/*
 * Return 1 for a software event, 0 for a hardware event
 */
static inline int is_software_event(struct perf_event *event)
{
	return event->pmu->task_ctx_nr == perf_sw_context;
}

extern struct jump_label_key perf_swevent_enabled[PERF_COUNT_SW_MAX];

extern void __perf_sw_event(u32, u64, struct pt_regs *, u64);

#ifndef perf_arch_fetch_caller_regs
static inline void perf_arch_fetch_caller_regs(struct pt_regs *regs, unsigned long ip) { }
#endif

/*
 * Take a snapshot of the regs. Skip ip and frame pointer to
 * the nth caller. We only need a few of the regs:
 * - ip for PERF_SAMPLE_IP
 * - cs for user_mode() tests
 * - bp for callchains
 * - eflags, for future purposes, just in case
 */
static inline void perf_fetch_caller_regs(struct pt_regs *regs)
{
	memset(regs, 0, sizeof(*regs));

	perf_arch_fetch_caller_regs(regs, CALLER_ADDR0);
}

static __always_inline void
perf_sw_event(u32 event_id, u64 nr, struct pt_regs *regs, u64 addr)
{
	struct pt_regs hot_regs;

	if (static_branch(&perf_swevent_enabled[event_id])) {
		if (!regs) {
			perf_fetch_caller_regs(&hot_regs);
			regs = &hot_regs;
		}
		__perf_sw_event(event_id, nr, regs, addr);
	}
}

extern struct jump_label_key perf_sched_events;

static inline void perf_event_task_sched_in(struct task_struct *prev,
					    struct task_struct *task)
{
	if (static_branch(&perf_sched_events))
		__perf_event_task_sched_in(prev, task);
}

static inline void perf_event_task_sched_out(struct task_struct *prev,
					     struct task_struct *next)
{
	perf_sw_event(PERF_COUNT_SW_CONTEXT_SWITCHES, 1, NULL, 0);

	if (static_branch(&perf_sched_events))
		__perf_event_task_sched_out(prev, next);
}

extern void perf_event_mmap(struct vm_area_struct *vma);
extern struct perf_guest_info_callbacks *perf_guest_cbs;
extern int perf_register_guest_info_callbacks(struct perf_guest_info_callbacks *callbacks);
extern int perf_unregister_guest_info_callbacks(struct perf_guest_info_callbacks *callbacks);

extern void perf_event_comm(struct task_struct *tsk);
extern void perf_event_fork(struct task_struct *tsk);

/* Callchains */
DECLARE_PER_CPU(struct perf_callchain_entry, perf_callchain_entry);

extern void perf_callchain_user(struct perf_callchain_entry *entry, struct pt_regs *regs);
extern void perf_callchain_kernel(struct perf_callchain_entry *entry, struct pt_regs *regs);

static inline void perf_callchain_store(struct perf_callchain_entry *entry, u64 ip)
{
	if (entry->nr < PERF_MAX_STACK_DEPTH)
		entry->ip[entry->nr++] = ip;
}

extern int sysctl_perf_event_paranoid;
extern int sysctl_perf_event_mlock;
extern int sysctl_perf_event_sample_rate;

extern int perf_proc_update_handler(struct ctl_table *table, int write,
		void __user *buffer, size_t *lenp,
		loff_t *ppos);

static inline bool perf_paranoid_tracepoint_raw(void)
{
	return sysctl_perf_event_paranoid > -1;
}

static inline bool perf_paranoid_cpu(void)
{
	return sysctl_perf_event_paranoid > 0;
}

static inline bool perf_paranoid_kernel(void)
{
	return sysctl_perf_event_paranoid > 1;
}

extern void perf_event_init(void);
extern void perf_tp_event(u64 addr, u64 count, void *record,
			  int entry_size, struct pt_regs *regs,
			  struct hlist_head *head, int rctx);
extern void perf_bp_event(struct perf_event *event, void *data);

#ifndef perf_misc_flags
# define perf_misc_flags(regs) \
		(user_mode(regs) ? PERF_RECORD_MISC_USER : PERF_RECORD_MISC_KERNEL)
# define perf_instruction_pointer(regs)	instruction_pointer(regs)
#endif

extern int perf_output_begin(struct perf_output_handle *handle,
			     struct perf_event *event, unsigned int size);
extern void perf_output_end(struct perf_output_handle *handle);
extern void perf_output_copy(struct perf_output_handle *handle,
			     const void *buf, unsigned int len);
extern int perf_swevent_get_recursion_context(void);
extern void perf_swevent_put_recursion_context(int rctx);
extern void perf_event_enable(struct perf_event *event);
extern void perf_event_disable(struct perf_event *event);
extern void perf_event_task_tick(void);
#else
static inline void
perf_event_task_sched_in(struct task_struct *prev,
			 struct task_struct *task)			{ }
static inline void
perf_event_task_sched_out(struct task_struct *prev,
			  struct task_struct *next)			{ }
static inline int perf_event_init_task(struct task_struct *child)	{ return 0; }
static inline void perf_event_exit_task(struct task_struct *child)	{ }
static inline void perf_event_free_task(struct task_struct *task)	{ }
static inline void perf_event_delayed_put(struct task_struct *task)	{ }
static inline void perf_event_print_debug(void)				{ }
static inline int perf_event_task_disable(void)				{ return -EINVAL; }
static inline int perf_event_task_enable(void)				{ return -EINVAL; }
static inline int perf_event_refresh(struct perf_event *event, int refresh)
{
	return -EINVAL;
}

static inline void
perf_sw_event(u32 event_id, u64 nr, struct pt_regs *regs, u64 addr)	{ }
static inline void
perf_bp_event(struct perf_event *event, void *data)			{ }

static inline int perf_register_guest_info_callbacks
(struct perf_guest_info_callbacks *callbacks)				{ return 0; }
static inline int perf_unregister_guest_info_callbacks
(struct perf_guest_info_callbacks *callbacks)				{ return 0; }

static inline void perf_event_mmap(struct vm_area_struct *vma)		{ }
static inline void perf_event_comm(struct task_struct *tsk)		{ }
static inline void perf_event_fork(struct task_struct *tsk)		{ }
static inline void perf_event_init(void)				{ }
static inline int  perf_swevent_get_recursion_context(void)		{ return -1; }
static inline void perf_swevent_put_recursion_context(int rctx)		{ }
static inline void perf_event_enable(struct perf_event *event)		{ }
static inline void perf_event_disable(struct perf_event *event)		{ }
static inline void perf_event_task_tick(void)				{ }
#endif

#define perf_output_put(handle, x) perf_output_copy((handle), &(x), sizeof(x))

/*
 * This has to have a higher priority than migration_notifier in sched.c.
 */
#define perf_cpu_notifier(fn)						\
do {									\
	static struct notifier_block fn##_nb __cpuinitdata =		\
		{ .notifier_call = fn, .priority = CPU_PRI_PERF };	\
	fn(&fn##_nb, (unsigned long)CPU_UP_PREPARE,			\
		(void *)(unsigned long)smp_processor_id());		\
	fn(&fn##_nb, (unsigned long)CPU_STARTING,			\
		(void *)(unsigned long)smp_processor_id());		\
	fn(&fn##_nb, (unsigned long)CPU_ONLINE,				\
		(void *)(unsigned long)smp_processor_id());		\
	register_cpu_notifier(&fn##_nb);				\
} while (0)

#endif /* __KERNEL__ */
#endif /* _LINUX_PERF_EVENT_H */<|MERGE_RESOLUTION|>--- conflicted
+++ resolved
@@ -694,21 +694,9 @@
 struct file;
 struct perf_sample_data;
 
-<<<<<<< HEAD
-struct perf_mmap_data {
-	atomic_t			refcount;
-	struct rcu_head			rcu_head;
-#ifdef CONFIG_PERF_USE_VMALLOC
-	struct work_struct		work;
-#endif
-	int				data_order;
-	int				nr_pages;	/* nr of data pages  */
-	int				writable;	/* are we writable   */
-=======
 typedef void (*perf_overflow_handler_t)(struct perf_event *,
 					struct perf_sample_data *,
 					struct pt_regs *regs);
->>>>>>> 805a6af8
 
 enum perf_group_flag {
 	PERF_GROUP_SOFTWARE		= 0x1,
@@ -756,11 +744,7 @@
 	int				nr_siblings;
 	int				group_flags;
 	struct perf_event		*group_leader;
-<<<<<<< HEAD
-	const struct pmu		*pmu;
-=======
 	struct pmu			*pmu;
->>>>>>> 805a6af8
 
 	enum perf_event_active_state	state;
 	unsigned int			attach_state;
@@ -837,12 +821,8 @@
 	atomic_t			mmap_count;
 	int				mmap_locked;
 	struct user_struct		*mmap_user;
-<<<<<<< HEAD
-	struct perf_mmap_data		*data;
-=======
 	struct ring_buffer		*rb;
 	struct list_head		rb_entry;
->>>>>>> 805a6af8
 
 	/* poll related */
 	wait_queue_head_t		waitq;
