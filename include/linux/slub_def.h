#ifndef _LINUX_SLUB_DEF_H
#define _LINUX_SLUB_DEF_H

/*
 * SLUB : A Slab allocator without object queues.
 *
 * (C) 2007 SGI, Christoph Lameter
 */
#include <linux/types.h>
#include <linux/gfp.h>
#include <linux/workqueue.h>
#include <linux/kobject.h>

#include <linux/kmemleak.h>

enum stat_item {
	ALLOC_FASTPATH,		/* Allocation from cpu slab */
	ALLOC_SLOWPATH,		/* Allocation by getting a new cpu slab */
	FREE_FASTPATH,		/* Free to cpu slub */
	FREE_SLOWPATH,		/* Freeing not to cpu slab */
	FREE_FROZEN,		/* Freeing to frozen slab */
	FREE_ADD_PARTIAL,	/* Freeing moves slab to partial list */
	FREE_REMOVE_PARTIAL,	/* Freeing removes last object */
	ALLOC_FROM_PARTIAL,	/* Cpu slab acquired from partial list */
	ALLOC_SLAB,		/* Cpu slab acquired from page allocator */
	ALLOC_REFILL,		/* Refill cpu slab from slab freelist */
	ALLOC_NODE_MISMATCH,	/* Switching cpu slab */
	FREE_SLAB,		/* Slab freed to the page allocator */
	CPUSLAB_FLUSH,		/* Abandoning of the cpu slab */
	DEACTIVATE_FULL,	/* Cpu slab was full when deactivated */
	DEACTIVATE_EMPTY,	/* Cpu slab was empty when deactivated */
	DEACTIVATE_TO_HEAD,	/* Cpu slab was moved to the head of partials */
	DEACTIVATE_TO_TAIL,	/* Cpu slab was moved to the tail of partials */
	DEACTIVATE_REMOTE_FREES,/* Slab contained remotely freed objects */
	DEACTIVATE_BYPASS,	/* Implicit deactivation */
	ORDER_FALLBACK,		/* Number of times fallback was necessary */
	CMPXCHG_DOUBLE_CPU_FAIL,/* Failure of this_cpu_cmpxchg_double */
	CMPXCHG_DOUBLE_FAIL,	/* Number of times that cmpxchg double did not match */
	CPU_PARTIAL_ALLOC,	/* Used cpu partial on alloc */
	CPU_PARTIAL_FREE,	/* USed cpu partial on free */
	NR_SLUB_STAT_ITEMS };

struct kmem_cache_cpu {
	void **freelist;	/* Pointer to next available object */
	unsigned long tid;	/* Globally unique transaction id */
	struct page *page;	/* The slab from which we are allocating */
	struct page *partial;	/* Partially allocated frozen slabs */
	int node;		/* The node of the page (or -1 for debug) */
#ifdef CONFIG_SLUB_STATS
	unsigned stat[NR_SLUB_STAT_ITEMS];
#endif
};

struct kmem_cache_node {
	spinlock_t list_lock;	/* Protect partial list and nr_partial */
	unsigned long nr_partial;
	struct list_head partial;
#ifdef CONFIG_SLUB_DEBUG
	atomic_long_t nr_slabs;
	atomic_long_t total_objects;
	struct list_head full;
#endif
};

/*
 * Word size structure that can be atomically updated or read and that
 * contains both the order and the number of objects that a slab of the
 * given order would contain.
 */
struct kmem_cache_order_objects {
	unsigned long x;
};

/*
 * Slab cache management.
 */
struct kmem_cache {
	struct kmem_cache_cpu __percpu *cpu_slab;
	/* Used for retriving partial slabs etc */
	unsigned long flags;
	unsigned long min_partial;
	int size;		/* The size of an object including meta data */
	int objsize;		/* The size of an object without meta data */
	int offset;		/* Free pointer offset. */
	int cpu_partial;	/* Number of per cpu partial objects to keep around */
	struct kmem_cache_order_objects oo;

	/* Allocation and freeing of slabs */
	struct kmem_cache_order_objects max;
	struct kmem_cache_order_objects min;
	gfp_t allocflags;	/* gfp flags to use on each alloc */
	int refcount;		/* Refcount for slab cache destroy */
	void (*ctor)(void *);
	int inuse;		/* Offset to metadata */
	int align;		/* Alignment */
	int reserved;		/* Reserved bytes at the end of slabs */
	const char *name;	/* Name (only for display!) */
	struct list_head list;	/* List of slab caches */
#ifdef CONFIG_SYSFS
	struct kobject kobj;	/* For sysfs */
#endif

#ifdef CONFIG_NUMA
	/*
	 * Defragmentation by allocating from a remote node.
	 */
	int remote_node_defrag_ratio;
<<<<<<< HEAD
	struct kmem_cache_node *node[MAX_NUMNODES];
#else
	/* Avoid an extra cache line for UP */
	struct kmem_cache_node local_node;
=======
>>>>>>> 805a6af8
#endif
	struct kmem_cache_node *node[MAX_NUMNODES];
};

/*
 * Kmalloc subsystem.
 */
#if defined(ARCH_DMA_MINALIGN) && ARCH_DMA_MINALIGN > 8
#define KMALLOC_MIN_SIZE ARCH_DMA_MINALIGN
#else
#define KMALLOC_MIN_SIZE 8
#endif

#define KMALLOC_SHIFT_LOW ilog2(KMALLOC_MIN_SIZE)

/*
 * Maximum kmalloc object size handled by SLUB. Larger object allocations
 * are passed through to the page allocator. The page allocator "fastpath"
 * is relatively slow so we need this value sufficiently high so that
 * performance critical objects are allocated through the SLUB fastpath.
 *
 * This should be dropped to PAGE_SIZE / 2 once the page allocator
 * "fastpath" becomes competitive with the slab allocator fastpaths.
 */
#define SLUB_MAX_SIZE (2 * PAGE_SIZE)

#define SLUB_PAGE_SHIFT (PAGE_SHIFT + 2)

#ifdef CONFIG_ZONE_DMA
#define SLUB_DMA __GFP_DMA
<<<<<<< HEAD
/* Reserve extra caches for potential DMA use */
#define KMALLOC_CACHES (2 * SLUB_PAGE_SHIFT)
=======
>>>>>>> 805a6af8
#else
/* Disable DMA functionality */
#define SLUB_DMA (__force gfp_t)0
#endif

/*
 * We keep the general caches in an array of slab caches that are used for
 * 2^x bytes of allocations.
 */
extern struct kmem_cache *kmalloc_caches[SLUB_PAGE_SHIFT];

/*
 * Sorry that the following has to be that ugly but some versions of GCC
 * have trouble with constant propagation and loops.
 */
static __always_inline int kmalloc_index(size_t size)
{
	if (!size)
		return 0;

	if (size <= KMALLOC_MIN_SIZE)
		return KMALLOC_SHIFT_LOW;

	if (KMALLOC_MIN_SIZE <= 32 && size > 64 && size <= 96)
		return 1;
	if (KMALLOC_MIN_SIZE <= 64 && size > 128 && size <= 192)
		return 2;
	if (size <=          8) return 3;
	if (size <=         16) return 4;
	if (size <=         32) return 5;
	if (size <=         64) return 6;
	if (size <=        128) return 7;
	if (size <=        256) return 8;
	if (size <=        512) return 9;
	if (size <=       1024) return 10;
	if (size <=   2 * 1024) return 11;
	if (size <=   4 * 1024) return 12;
/*
 * The following is only needed to support architectures with a larger page
 * size than 4k. We need to support 2 * PAGE_SIZE here. So for a 64k page
 * size we would have to go up to 128k.
 */
	if (size <=   8 * 1024) return 13;
	if (size <=  16 * 1024) return 14;
	if (size <=  32 * 1024) return 15;
	if (size <=  64 * 1024) return 16;
	if (size <= 128 * 1024) return 17;
	if (size <= 256 * 1024) return 18;
	if (size <= 512 * 1024) return 19;
	if (size <= 1024 * 1024) return 20;
	if (size <=  2 * 1024 * 1024) return 21;
	BUG();
	return -1; /* Will never be reached */

/*
 * What we really wanted to do and cannot do because of compiler issues is:
 *	int i;
 *	for (i = KMALLOC_SHIFT_LOW; i <= KMALLOC_SHIFT_HIGH; i++)
 *		if (size <= (1 << i))
 *			return i;
 */
}

/*
 * Find the slab cache for a given combination of allocation flags and size.
 *
 * This ought to end up with a global pointer to the right cache
 * in kmalloc_caches.
 */
static __always_inline struct kmem_cache *kmalloc_slab(size_t size)
{
	int index = kmalloc_index(size);

	if (index == 0)
		return NULL;

	return kmalloc_caches[index];
}

void *kmem_cache_alloc(struct kmem_cache *, gfp_t);
void *__kmalloc(size_t size, gfp_t flags);

static __always_inline void *
kmalloc_order(size_t size, gfp_t flags, unsigned int order)
{
	void *ret = (void *) __get_free_pages(flags | __GFP_COMP, order);
	kmemleak_alloc(ret, size, 1, flags);
	return ret;
}

/**
 * Calling this on allocated memory will check that the memory
 * is expected to be in use, and print warnings if not.
 */
#ifdef CONFIG_SLUB_DEBUG
extern bool verify_mem_not_deleted(const void *x);
#else
static inline bool verify_mem_not_deleted(const void *x)
{
	return true;
}
#endif

#ifdef CONFIG_TRACING
extern void *
kmem_cache_alloc_trace(struct kmem_cache *s, gfp_t gfpflags, size_t size);
extern void *kmalloc_order_trace(size_t size, gfp_t flags, unsigned int order);
#else
static __always_inline void *
kmem_cache_alloc_trace(struct kmem_cache *s, gfp_t gfpflags, size_t size)
{
	return kmem_cache_alloc(s, gfpflags);
}

static __always_inline void *
kmalloc_order_trace(size_t size, gfp_t flags, unsigned int order)
{
	return kmalloc_order(size, flags, order);
}
#endif

static __always_inline void *kmalloc_large(size_t size, gfp_t flags)
{
	unsigned int order = get_order(size);
	return kmalloc_order_trace(size, flags, order);
}

static __always_inline void *kmalloc(size_t size, gfp_t flags)
{
	if (__builtin_constant_p(size)) {
		if (size > SLUB_MAX_SIZE)
			return kmalloc_large(size, flags);

		if (!(flags & SLUB_DMA)) {
			struct kmem_cache *s = kmalloc_slab(size);

			if (!s)
				return ZERO_SIZE_PTR;

			return kmem_cache_alloc_trace(s, flags, size);
		}
	}
	return __kmalloc(size, flags);
}

#ifdef CONFIG_NUMA
void *__kmalloc_node(size_t size, gfp_t flags, int node);
void *kmem_cache_alloc_node(struct kmem_cache *, gfp_t flags, int node);

#ifdef CONFIG_TRACING
extern void *kmem_cache_alloc_node_trace(struct kmem_cache *s,
					   gfp_t gfpflags,
					   int node, size_t size);
#else
static __always_inline void *
kmem_cache_alloc_node_trace(struct kmem_cache *s,
			      gfp_t gfpflags,
			      int node, size_t size)
{
	return kmem_cache_alloc_node(s, gfpflags, node);
}
#endif

static __always_inline void *kmalloc_node(size_t size, gfp_t flags, int node)
{
	if (__builtin_constant_p(size) &&
		size <= SLUB_MAX_SIZE && !(flags & SLUB_DMA)) {
			struct kmem_cache *s = kmalloc_slab(size);

		if (!s)
			return ZERO_SIZE_PTR;

		return kmem_cache_alloc_node_trace(s, flags, node, size);
	}
	return __kmalloc_node(size, flags, node);
}
#endif

#endif /* _LINUX_SLUB_DEF_H */<|MERGE_RESOLUTION|>--- conflicted
+++ resolved
@@ -105,13 +105,6 @@
 	 * Defragmentation by allocating from a remote node.
 	 */
 	int remote_node_defrag_ratio;
-<<<<<<< HEAD
-	struct kmem_cache_node *node[MAX_NUMNODES];
-#else
-	/* Avoid an extra cache line for UP */
-	struct kmem_cache_node local_node;
-=======
->>>>>>> 805a6af8
 #endif
 	struct kmem_cache_node *node[MAX_NUMNODES];
 };
@@ -142,11 +135,6 @@
 
 #ifdef CONFIG_ZONE_DMA
 #define SLUB_DMA __GFP_DMA
-<<<<<<< HEAD
-/* Reserve extra caches for potential DMA use */
-#define KMALLOC_CACHES (2 * SLUB_PAGE_SHIFT)
-=======
->>>>>>> 805a6af8
 #else
 /* Disable DMA functionality */
 #define SLUB_DMA (__force gfp_t)0
