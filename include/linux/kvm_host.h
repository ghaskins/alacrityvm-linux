--- conflicted
+++ resolved
@@ -415,17 +415,13 @@
 				      struct kvm_irq_mask_notifier *kimn);
 void kvm_fire_mask_notifiers(struct kvm *kvm, int irq, bool mask);
 
-<<<<<<< HEAD
-int kvm_set_irq(struct kvm *kvm, int irq_source_id, u32 irq, int level);
-int kvm_irq_check_lockless(struct kvm *kvm, u32 irq);
-=======
 #ifdef __KVM_HAVE_IOAPIC
 void kvm_get_intr_delivery_bitmask(struct kvm_ioapic *ioapic,
 				   union kvm_ioapic_redirect_entry *entry,
 				   unsigned long *deliver_bitmask);
 #endif
 int kvm_set_irq(struct kvm *kvm, int irq_source_id, u32 irq, int level);
->>>>>>> 724e6d3f
+int kvm_irq_check_lockless(struct kvm *kvm, u32 irq);
 void kvm_notify_acked_irq(struct kvm *kvm, unsigned irqchip, unsigned pin);
 void kvm_register_irq_ack_notifier(struct kvm *kvm,
 				   struct kvm_irq_ack_notifier *kian);
