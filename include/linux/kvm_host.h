#ifndef __KVM_HOST_H
#define __KVM_HOST_H

/*
 * This work is licensed under the terms of the GNU GPL, version 2.  See
 * the COPYING file in the top-level directory.
 */

#include <linux/types.h>
#include <linux/hardirq.h>
#include <linux/list.h>
#include <linux/mutex.h>
#include <linux/spinlock.h>
#include <linux/signal.h>
#include <linux/sched.h>
#include <linux/mm.h>
#include <linux/preempt.h>
#include <linux/msi.h>
#include <asm/signal.h>

#include <linux/kvm.h>
#include <linux/kvm_para.h>

#include <linux/kvm_types.h>

#include <asm/kvm_host.h>

/*
 * vcpu->requests bit members
 */
#define KVM_REQ_TLB_FLUSH          0
#define KVM_REQ_MIGRATE_TIMER      1
#define KVM_REQ_REPORT_TPR_ACCESS  2
#define KVM_REQ_MMU_RELOAD         3
#define KVM_REQ_TRIPLE_FAULT       4
#define KVM_REQ_PENDING_TIMER      5
#define KVM_REQ_UNHALT             6
#define KVM_REQ_MMU_SYNC           7
#define KVM_REQ_KVMCLOCK_UPDATE    8
#define KVM_REQ_KICK               9

#define KVM_USERSPACE_IRQ_SOURCE_ID	0

struct kvm;
struct kvm_vcpu;
extern struct kmem_cache *kvm_vcpu_cache;

/*
 * It would be nice to use something smarter than a linear search, TBD...
 * Thankfully we dont expect many devices to register (famous last words :),
 * so until then it will suffice.  At least its abstracted so we can change
 * in one place.
 */
struct kvm_io_bus {
	int                   dev_count;
#define NR_IOBUS_DEVS 6
	struct kvm_io_device *devs[NR_IOBUS_DEVS];
};

void kvm_io_bus_init(struct kvm_io_bus *bus);
void kvm_io_bus_destroy(struct kvm_io_bus *bus);
int kvm_io_bus_write(struct kvm_io_bus *bus, gpa_t addr, int len,
		     const void *val);
int kvm_io_bus_read(struct kvm_io_bus *bus, gpa_t addr, int len,
		    void *val);
int __kvm_io_bus_register_dev(struct kvm_io_bus *bus,
			       struct kvm_io_device *dev);
int kvm_io_bus_register_dev(struct kvm *kvm, struct kvm_io_bus *bus,
			    struct kvm_io_device *dev);
void __kvm_io_bus_unregister_dev(struct kvm_io_bus *bus,
				 struct kvm_io_device *dev);
void kvm_io_bus_unregister_dev(struct kvm *kvm, struct kvm_io_bus *bus,
			       struct kvm_io_device *dev);

struct kvm_vcpu {
	struct kvm *kvm;
#ifdef CONFIG_PREEMPT_NOTIFIERS
	struct preempt_notifier preempt_notifier;
#endif
	int vcpu_id;
	struct mutex mutex;
	int   cpu;
	struct kvm_run *run;
	unsigned long requests;
	unsigned long guest_debug;
	int fpu_active;
	int guest_fpu_loaded;
	wait_queue_head_t wq;
	int sigset_active;
	sigset_t sigset;
	struct kvm_vcpu_stat stat;

#ifdef CONFIG_HAS_IOMEM
	int mmio_needed;
	int mmio_read_completed;
	int mmio_is_write;
	int mmio_size;
	unsigned char mmio_data[8];
	gpa_t mmio_phys_addr;
#endif

	struct kvm_vcpu_arch arch;
};

struct kvm_memory_slot {
	gfn_t base_gfn;
	unsigned long npages;
	unsigned long flags;
	unsigned long *rmap;
	unsigned long *dirty_bitmap;
	struct {
		unsigned long rmap_pde;
		int write_count;
	} *lpage_info[KVM_NR_PAGE_SIZES - 1];
	unsigned long userspace_addr;
	int user_alloc;
};

struct kvm_kernel_irq_routing_entry {
	u32 gsi;
	u32 type;
	bool lockless;
	int (*set)(struct kvm_kernel_irq_routing_entry *e,
		   struct kvm *kvm, int irq_source_id, int level);
	union {
		struct {
			unsigned irqchip;
			unsigned pin;
		} irqchip;
		struct msi_msg msi;
	};
	struct hlist_node link;
};

#ifdef __KVM_HAVE_IOAPIC

struct kvm_irq_routing_table {
	int chip[KVM_NR_IRQCHIPS][KVM_IOAPIC_NUM_PINS];
	struct kvm_kernel_irq_routing_entry *rt_entries;
	u32 nr_rt_entries;
	/*
	 * Array indexed by gsi. Each entry contains list of irq chips
	 * the gsi is connected to.
	 */
	struct hlist_head map[0];
};

#else

struct kvm_irq_routing_table {};

#endif

struct kvm {
	spinlock_t mmu_lock;
	spinlock_t requests_lock;
	struct rw_semaphore slots_lock;
	struct mm_struct *mm; /* userspace tied to this vm */
	int nmemslots;
	struct kvm_memory_slot memslots[KVM_MEMORY_SLOTS +
					KVM_PRIVATE_MEM_SLOTS];
#ifdef CONFIG_KVM_APIC_ARCHITECTURE
	u32 bsp_vcpu_id;
	struct kvm_vcpu *bsp_vcpu;
#endif
	struct kvm_vcpu *vcpus[KVM_MAX_VCPUS];
	atomic_t online_vcpus;
	struct list_head vm_list;
	struct mutex lock;
	struct kvm_io_bus mmio_bus;
	struct kvm_io_bus pio_bus;
#ifdef CONFIG_HAVE_KVM_EVENTFD
	struct {
		spinlock_t        lock;
		struct list_head  items;
	} irqfds;
	struct list_head ioeventfds;
#endif
	struct kvm_vm_stat stat;
	struct kvm_arch arch;
	atomic_t users_count;
#ifdef KVM_COALESCED_MMIO_PAGE_OFFSET
	struct kvm_coalesced_mmio_dev *coalesced_mmio_dev;
	struct kvm_coalesced_mmio_ring *coalesced_mmio_ring;
#endif

	struct mutex irq_lock;
#ifdef CONFIG_HAVE_KVM_IRQCHIP
	struct kvm_irq_routing_table *irq_routing;
	struct hlist_head mask_notifier_list;
	struct hlist_head irq_ack_notifier_list;
#endif

#ifdef KVM_ARCH_WANT_MMU_NOTIFIER
	struct mmu_notifier mmu_notifier;
	unsigned long mmu_notifier_seq;
	long mmu_notifier_count;
#endif
};

/* The guest did something we don't support. */
#define pr_unimpl(vcpu, fmt, ...)					\
 do {									\
	if (printk_ratelimit())						\
		printk(KERN_ERR "kvm: %i: cpu%i " fmt,			\
		       current->tgid, (vcpu)->vcpu_id , ## __VA_ARGS__); \
 } while (0)

#define kvm_printf(kvm, fmt ...) printk(KERN_DEBUG fmt)
#define vcpu_printf(vcpu, fmt...) kvm_printf(vcpu->kvm, fmt)

static inline struct kvm_vcpu *kvm_get_vcpu(struct kvm *kvm, int i)
{
	smp_rmb();
	return kvm->vcpus[i];
}

#define kvm_for_each_vcpu(idx, vcpup, kvm) \
	for (idx = 0, vcpup = kvm_get_vcpu(kvm, idx); \
	     idx < atomic_read(&kvm->online_vcpus) && vcpup; \
	     vcpup = kvm_get_vcpu(kvm, ++idx))

int kvm_vcpu_init(struct kvm_vcpu *vcpu, struct kvm *kvm, unsigned id);
void kvm_vcpu_uninit(struct kvm_vcpu *vcpu);

void vcpu_load(struct kvm_vcpu *vcpu);
void vcpu_put(struct kvm_vcpu *vcpu);

int kvm_init(void *opaque, unsigned int vcpu_size,
		  struct module *module);
void kvm_exit(void);

void kvm_get_kvm(struct kvm *kvm);
void kvm_put_kvm(struct kvm *kvm);

#define HPA_MSB ((sizeof(hpa_t) * 8) - 1)
#define HPA_ERR_MASK ((hpa_t)1 << HPA_MSB)
static inline int is_error_hpa(hpa_t hpa) { return hpa >> HPA_MSB; }
struct page *gva_to_page(struct kvm_vcpu *vcpu, gva_t gva);

extern struct page *bad_page;
extern pfn_t bad_pfn;

int is_error_page(struct page *page);
int is_error_pfn(pfn_t pfn);
int kvm_is_error_hva(unsigned long addr);
int kvm_set_memory_region(struct kvm *kvm,
			  struct kvm_userspace_memory_region *mem,
			  int user_alloc);
int __kvm_set_memory_region(struct kvm *kvm,
			    struct kvm_userspace_memory_region *mem,
			    int user_alloc);
int kvm_arch_set_memory_region(struct kvm *kvm,
				struct kvm_userspace_memory_region *mem,
				struct kvm_memory_slot old,
				int user_alloc);
void kvm_disable_largepages(void);
void kvm_arch_flush_shadow(struct kvm *kvm);
gfn_t unalias_gfn(struct kvm *kvm, gfn_t gfn);
struct page *gfn_to_page(struct kvm *kvm, gfn_t gfn);
unsigned long gfn_to_hva(struct kvm *kvm, gfn_t gfn);
void kvm_release_page_clean(struct page *page);
void kvm_release_page_dirty(struct page *page);
void kvm_set_page_dirty(struct page *page);
void kvm_set_page_accessed(struct page *page);

pfn_t gfn_to_pfn(struct kvm *kvm, gfn_t gfn);
void kvm_release_pfn_dirty(pfn_t);
void kvm_release_pfn_clean(pfn_t pfn);
void kvm_set_pfn_dirty(pfn_t pfn);
void kvm_set_pfn_accessed(pfn_t pfn);
void kvm_get_pfn(pfn_t pfn);

int kvm_read_guest_page(struct kvm *kvm, gfn_t gfn, void *data, int offset,
			int len);
int kvm_read_guest_atomic(struct kvm *kvm, gpa_t gpa, void *data,
			  unsigned long len);
int kvm_read_guest(struct kvm *kvm, gpa_t gpa, void *data, unsigned long len);
int kvm_write_guest_page(struct kvm *kvm, gfn_t gfn, const void *data,
			 int offset, int len);
int kvm_write_guest(struct kvm *kvm, gpa_t gpa, const void *data,
		    unsigned long len);
int kvm_clear_guest_page(struct kvm *kvm, gfn_t gfn, int offset, int len);
int kvm_clear_guest(struct kvm *kvm, gpa_t gpa, unsigned long len);
struct kvm_memory_slot *gfn_to_memslot(struct kvm *kvm, gfn_t gfn);
int kvm_is_visible_gfn(struct kvm *kvm, gfn_t gfn);
void mark_page_dirty(struct kvm *kvm, gfn_t gfn);

void kvm_vcpu_block(struct kvm_vcpu *vcpu);
void kvm_resched(struct kvm_vcpu *vcpu);
void kvm_load_guest_fpu(struct kvm_vcpu *vcpu);
void kvm_put_guest_fpu(struct kvm_vcpu *vcpu);
void kvm_flush_remote_tlbs(struct kvm *kvm);
void kvm_reload_remote_mmus(struct kvm *kvm);

long kvm_arch_dev_ioctl(struct file *filp,
			unsigned int ioctl, unsigned long arg);
long kvm_arch_vcpu_ioctl(struct file *filp,
			 unsigned int ioctl, unsigned long arg);

int kvm_dev_ioctl_check_extension(long ext);

int kvm_get_dirty_log(struct kvm *kvm,
			struct kvm_dirty_log *log, int *is_dirty);
int kvm_vm_ioctl_get_dirty_log(struct kvm *kvm,
				struct kvm_dirty_log *log);

int kvm_vm_ioctl_set_memory_region(struct kvm *kvm,
				   struct
				   kvm_userspace_memory_region *mem,
				   int user_alloc);
long kvm_arch_vm_ioctl(struct file *filp,
		       unsigned int ioctl, unsigned long arg);

int kvm_arch_vcpu_ioctl_get_fpu(struct kvm_vcpu *vcpu, struct kvm_fpu *fpu);
int kvm_arch_vcpu_ioctl_set_fpu(struct kvm_vcpu *vcpu, struct kvm_fpu *fpu);

int kvm_arch_vcpu_ioctl_translate(struct kvm_vcpu *vcpu,
				    struct kvm_translation *tr);

int kvm_arch_vcpu_ioctl_get_regs(struct kvm_vcpu *vcpu, struct kvm_regs *regs);
int kvm_arch_vcpu_ioctl_set_regs(struct kvm_vcpu *vcpu, struct kvm_regs *regs);
int kvm_arch_vcpu_ioctl_get_sregs(struct kvm_vcpu *vcpu,
				  struct kvm_sregs *sregs);
int kvm_arch_vcpu_ioctl_set_sregs(struct kvm_vcpu *vcpu,
				  struct kvm_sregs *sregs);
int kvm_arch_vcpu_ioctl_get_mpstate(struct kvm_vcpu *vcpu,
				    struct kvm_mp_state *mp_state);
int kvm_arch_vcpu_ioctl_set_mpstate(struct kvm_vcpu *vcpu,
				    struct kvm_mp_state *mp_state);
int kvm_arch_vcpu_ioctl_set_guest_debug(struct kvm_vcpu *vcpu,
					struct kvm_guest_debug *dbg);
int kvm_arch_vcpu_ioctl_run(struct kvm_vcpu *vcpu, struct kvm_run *kvm_run);

int kvm_arch_init(void *opaque);
void kvm_arch_exit(void);

int kvm_arch_vcpu_init(struct kvm_vcpu *vcpu);
void kvm_arch_vcpu_uninit(struct kvm_vcpu *vcpu);

void kvm_arch_vcpu_free(struct kvm_vcpu *vcpu);
void kvm_arch_vcpu_load(struct kvm_vcpu *vcpu, int cpu);
void kvm_arch_vcpu_put(struct kvm_vcpu *vcpu);
struct kvm_vcpu *kvm_arch_vcpu_create(struct kvm *kvm, unsigned int id);
int kvm_arch_vcpu_setup(struct kvm_vcpu *vcpu);
void kvm_arch_vcpu_destroy(struct kvm_vcpu *vcpu);

int kvm_arch_vcpu_reset(struct kvm_vcpu *vcpu);
void kvm_arch_hardware_enable(void *garbage);
void kvm_arch_hardware_disable(void *garbage);
int kvm_arch_hardware_setup(void);
void kvm_arch_hardware_unsetup(void);
void kvm_arch_check_processor_compat(void *rtn);
int kvm_arch_vcpu_runnable(struct kvm_vcpu *vcpu);

void kvm_free_physmem(struct kvm *kvm);

struct  kvm *kvm_arch_create_vm(void);
void kvm_arch_destroy_vm(struct kvm *kvm);
void kvm_free_all_assigned_devices(struct kvm *kvm);
void kvm_arch_sync_events(struct kvm *kvm);

int kvm_cpu_has_pending_timer(struct kvm_vcpu *vcpu);
void kvm_vcpu_kick(struct kvm_vcpu *vcpu);

struct kvm_xinterface *
kvm_xinterface_alloc(struct kvm *kvm, struct module *owner);

int kvm_is_mmio_pfn(pfn_t pfn);

struct kvm_irq_ack_notifier {
	struct hlist_node link;
	unsigned gsi;
	void (*irq_acked)(struct kvm_irq_ack_notifier *kian);
};

#define KVM_ASSIGNED_MSIX_PENDING		0x1
struct kvm_guest_msix_entry {
	u32 vector;
	u16 entry;
	u16 flags;
};

struct kvm_assigned_dev_kernel {
	struct kvm_irq_ack_notifier ack_notifier;
	struct work_struct interrupt_work;
	struct list_head list;
	int assigned_dev_id;
	int host_busnr;
	int host_devfn;
	unsigned int entries_nr;
	int host_irq;
	bool host_irq_disabled;
	struct msix_entry *host_msix_entries;
	int guest_irq;
	struct kvm_guest_msix_entry *guest_msix_entries;
	unsigned long irq_requested_type;
	int irq_source_id;
	int flags;
	struct pci_dev *dev;
	struct kvm *kvm;
	spinlock_t assigned_dev_lock;
};

struct kvm_irq_mask_notifier {
	void (*func)(struct kvm_irq_mask_notifier *kimn, bool masked);
	int irq;
	struct hlist_node link;
};

void kvm_register_irq_mask_notifier(struct kvm *kvm, int irq,
				    struct kvm_irq_mask_notifier *kimn);
void kvm_unregister_irq_mask_notifier(struct kvm *kvm, int irq,
				      struct kvm_irq_mask_notifier *kimn);
void kvm_fire_mask_notifiers(struct kvm *kvm, int irq, bool mask);

int kvm_set_irq(struct kvm *kvm, int irq_source_id, u32 irq, int level);
int kvm_irq_check_lockless(struct kvm *kvm, u32 irq);
void kvm_notify_acked_irq(struct kvm *kvm, unsigned irqchip, unsigned pin);
void kvm_register_irq_ack_notifier(struct kvm *kvm,
				   struct kvm_irq_ack_notifier *kian);
void kvm_unregister_irq_ack_notifier(struct kvm *kvm,
				   struct kvm_irq_ack_notifier *kian);
int kvm_request_irq_source_id(struct kvm *kvm);
void kvm_free_irq_source_id(struct kvm *kvm, int irq_source_id);

/* For vcpu->arch.iommu_flags */
#define KVM_IOMMU_CACHE_COHERENCY	0x1

#ifdef CONFIG_IOMMU_API
int kvm_iommu_map_pages(struct kvm *kvm, gfn_t base_gfn,
			unsigned long npages);
int kvm_iommu_map_guest(struct kvm *kvm);
int kvm_iommu_unmap_guest(struct kvm *kvm);
int kvm_assign_device(struct kvm *kvm,
		      struct kvm_assigned_dev_kernel *assigned_dev);
int kvm_deassign_device(struct kvm *kvm,
			struct kvm_assigned_dev_kernel *assigned_dev);
#else /* CONFIG_IOMMU_API */
static inline int kvm_iommu_map_pages(struct kvm *kvm,
				      gfn_t base_gfn,
				      unsigned long npages)
{
	return 0;
}

static inline int kvm_iommu_map_guest(struct kvm *kvm)
{
	return -ENODEV;
}

static inline int kvm_iommu_unmap_guest(struct kvm *kvm)
{
	return 0;
}

static inline int kvm_assign_device(struct kvm *kvm,
		struct kvm_assigned_dev_kernel *assigned_dev)
{
	return 0;
}

static inline int kvm_deassign_device(struct kvm *kvm,
		struct kvm_assigned_dev_kernel *assigned_dev)
{
	return 0;
}
#endif /* CONFIG_IOMMU_API */

static inline void kvm_guest_enter(void)
{
	account_system_vtime(current);
	current->flags |= PF_VCPU;
}

static inline void kvm_guest_exit(void)
{
	account_system_vtime(current);
	current->flags &= ~PF_VCPU;
}

static inline int memslot_id(struct kvm *kvm, struct kvm_memory_slot *slot)
{
	return slot - kvm->memslots;
}

static inline gpa_t gfn_to_gpa(gfn_t gfn)
{
	return (gpa_t)gfn << PAGE_SHIFT;
}

static inline hpa_t pfn_to_hpa(pfn_t pfn)
{
	return (hpa_t)pfn << PAGE_SHIFT;
}

static inline void kvm_migrate_timers(struct kvm_vcpu *vcpu)
{
	set_bit(KVM_REQ_MIGRATE_TIMER, &vcpu->requests);
}

enum kvm_stat_kind {
	KVM_STAT_VM,
	KVM_STAT_VCPU,
};

struct kvm_stats_debugfs_item {
	const char *name;
	int offset;
	enum kvm_stat_kind kind;
	struct dentry *dentry;
};
extern struct kvm_stats_debugfs_item debugfs_entries[];
extern struct dentry *kvm_debugfs_dir;

#ifdef KVM_ARCH_WANT_MMU_NOTIFIER
static inline int mmu_notifier_retry(struct kvm_vcpu *vcpu, unsigned long mmu_seq)
{
	if (unlikely(vcpu->kvm->mmu_notifier_count))
		return 1;
	/*
	 * Both reads happen under the mmu_lock and both values are
	 * modified under mmu_lock, so there's no need of smb_rmb()
	 * here in between, otherwise mmu_notifier_count should be
	 * read before mmu_notifier_seq, see
	 * mmu_notifier_invalidate_range_end write side.
	 */
	if (vcpu->kvm->mmu_notifier_seq != mmu_seq)
		return 1;
	return 0;
}
#endif

#ifdef CONFIG_HAVE_KVM_IRQCHIP

#define KVM_MAX_IRQ_ROUTES 1024

int kvm_setup_default_irq_routing(struct kvm *kvm);
int kvm_set_irq_routing(struct kvm *kvm,
			const struct kvm_irq_routing_entry *entries,
			unsigned nr,
			unsigned flags);
void kvm_free_irq_routing(struct kvm *kvm);

#else

static inline void kvm_free_irq_routing(struct kvm *kvm) {}

#endif

#ifdef CONFIG_HAVE_KVM_EVENTFD

void kvm_eventfd_init(struct kvm *kvm);
int kvm_irqfd(struct kvm *kvm, int fd, int gsi, int flags);
void kvm_irqfd_release(struct kvm *kvm);
int kvm_ioeventfd(struct kvm *kvm, struct kvm_ioeventfd *args);

#else

static inline void kvm_eventfd_init(struct kvm *kvm) {}
static inline int kvm_irqfd(struct kvm *kvm, int fd, int gsi, int flags)
{
	return -EINVAL;
}

static inline void kvm_irqfd_release(struct kvm *kvm) {}
static inline int kvm_ioeventfd(struct kvm *kvm, struct kvm_ioeventfd *args)
{
	return -ENOSYS;
}

#endif /* CONFIG_HAVE_KVM_EVENTFD */

<<<<<<< HEAD
=======
#ifdef CONFIG_KVM_APIC_ARCHITECTURE
static inline bool kvm_vcpu_is_bsp(struct kvm_vcpu *vcpu)
{
	return vcpu->kvm->bsp_vcpu_id == vcpu->vcpu_id;
}
#endif
>>>>>>> b0e43706
#endif<|MERGE_RESOLUTION|>--- conflicted
+++ resolved
@@ -571,13 +571,10 @@
 
 #endif /* CONFIG_HAVE_KVM_EVENTFD */
 
-<<<<<<< HEAD
-=======
 #ifdef CONFIG_KVM_APIC_ARCHITECTURE
 static inline bool kvm_vcpu_is_bsp(struct kvm_vcpu *vcpu)
 {
 	return vcpu->kvm->bsp_vcpu_id == vcpu->vcpu_id;
 }
 #endif
->>>>>>> b0e43706
 #endif