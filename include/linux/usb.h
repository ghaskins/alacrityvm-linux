#ifndef __LINUX_USB_H
#define __LINUX_USB_H

#include <linux/mod_devicetable.h>
#include <linux/usb/ch9.h>

#define USB_MAJOR			180
#define USB_DEVICE_MAJOR		189


#ifdef __KERNEL__

#include <linux/errno.h>        /* for -ENODEV */
#include <linux/delay.h>	/* for mdelay() */
#include <linux/interrupt.h>	/* for in_interrupt() */
#include <linux/list.h>		/* for struct list_head */
#include <linux/kref.h>		/* for struct kref */
#include <linux/device.h>	/* for struct device */
#include <linux/fs.h>		/* for struct file_operations */
#include <linux/completion.h>	/* for struct completion */
#include <linux/sched.h>	/* for current && schedule_timeout */
#include <linux/mutex.h>	/* for struct mutex */
#include <linux/pm_runtime.h>	/* for runtime PM */

struct usb_device;
struct usb_driver;
struct wusb_dev;

/*-------------------------------------------------------------------------*/

/*
 * Host-side wrappers for standard USB descriptors ... these are parsed
 * from the data provided by devices.  Parsing turns them from a flat
 * sequence of descriptors into a hierarchy:
 *
 *  - devices have one (usually) or more configs;
 *  - configs have one (often) or more interfaces;
 *  - interfaces have one (usually) or more settings;
 *  - each interface setting has zero or (usually) more endpoints.
 *  - a SuperSpeed endpoint has a companion descriptor
 *
 * And there might be other descriptors mixed in with those.
 *
 * Devices may also have class-specific or vendor-specific descriptors.
 */

struct ep_device;

/**
 * struct usb_host_endpoint - host-side endpoint descriptor and queue
 * @desc: descriptor for this endpoint, wMaxPacketSize in native byteorder
 * @ss_ep_comp: SuperSpeed companion descriptor for this endpoint
 * @urb_list: urbs queued to this endpoint; maintained by usbcore
 * @hcpriv: for use by HCD; typically holds hardware dma queue head (QH)
 *	with one or more transfer descriptors (TDs) per urb
 * @ep_dev: ep_device for sysfs info
 * @extra: descriptors following this endpoint in the configuration
 * @extralen: how many bytes of "extra" are valid
 * @enabled: URBs may be submitted to this endpoint
 *
 * USB requests are always queued to a given endpoint, identified by a
 * descriptor within an active interface in a given USB configuration.
 */
struct usb_host_endpoint {
	struct usb_endpoint_descriptor		desc;
	struct usb_ss_ep_comp_descriptor	ss_ep_comp;
	struct list_head		urb_list;
	void				*hcpriv;
	struct ep_device		*ep_dev;	/* For sysfs info */

	unsigned char *extra;   /* Extra descriptors */
	int extralen;
	int enabled;
};

/* host-side wrapper for one interface setting's parsed descriptors */
struct usb_host_interface {
	struct usb_interface_descriptor	desc;

	/* array of desc.bNumEndpoint endpoints associated with this
	 * interface setting.  these will be in no particular order.
	 */
	struct usb_host_endpoint *endpoint;

	char *string;		/* iInterface string, if present */
	unsigned char *extra;   /* Extra descriptors */
	int extralen;
};

enum usb_interface_condition {
	USB_INTERFACE_UNBOUND = 0,
	USB_INTERFACE_BINDING,
	USB_INTERFACE_BOUND,
	USB_INTERFACE_UNBINDING,
};

/**
 * struct usb_interface - what usb device drivers talk to
 * @altsetting: array of interface structures, one for each alternate
 *	setting that may be selected.  Each one includes a set of
 *	endpoint configurations.  They will be in no particular order.
 * @cur_altsetting: the current altsetting.
 * @num_altsetting: number of altsettings defined.
 * @intf_assoc: interface association descriptor
 * @minor: the minor number assigned to this interface, if this
 *	interface is bound to a driver that uses the USB major number.
 *	If this interface does not use the USB major, this field should
 *	be unused.  The driver should set this value in the probe()
 *	function of the driver, after it has been assigned a minor
 *	number from the USB core by calling usb_register_dev().
 * @condition: binding state of the interface: not bound, binding
 *	(in probe()), bound to a driver, or unbinding (in disconnect())
 * @sysfs_files_created: sysfs attributes exist
 * @ep_devs_created: endpoint child pseudo-devices exist
 * @unregistering: flag set when the interface is being unregistered
 * @needs_remote_wakeup: flag set when the driver requires remote-wakeup
 *	capability during autosuspend.
 * @needs_altsetting0: flag set when a set-interface request for altsetting 0
 *	has been deferred.
 * @needs_binding: flag set when the driver should be re-probed or unbound
 *	following a reset or suspend operation it doesn't support.
 * @dev: driver model's view of this device
 * @usb_dev: if an interface is bound to the USB major, this will point
 *	to the sysfs representation for that device.
 * @pm_usage_cnt: PM usage counter for this interface
 * @reset_ws: Used for scheduling resets from atomic context.
 * @reset_running: set to 1 if the interface is currently running a
 *      queued reset so that usb_cancel_queued_reset() doesn't try to
 *      remove from the workqueue when running inside the worker
 *      thread. See __usb_queue_reset_device().
 * @resetting_device: USB core reset the device, so use alt setting 0 as
 *	current; needs bandwidth alloc after reset.
 *
 * USB device drivers attach to interfaces on a physical device.  Each
 * interface encapsulates a single high level function, such as feeding
 * an audio stream to a speaker or reporting a change in a volume control.
 * Many USB devices only have one interface.  The protocol used to talk to
 * an interface's endpoints can be defined in a usb "class" specification,
 * or by a product's vendor.  The (default) control endpoint is part of
 * every interface, but is never listed among the interface's descriptors.
 *
 * The driver that is bound to the interface can use standard driver model
 * calls such as dev_get_drvdata() on the dev member of this structure.
 *
 * Each interface may have alternate settings.  The initial configuration
 * of a device sets altsetting 0, but the device driver can change
 * that setting using usb_set_interface().  Alternate settings are often
 * used to control the use of periodic endpoints, such as by having
 * different endpoints use different amounts of reserved USB bandwidth.
 * All standards-conformant USB devices that use isochronous endpoints
 * will use them in non-default settings.
 *
 * The USB specification says that alternate setting numbers must run from
 * 0 to one less than the total number of alternate settings.  But some
 * devices manage to mess this up, and the structures aren't necessarily
 * stored in numerical order anyhow.  Use usb_altnum_to_altsetting() to
 * look up an alternate setting in the altsetting array based on its number.
 */
struct usb_interface {
	/* array of alternate settings for this interface,
	 * stored in no particular order */
	struct usb_host_interface *altsetting;

	struct usb_host_interface *cur_altsetting;	/* the currently
					 * active alternate setting */
	unsigned num_altsetting;	/* number of alternate settings */

	/* If there is an interface association descriptor then it will list
	 * the associated interfaces */
	struct usb_interface_assoc_descriptor *intf_assoc;

	int minor;			/* minor number this interface is
					 * bound to */
	enum usb_interface_condition condition;		/* state of binding */
	unsigned sysfs_files_created:1;	/* the sysfs attributes exist */
	unsigned ep_devs_created:1;	/* endpoint "devices" exist */
	unsigned unregistering:1;	/* unregistration is in progress */
	unsigned needs_remote_wakeup:1;	/* driver requires remote wakeup */
	unsigned needs_altsetting0:1;	/* switch to altsetting 0 is pending */
	unsigned needs_binding:1;	/* needs delayed unbind/rebind */
	unsigned reset_running:1;
	unsigned resetting_device:1;	/* true: bandwidth alloc after reset */

	struct device dev;		/* interface specific device info */
	struct device *usb_dev;
	atomic_t pm_usage_cnt;		/* usage counter for autosuspend */
	struct work_struct reset_ws;	/* for resets in atomic context */
};
#define	to_usb_interface(d) container_of(d, struct usb_interface, dev)

static inline void *usb_get_intfdata(struct usb_interface *intf)
{
	return dev_get_drvdata(&intf->dev);
}

static inline void usb_set_intfdata(struct usb_interface *intf, void *data)
{
	dev_set_drvdata(&intf->dev, data);
}

struct usb_interface *usb_get_intf(struct usb_interface *intf);
void usb_put_intf(struct usb_interface *intf);

/* this maximum is arbitrary */
#define USB_MAXINTERFACES	32
#define USB_MAXIADS		(USB_MAXINTERFACES/2)

/**
 * struct usb_interface_cache - long-term representation of a device interface
 * @num_altsetting: number of altsettings defined.
 * @ref: reference counter.
 * @altsetting: variable-length array of interface structures, one for
 *	each alternate setting that may be selected.  Each one includes a
 *	set of endpoint configurations.  They will be in no particular order.
 *
 * These structures persist for the lifetime of a usb_device, unlike
 * struct usb_interface (which persists only as long as its configuration
 * is installed).  The altsetting arrays can be accessed through these
 * structures at any time, permitting comparison of configurations and
 * providing support for the /proc/bus/usb/devices pseudo-file.
 */
struct usb_interface_cache {
	unsigned num_altsetting;	/* number of alternate settings */
	struct kref ref;		/* reference counter */

	/* variable-length array of alternate settings for this interface,
	 * stored in no particular order */
	struct usb_host_interface altsetting[0];
};
#define	ref_to_usb_interface_cache(r) \
		container_of(r, struct usb_interface_cache, ref)
#define	altsetting_to_usb_interface_cache(a) \
		container_of(a, struct usb_interface_cache, altsetting[0])

/**
 * struct usb_host_config - representation of a device's configuration
 * @desc: the device's configuration descriptor.
 * @string: pointer to the cached version of the iConfiguration string, if
 *	present for this configuration.
 * @intf_assoc: list of any interface association descriptors in this config
 * @interface: array of pointers to usb_interface structures, one for each
 *	interface in the configuration.  The number of interfaces is stored
 *	in desc.bNumInterfaces.  These pointers are valid only while the
 *	the configuration is active.
 * @intf_cache: array of pointers to usb_interface_cache structures, one
 *	for each interface in the configuration.  These structures exist
 *	for the entire life of the device.
 * @extra: pointer to buffer containing all extra descriptors associated
 *	with this configuration (those preceding the first interface
 *	descriptor).
 * @extralen: length of the extra descriptors buffer.
 *
 * USB devices may have multiple configurations, but only one can be active
 * at any time.  Each encapsulates a different operational environment;
 * for example, a dual-speed device would have separate configurations for
 * full-speed and high-speed operation.  The number of configurations
 * available is stored in the device descriptor as bNumConfigurations.
 *
 * A configuration can contain multiple interfaces.  Each corresponds to
 * a different function of the USB device, and all are available whenever
 * the configuration is active.  The USB standard says that interfaces
 * are supposed to be numbered from 0 to desc.bNumInterfaces-1, but a lot
 * of devices get this wrong.  In addition, the interface array is not
 * guaranteed to be sorted in numerical order.  Use usb_ifnum_to_if() to
 * look up an interface entry based on its number.
 *
 * Device drivers should not attempt to activate configurations.  The choice
 * of which configuration to install is a policy decision based on such
 * considerations as available power, functionality provided, and the user's
 * desires (expressed through userspace tools).  However, drivers can call
 * usb_reset_configuration() to reinitialize the current configuration and
 * all its interfaces.
 */
struct usb_host_config {
	struct usb_config_descriptor	desc;

	char *string;		/* iConfiguration string, if present */

	/* List of any Interface Association Descriptors in this
	 * configuration. */
	struct usb_interface_assoc_descriptor *intf_assoc[USB_MAXIADS];

	/* the interfaces associated with this configuration,
	 * stored in no particular order */
	struct usb_interface *interface[USB_MAXINTERFACES];

	/* Interface information available even when this is not the
	 * active configuration */
	struct usb_interface_cache *intf_cache[USB_MAXINTERFACES];

	unsigned char *extra;   /* Extra descriptors */
	int extralen;
};

/* USB2.0 and USB3.0 device BOS descriptor set */
struct usb_host_bos {
	struct usb_bos_descriptor	*desc;

	/* wireless cap descriptor is handled by wusb */
	struct usb_ext_cap_descriptor	*ext_cap;
	struct usb_ss_cap_descriptor	*ss_cap;
	struct usb_ss_container_id_descriptor	*ss_id;
};

int __usb_get_extra_descriptor(char *buffer, unsigned size,
	unsigned char type, void **ptr);
#define usb_get_extra_descriptor(ifpoint, type, ptr) \
				__usb_get_extra_descriptor((ifpoint)->extra, \
				(ifpoint)->extralen, \
				type, (void **)ptr)

/* ----------------------------------------------------------------------- */

/* USB device number allocation bitmap */
struct usb_devmap {
	unsigned long devicemap[128 / (8*sizeof(unsigned long))];
};

/*
 * Allocated per bus (tree of devices) we have:
 */
struct usb_bus {
	struct device *controller;	/* host/master side hardware */
	int busnum;			/* Bus number (in order of reg) */
	const char *bus_name;		/* stable id (PCI slot_name etc) */
	u8 uses_dma;			/* Does the host controller use DMA? */
	u8 uses_pio_for_control;	/*
					 * Does the host controller use PIO
					 * for control transfers?
					 */
	u8 otg_port;			/* 0, or number of OTG/HNP port */
	unsigned is_b_host:1;		/* true during some HNP roleswitches */
	unsigned b_hnp_enable:1;	/* OTG: did A-Host enable HNP? */
	unsigned sg_tablesize;		/* 0 or largest number of sg list entries */

	int devnum_next;		/* Next open device number in
					 * round-robin allocation */

	struct usb_devmap devmap;	/* device address allocation map */
	struct usb_device *root_hub;	/* Root hub */
	struct usb_bus *hs_companion;	/* Companion EHCI bus, if any */
	struct list_head bus_list;	/* list of busses */

	int bandwidth_allocated;	/* on this bus: how much of the time
					 * reserved for periodic (intr/iso)
					 * requests is used, on average?
					 * Units: microseconds/frame.
					 * Limits: Full/low speed reserve 90%,
					 * while high speed reserves 80%.
					 */
	int bandwidth_int_reqs;		/* number of Interrupt requests */
	int bandwidth_isoc_reqs;	/* number of Isoc. requests */

#ifdef CONFIG_USB_DEVICEFS
	struct dentry *usbfs_dentry;	/* usbfs dentry entry for the bus */
#endif

#if defined(CONFIG_USB_MON) || defined(CONFIG_USB_MON_MODULE)
	struct mon_bus *mon_bus;	/* non-null when associated */
	int monitored;			/* non-zero when monitored */
#endif
};

/* ----------------------------------------------------------------------- */

/* This is arbitrary.
 * From USB 2.0 spec Table 11-13, offset 7, a hub can
 * have up to 255 ports. The most yet reported is 10.
 *
 * Current Wireless USB host hardware (Intel i1480 for example) allows
 * up to 22 devices to connect. Upcoming hardware might raise that
 * limit. Because the arrays need to add a bit for hub status data, we
 * do 31, so plus one evens out to four bytes.
 */
#define USB_MAXCHILDREN		(31)

struct usb_tt;

/**
 * struct usb_device - kernel's representation of a USB device
 * @devnum: device number; address on a USB bus
 * @devpath: device ID string for use in messages (e.g., /port/...)
 * @route: tree topology hex string for use with xHCI
 * @state: device state: configured, not attached, etc.
 * @speed: device speed: high/full/low (or error)
 * @tt: Transaction Translator info; used with low/full speed dev, highspeed hub
 * @ttport: device port on that tt hub
 * @toggle: one bit for each endpoint, with ([0] = IN, [1] = OUT) endpoints
 * @parent: our hub, unless we're the root
 * @bus: bus we're part of
 * @ep0: endpoint 0 data (default control pipe)
 * @dev: generic device interface
 * @descriptor: USB device descriptor
 * @bos: USB device BOS descriptor set
 * @config: all of the device's configs
 * @actconfig: the active configuration
 * @ep_in: array of IN endpoints
 * @ep_out: array of OUT endpoints
 * @rawdescriptors: raw descriptors for each config
 * @bus_mA: Current available from the bus
 * @portnum: parent port number (origin 1)
 * @level: number of USB hub ancestors
 * @can_submit: URBs may be submitted
 * @persist_enabled:  USB_PERSIST enabled for this device
 * @have_langid: whether string_langid is valid
 * @authorized: policy has said we can use it;
 *	(user space) policy determines if we authorize this device to be
 *	used or not. By default, wired USB devices are authorized.
 *	WUSB devices are not, until we authorize them from user space.
 *	FIXME -- complete doc
 * @authenticated: Crypto authentication passed
 * @wusb: device is Wireless USB
 * @lpm_capable: device supports LPM
 * @usb2_hw_lpm_capable: device can perform USB2 hardware LPM
 * @usb2_hw_lpm_enabled: USB2 hardware LPM enabled
 * @string_langid: language ID for strings
 * @product: iProduct string, if present (static)
 * @manufacturer: iManufacturer string, if present (static)
 * @serial: iSerialNumber string, if present (static)
 * @filelist: usbfs files that are open to this device
 * @usb_classdev: USB class device that was created for usbfs device
 *	access from userspace
 * @usbfs_dentry: usbfs dentry entry for the device
 * @maxchild: number of ports if hub
 * @children: child devices - USB devices that are attached to this hub
 * @quirks: quirks of the whole device
 * @urbnum: number of URBs submitted for the whole device
 * @active_duration: total time device is not suspended
 * @connect_time: time device was first connected
 * @do_remote_wakeup:  remote wakeup should be enabled
 * @reset_resume: needs reset instead of resume
 * @wusb_dev: if this is a Wireless USB device, link to the WUSB
 *	specific data for the device.
 * @slot_id: Slot ID assigned by xHCI
 *
 * Notes:
 * Usbcore drivers should not set usbdev->state directly.  Instead use
 * usb_set_device_state().
 */
struct usb_device {
	int		devnum;
	char		devpath[16];
	u32		route;
	enum usb_device_state	state;
	enum usb_device_speed	speed;

	struct usb_tt	*tt;
	int		ttport;

	unsigned int toggle[2];

	struct usb_device *parent;
	struct usb_bus *bus;
	struct usb_host_endpoint ep0;

	struct device dev;

	struct usb_device_descriptor descriptor;
	struct usb_host_bos *bos;
	struct usb_host_config *config;

	struct usb_host_config *actconfig;
	struct usb_host_endpoint *ep_in[16];
	struct usb_host_endpoint *ep_out[16];

	char **rawdescriptors;

	unsigned short bus_mA;
	u8 portnum;
	u8 level;

	unsigned can_submit:1;
	unsigned persist_enabled:1;
	unsigned have_langid:1;
	unsigned authorized:1;
	unsigned authenticated:1;
	unsigned wusb:1;
	unsigned lpm_capable:1;
	unsigned usb2_hw_lpm_capable:1;
	unsigned usb2_hw_lpm_enabled:1;
	int string_langid;

	/* static strings from the device */
	char *product;
	char *manufacturer;
	char *serial;

	struct list_head filelist;
#ifdef CONFIG_USB_DEVICE_CLASS
	struct device *usb_classdev;
#endif
#ifdef CONFIG_USB_DEVICEFS
	struct dentry *usbfs_dentry;
#endif

	int maxchild;
	struct usb_device *children[USB_MAXCHILDREN];

	u32 quirks;
	atomic_t urbnum;

	unsigned long active_duration;

#ifdef CONFIG_PM
	unsigned long connect_time;

	unsigned do_remote_wakeup:1;
	unsigned reset_resume:1;
#endif
	struct wusb_dev *wusb_dev;
	int slot_id;
};
#define	to_usb_device(d) container_of(d, struct usb_device, dev)

static inline struct usb_device *interface_to_usbdev(struct usb_interface *intf)
{
	return to_usb_device(intf->dev.parent);
}

extern struct usb_device *usb_get_dev(struct usb_device *dev);
extern void usb_put_dev(struct usb_device *dev);

/* USB device locking */
#define usb_lock_device(udev)		device_lock(&(udev)->dev)
#define usb_unlock_device(udev)		device_unlock(&(udev)->dev)
#define usb_trylock_device(udev)	device_trylock(&(udev)->dev)
extern int usb_lock_device_for_reset(struct usb_device *udev,
				     const struct usb_interface *iface);

/* USB port reset for device reinitialization */
extern int usb_reset_device(struct usb_device *dev);
extern void usb_queue_reset_device(struct usb_interface *dev);


/* USB autosuspend and autoresume */
#ifdef CONFIG_USB_SUSPEND
extern void usb_enable_autosuspend(struct usb_device *udev);
extern void usb_disable_autosuspend(struct usb_device *udev);

extern int usb_autopm_get_interface(struct usb_interface *intf);
extern void usb_autopm_put_interface(struct usb_interface *intf);
extern int usb_autopm_get_interface_async(struct usb_interface *intf);
extern void usb_autopm_put_interface_async(struct usb_interface *intf);
extern void usb_autopm_get_interface_no_resume(struct usb_interface *intf);
extern void usb_autopm_put_interface_no_suspend(struct usb_interface *intf);

static inline void usb_mark_last_busy(struct usb_device *udev)
{
	pm_runtime_mark_last_busy(&udev->dev);
}

#else

static inline int usb_enable_autosuspend(struct usb_device *udev)
{ return 0; }
static inline int usb_disable_autosuspend(struct usb_device *udev)
{ return 0; }

static inline int usb_autopm_get_interface(struct usb_interface *intf)
{ return 0; }
static inline int usb_autopm_get_interface_async(struct usb_interface *intf)
{ return 0; }

static inline void usb_autopm_put_interface(struct usb_interface *intf)
{ }
static inline void usb_autopm_put_interface_async(struct usb_interface *intf)
{ }
static inline void usb_autopm_get_interface_no_resume(
		struct usb_interface *intf)
{ }
static inline void usb_autopm_put_interface_no_suspend(
		struct usb_interface *intf)
{ }
static inline void usb_mark_last_busy(struct usb_device *udev)
{ }
#endif

/*-------------------------------------------------------------------------*/

/* for drivers using iso endpoints */
extern int usb_get_current_frame_number(struct usb_device *usb_dev);

/* Sets up a group of bulk endpoints to support multiple stream IDs. */
extern int usb_alloc_streams(struct usb_interface *interface,
		struct usb_host_endpoint **eps, unsigned int num_eps,
		unsigned int num_streams, gfp_t mem_flags);

/* Reverts a group of bulk endpoints back to not using stream IDs. */
extern void usb_free_streams(struct usb_interface *interface,
		struct usb_host_endpoint **eps, unsigned int num_eps,
		gfp_t mem_flags);

/* used these for multi-interface device registration */
extern int usb_driver_claim_interface(struct usb_driver *driver,
			struct usb_interface *iface, void *priv);

/**
 * usb_interface_claimed - returns true iff an interface is claimed
 * @iface: the interface being checked
 *
 * Returns true (nonzero) iff the interface is claimed, else false (zero).
 * Callers must own the driver model's usb bus readlock.  So driver
 * probe() entries don't need extra locking, but other call contexts
 * may need to explicitly claim that lock.
 *
 */
static inline int usb_interface_claimed(struct usb_interface *iface)
{
	return (iface->dev.driver != NULL);
}

extern void usb_driver_release_interface(struct usb_driver *driver,
			struct usb_interface *iface);
const struct usb_device_id *usb_match_id(struct usb_interface *interface,
					 const struct usb_device_id *id);
extern int usb_match_one_id(struct usb_interface *interface,
			    const struct usb_device_id *id);

extern struct usb_interface *usb_find_interface(struct usb_driver *drv,
		int minor);
extern struct usb_interface *usb_ifnum_to_if(const struct usb_device *dev,
		unsigned ifnum);
extern struct usb_host_interface *usb_altnum_to_altsetting(
		const struct usb_interface *intf, unsigned int altnum);
extern struct usb_host_interface *usb_find_alt_setting(
		struct usb_host_config *config,
		unsigned int iface_num,
		unsigned int alt_num);


/**
 * usb_make_path - returns stable device path in the usb tree
 * @dev: the device whose path is being constructed
 * @buf: where to put the string
 * @size: how big is "buf"?
 *
 * Returns length of the string (> 0) or negative if size was too small.
 *
 * This identifier is intended to be "stable", reflecting physical paths in
 * hardware such as physical bus addresses for host controllers or ports on
 * USB hubs.  That makes it stay the same until systems are physically
 * reconfigured, by re-cabling a tree of USB devices or by moving USB host
 * controllers.  Adding and removing devices, including virtual root hubs
 * in host controller driver modules, does not change these path identifiers;
 * neither does rebooting or re-enumerating.  These are more useful identifiers
 * than changeable ("unstable") ones like bus numbers or device addresses.
 *
 * With a partial exception for devices connected to USB 2.0 root hubs, these
 * identifiers are also predictable.  So long as the device tree isn't changed,
 * plugging any USB device into a given hub port always gives it the same path.
 * Because of the use of "companion" controllers, devices connected to ports on
 * USB 2.0 root hubs (EHCI host controllers) will get one path ID if they are
 * high speed, and a different one if they are full or low speed.
 */
static inline int usb_make_path(struct usb_device *dev, char *buf, size_t size)
{
	int actual;
	actual = snprintf(buf, size, "usb-%s-%s", dev->bus->bus_name,
			  dev->devpath);
	return (actual >= (int)size) ? -1 : actual;
}

/*-------------------------------------------------------------------------*/

#define USB_DEVICE_ID_MATCH_DEVICE \
		(USB_DEVICE_ID_MATCH_VENDOR | USB_DEVICE_ID_MATCH_PRODUCT)
#define USB_DEVICE_ID_MATCH_DEV_RANGE \
		(USB_DEVICE_ID_MATCH_DEV_LO | USB_DEVICE_ID_MATCH_DEV_HI)
#define USB_DEVICE_ID_MATCH_DEVICE_AND_VERSION \
		(USB_DEVICE_ID_MATCH_DEVICE | USB_DEVICE_ID_MATCH_DEV_RANGE)
#define USB_DEVICE_ID_MATCH_DEV_INFO \
		(USB_DEVICE_ID_MATCH_DEV_CLASS | \
		USB_DEVICE_ID_MATCH_DEV_SUBCLASS | \
		USB_DEVICE_ID_MATCH_DEV_PROTOCOL)
#define USB_DEVICE_ID_MATCH_INT_INFO \
		(USB_DEVICE_ID_MATCH_INT_CLASS | \
		USB_DEVICE_ID_MATCH_INT_SUBCLASS | \
		USB_DEVICE_ID_MATCH_INT_PROTOCOL)

/**
 * USB_DEVICE - macro used to describe a specific usb device
 * @vend: the 16 bit USB Vendor ID
 * @prod: the 16 bit USB Product ID
 *
 * This macro is used to create a struct usb_device_id that matches a
 * specific device.
 */
#define USB_DEVICE(vend, prod) \
	.match_flags = USB_DEVICE_ID_MATCH_DEVICE, \
	.idVendor = (vend), \
	.idProduct = (prod)
/**
 * USB_DEVICE_VER - describe a specific usb device with a version range
 * @vend: the 16 bit USB Vendor ID
 * @prod: the 16 bit USB Product ID
 * @lo: the bcdDevice_lo value
 * @hi: the bcdDevice_hi value
 *
 * This macro is used to create a struct usb_device_id that matches a
 * specific device, with a version range.
 */
#define USB_DEVICE_VER(vend, prod, lo, hi) \
	.match_flags = USB_DEVICE_ID_MATCH_DEVICE_AND_VERSION, \
	.idVendor = (vend), \
	.idProduct = (prod), \
	.bcdDevice_lo = (lo), \
	.bcdDevice_hi = (hi)

/**
 * USB_DEVICE_INTERFACE_PROTOCOL - describe a usb device with a specific interface protocol
 * @vend: the 16 bit USB Vendor ID
 * @prod: the 16 bit USB Product ID
 * @pr: bInterfaceProtocol value
 *
 * This macro is used to create a struct usb_device_id that matches a
 * specific interface protocol of devices.
 */
#define USB_DEVICE_INTERFACE_PROTOCOL(vend, prod, pr) \
	.match_flags = USB_DEVICE_ID_MATCH_DEVICE | \
		       USB_DEVICE_ID_MATCH_INT_PROTOCOL, \
	.idVendor = (vend), \
	.idProduct = (prod), \
	.bInterfaceProtocol = (pr)

/**
 * USB_DEVICE_INFO - macro used to describe a class of usb devices
 * @cl: bDeviceClass value
 * @sc: bDeviceSubClass value
 * @pr: bDeviceProtocol value
 *
 * This macro is used to create a struct usb_device_id that matches a
 * specific class of devices.
 */
#define USB_DEVICE_INFO(cl, sc, pr) \
	.match_flags = USB_DEVICE_ID_MATCH_DEV_INFO, \
	.bDeviceClass = (cl), \
	.bDeviceSubClass = (sc), \
	.bDeviceProtocol = (pr)

/**
 * USB_INTERFACE_INFO - macro used to describe a class of usb interfaces
 * @cl: bInterfaceClass value
 * @sc: bInterfaceSubClass value
 * @pr: bInterfaceProtocol value
 *
 * This macro is used to create a struct usb_device_id that matches a
 * specific class of interfaces.
 */
#define USB_INTERFACE_INFO(cl, sc, pr) \
	.match_flags = USB_DEVICE_ID_MATCH_INT_INFO, \
	.bInterfaceClass = (cl), \
	.bInterfaceSubClass = (sc), \
	.bInterfaceProtocol = (pr)

/**
 * USB_DEVICE_AND_INTERFACE_INFO - describe a specific usb device with a class of usb interfaces
 * @vend: the 16 bit USB Vendor ID
 * @prod: the 16 bit USB Product ID
 * @cl: bInterfaceClass value
 * @sc: bInterfaceSubClass value
 * @pr: bInterfaceProtocol value
 *
 * This macro is used to create a struct usb_device_id that matches a
 * specific device with a specific class of interfaces.
 *
 * This is especially useful when explicitly matching devices that have
 * vendor specific bDeviceClass values, but standards-compliant interfaces.
 */
#define USB_DEVICE_AND_INTERFACE_INFO(vend, prod, cl, sc, pr) \
	.match_flags = USB_DEVICE_ID_MATCH_INT_INFO \
		| USB_DEVICE_ID_MATCH_DEVICE, \
	.idVendor = (vend), \
	.idProduct = (prod), \
	.bInterfaceClass = (cl), \
	.bInterfaceSubClass = (sc), \
	.bInterfaceProtocol = (pr)

/* ----------------------------------------------------------------------- */

/* Stuff for dynamic usb ids */
struct usb_dynids {
	spinlock_t lock;
	struct list_head list;
};

struct usb_dynid {
	struct list_head node;
	struct usb_device_id id;
};

extern ssize_t usb_store_new_id(struct usb_dynids *dynids,
				struct device_driver *driver,
				const char *buf, size_t count);

/**
 * struct usbdrv_wrap - wrapper for driver-model structure
 * @driver: The driver-model core driver structure.
 * @for_devices: Non-zero for device drivers, 0 for interface drivers.
 */
struct usbdrv_wrap {
	struct device_driver driver;
	int for_devices;
};

/**
 * struct usb_driver - identifies USB interface driver to usbcore
 * @name: The driver name should be unique among USB drivers,
 *	and should normally be the same as the module name.
 * @probe: Called to see if the driver is willing to manage a particular
 *	interface on a device.  If it is, probe returns zero and uses
 *	usb_set_intfdata() to associate driver-specific data with the
 *	interface.  It may also use usb_set_interface() to specify the
 *	appropriate altsetting.  If unwilling to manage the interface,
 *	return -ENODEV, if genuine IO errors occurred, an appropriate
 *	negative errno value.
 * @disconnect: Called when the interface is no longer accessible, usually
 *	because its device has been (or is being) disconnected or the
 *	driver module is being unloaded.
 * @unlocked_ioctl: Used for drivers that want to talk to userspace through
 *	the "usbfs" filesystem.  This lets devices provide ways to
 *	expose information to user space regardless of where they
 *	do (or don't) show up otherwise in the filesystem.
 * @suspend: Called when the device is going to be suspended by the system.
 * @resume: Called when the device is being resumed by the system.
 * @reset_resume: Called when the suspended device has been reset instead
 *	of being resumed.
 * @pre_reset: Called by usb_reset_device() when the device is about to be
 *	reset.  This routine must not return until the driver has no active
 *	URBs for the device, and no more URBs may be submitted until the
 *	post_reset method is called.
 * @post_reset: Called by usb_reset_device() after the device
 *	has been reset
 * @id_table: USB drivers use ID table to support hotplugging.
 *	Export this with MODULE_DEVICE_TABLE(usb,...).  This must be set
 *	or your driver's probe function will never get called.
 * @dynids: used internally to hold the list of dynamically added device
 *	ids for this driver.
 * @drvwrap: Driver-model core structure wrapper.
 * @no_dynamic_id: if set to 1, the USB core will not allow dynamic ids to be
 *	added to this driver by preventing the sysfs file from being created.
 * @supports_autosuspend: if set to 0, the USB core will not allow autosuspend
 *	for interfaces bound to this driver.
 * @soft_unbind: if set to 1, the USB core will not kill URBs and disable
 *	endpoints before calling the driver's disconnect method.
 *
 * USB interface drivers must provide a name, probe() and disconnect()
 * methods, and an id_table.  Other driver fields are optional.
 *
 * The id_table is used in hotplugging.  It holds a set of descriptors,
 * and specialized data may be associated with each entry.  That table
 * is used by both user and kernel mode hotplugging support.
 *
 * The probe() and disconnect() methods are called in a context where
 * they can sleep, but they should avoid abusing the privilege.  Most
 * work to connect to a device should be done when the device is opened,
 * and undone at the last close.  The disconnect code needs to address
 * concurrency issues with respect to open() and close() methods, as
 * well as forcing all pending I/O requests to complete (by unlinking
 * them as necessary, and blocking until the unlinks complete).
 */
struct usb_driver {
	const char *name;

	int (*probe) (struct usb_interface *intf,
		      const struct usb_device_id *id);

	void (*disconnect) (struct usb_interface *intf);

	int (*unlocked_ioctl) (struct usb_interface *intf, unsigned int code,
			void *buf);

	int (*suspend) (struct usb_interface *intf, pm_message_t message);
	int (*resume) (struct usb_interface *intf);
	int (*reset_resume)(struct usb_interface *intf);

	int (*pre_reset)(struct usb_interface *intf);
	int (*post_reset)(struct usb_interface *intf);

	const struct usb_device_id *id_table;

	struct usb_dynids dynids;
	struct usbdrv_wrap drvwrap;
	unsigned int no_dynamic_id:1;
	unsigned int supports_autosuspend:1;
	unsigned int soft_unbind:1;
};
#define	to_usb_driver(d) container_of(d, struct usb_driver, drvwrap.driver)

/**
 * struct usb_device_driver - identifies USB device driver to usbcore
 * @name: The driver name should be unique among USB drivers,
 *	and should normally be the same as the module name.
 * @probe: Called to see if the driver is willing to manage a particular
 *	device.  If it is, probe returns zero and uses dev_set_drvdata()
 *	to associate driver-specific data with the device.  If unwilling
 *	to manage the device, return a negative errno value.
 * @disconnect: Called when the device is no longer accessible, usually
 *	because it has been (or is being) disconnected or the driver's
 *	module is being unloaded.
 * @suspend: Called when the device is going to be suspended by the system.
 * @resume: Called when the device is being resumed by the system.
 * @drvwrap: Driver-model core structure wrapper.
 * @supports_autosuspend: if set to 0, the USB core will not allow autosuspend
 *	for devices bound to this driver.
 *
 * USB drivers must provide all the fields listed above except drvwrap.
 */
struct usb_device_driver {
	const char *name;

	int (*probe) (struct usb_device *udev);
	void (*disconnect) (struct usb_device *udev);

	int (*suspend) (struct usb_device *udev, pm_message_t message);
	int (*resume) (struct usb_device *udev, pm_message_t message);
	struct usbdrv_wrap drvwrap;
	unsigned int supports_autosuspend:1;
};
#define	to_usb_device_driver(d) container_of(d, struct usb_device_driver, \
		drvwrap.driver)

extern struct bus_type usb_bus_type;

/**
 * struct usb_class_driver - identifies a USB driver that wants to use the USB major number
 * @name: the usb class device name for this driver.  Will show up in sysfs.
 * @devnode: Callback to provide a naming hint for a possible
 *	device node to create.
 * @fops: pointer to the struct file_operations of this driver.
 * @minor_base: the start of the minor range for this driver.
 *
 * This structure is used for the usb_register_dev() and
 * usb_unregister_dev() functions, to consolidate a number of the
 * parameters used for them.
 */
struct usb_class_driver {
	char *name;
	char *(*devnode)(struct device *dev, mode_t *mode);
	const struct file_operations *fops;
	int minor_base;
};

/*
 * use these in module_init()/module_exit()
 * and don't forget MODULE_DEVICE_TABLE(usb, ...)
 */
extern int usb_register_driver(struct usb_driver *, struct module *,
			       const char *);

/* use a define to avoid include chaining to get THIS_MODULE & friends */
#define usb_register(driver) \
	usb_register_driver(driver, THIS_MODULE, KBUILD_MODNAME)

extern void usb_deregister(struct usb_driver *);

extern int usb_register_device_driver(struct usb_device_driver *,
			struct module *);
extern void usb_deregister_device_driver(struct usb_device_driver *);

extern int usb_register_dev(struct usb_interface *intf,
			    struct usb_class_driver *class_driver);
extern void usb_deregister_dev(struct usb_interface *intf,
			       struct usb_class_driver *class_driver);

extern int usb_disabled(void);

/* ----------------------------------------------------------------------- */

/*
 * URB support, for asynchronous request completions
 */

/*
 * urb->transfer_flags:
 *
 * Note: URB_DIR_IN/OUT is automatically set in usb_submit_urb().
 */
#define URB_SHORT_NOT_OK	0x0001	/* report short reads as errors */
#define URB_ISO_ASAP		0x0002	/* iso-only, urb->start_frame
					 * ignored */
#define URB_NO_TRANSFER_DMA_MAP	0x0004	/* urb->transfer_dma valid on submit */
#define URB_NO_FSBR		0x0020	/* UHCI-specific */
#define URB_ZERO_PACKET		0x0040	/* Finish bulk OUT with short packet */
#define URB_NO_INTERRUPT	0x0080	/* HINT: no non-error interrupt
					 * needed */
#define URB_FREE_BUFFER		0x0100	/* Free transfer buffer with the URB */

/* The following flags are used internally by usbcore and HCDs */
#define URB_DIR_IN		0x0200	/* Transfer from device to host */
#define URB_DIR_OUT		0
#define URB_DIR_MASK		URB_DIR_IN

#define URB_DMA_MAP_SINGLE	0x00010000	/* Non-scatter-gather mapping */
#define URB_DMA_MAP_PAGE	0x00020000	/* HCD-unsupported S-G */
#define URB_DMA_MAP_SG		0x00040000	/* HCD-supported S-G */
#define URB_MAP_LOCAL		0x00080000	/* HCD-local-memory mapping */
#define URB_SETUP_MAP_SINGLE	0x00100000	/* Setup packet DMA mapped */
#define URB_SETUP_MAP_LOCAL	0x00200000	/* HCD-local setup packet */
#define URB_DMA_SG_COMBINED	0x00400000	/* S-G entries were combined */
<<<<<<< HEAD
=======
#define URB_ALIGNED_TEMP_BUFFER	0x00800000	/* Temp buffer was alloc'd */
>>>>>>> 805a6af8

struct usb_iso_packet_descriptor {
	unsigned int offset;
	unsigned int length;		/* expected length */
	unsigned int actual_length;
	int status;
};

struct urb;

struct usb_anchor {
	struct list_head urb_list;
	wait_queue_head_t wait;
	spinlock_t lock;
	unsigned int poisoned:1;
};

static inline void init_usb_anchor(struct usb_anchor *anchor)
{
	INIT_LIST_HEAD(&anchor->urb_list);
	init_waitqueue_head(&anchor->wait);
	spin_lock_init(&anchor->lock);
}

typedef void (*usb_complete_t)(struct urb *);

/**
 * struct urb - USB Request Block
 * @urb_list: For use by current owner of the URB.
 * @anchor_list: membership in the list of an anchor
 * @anchor: to anchor URBs to a common mooring
 * @ep: Points to the endpoint's data structure.  Will eventually
 *	replace @pipe.
 * @pipe: Holds endpoint number, direction, type, and more.
 *	Create these values with the eight macros available;
 *	usb_{snd,rcv}TYPEpipe(dev,endpoint), where the TYPE is "ctrl"
 *	(control), "bulk", "int" (interrupt), or "iso" (isochronous).
 *	For example usb_sndbulkpipe() or usb_rcvintpipe().  Endpoint
 *	numbers range from zero to fifteen.  Note that "in" endpoint two
 *	is a different endpoint (and pipe) from "out" endpoint two.
 *	The current configuration controls the existence, type, and
 *	maximum packet size of any given endpoint.
 * @stream_id: the endpoint's stream ID for bulk streams
 * @dev: Identifies the USB device to perform the request.
 * @status: This is read in non-iso completion functions to get the
 *	status of the particular request.  ISO requests only use it
 *	to tell whether the URB was unlinked; detailed status for
 *	each frame is in the fields of the iso_frame-desc.
 * @transfer_flags: A variety of flags may be used to affect how URB
 *	submission, unlinking, or operation are handled.  Different
 *	kinds of URB can use different flags.
 * @transfer_buffer:  This identifies the buffer to (or from) which the I/O
 *	request will be performed unless URB_NO_TRANSFER_DMA_MAP is set
 *	(however, do not leave garbage in transfer_buffer even then).
 *	This buffer must be suitable for DMA; allocate it with
 *	kmalloc() or equivalent.  For transfers to "in" endpoints, contents
 *	of this buffer will be modified.  This buffer is used for the data
 *	stage of control transfers.
 * @transfer_dma: When transfer_flags includes URB_NO_TRANSFER_DMA_MAP,
 *	the device driver is saying that it provided this DMA address,
 *	which the host controller driver should use in preference to the
 *	transfer_buffer.
 * @sg: scatter gather buffer list
 * @num_sgs: number of entries in the sg list
 * @transfer_buffer_length: How big is transfer_buffer.  The transfer may
 *	be broken up into chunks according to the current maximum packet
 *	size for the endpoint, which is a function of the configuration
 *	and is encoded in the pipe.  When the length is zero, neither
 *	transfer_buffer nor transfer_dma is used.
 * @actual_length: This is read in non-iso completion functions, and
 *	it tells how many bytes (out of transfer_buffer_length) were
 *	transferred.  It will normally be the same as requested, unless
 *	either an error was reported or a short read was performed.
 *	The URB_SHORT_NOT_OK transfer flag may be used to make such
 *	short reads be reported as errors.
 * @setup_packet: Only used for control transfers, this points to eight bytes
 *	of setup data.  Control transfers always start by sending this data
 *	to the device.  Then transfer_buffer is read or written, if needed.
 * @setup_dma: DMA pointer for the setup packet.  The caller must not use
 *	this field; setup_packet must point to a valid buffer.
 * @start_frame: Returns the initial frame for isochronous transfers.
 * @number_of_packets: Lists the number of ISO transfer buffers.
 * @interval: Specifies the polling interval for interrupt or isochronous
 *	transfers.  The units are frames (milliseconds) for full and low
 *	speed devices, and microframes (1/8 millisecond) for highspeed
 *	and SuperSpeed devices.
 * @error_count: Returns the number of ISO transfers that reported errors.
 * @context: For use in completion functions.  This normally points to
 *	request-specific driver context.
 * @complete: Completion handler. This URB is passed as the parameter to the
 *	completion function.  The completion function may then do what
 *	it likes with the URB, including resubmitting or freeing it.
 * @iso_frame_desc: Used to provide arrays of ISO transfer buffers and to
 *	collect the transfer status for each buffer.
 *
 * This structure identifies USB transfer requests.  URBs must be allocated by
 * calling usb_alloc_urb() and freed with a call to usb_free_urb().
 * Initialization may be done using various usb_fill_*_urb() functions.  URBs
 * are submitted using usb_submit_urb(), and pending requests may be canceled
 * using usb_unlink_urb() or usb_kill_urb().
 *
 * Data Transfer Buffers:
 *
 * Normally drivers provide I/O buffers allocated with kmalloc() or otherwise
 * taken from the general page pool.  That is provided by transfer_buffer
 * (control requests also use setup_packet), and host controller drivers
 * perform a dma mapping (and unmapping) for each buffer transferred.  Those
 * mapping operations can be expensive on some platforms (perhaps using a dma
 * bounce buffer or talking to an IOMMU),
 * although they're cheap on commodity x86 and ppc hardware.
 *
 * Alternatively, drivers may pass the URB_NO_TRANSFER_DMA_MAP transfer flag,
 * which tells the host controller driver that no such mapping is needed for
 * the transfer_buffer since
 * the device driver is DMA-aware.  For example, a device driver might
 * allocate a DMA buffer with usb_alloc_coherent() or call usb_buffer_map().
 * When this transfer flag is provided, host controller drivers will
 * attempt to use the dma address found in the transfer_dma
 * field rather than determining a dma address themselves.
 *
 * Note that transfer_buffer must still be set if the controller
 * does not support DMA (as indicated by bus.uses_dma) and when talking
 * to root hub. If you have to trasfer between highmem zone and the device
 * on such controller, create a bounce buffer or bail out with an error.
 * If transfer_buffer cannot be set (is in highmem) and the controller is DMA
 * capable, assign NULL to it, so that usbmon knows not to use the value.
 * The setup_packet must always be set, so it cannot be located in highmem.
 *
 * Initialization:
 *
 * All URBs submitted must initialize the dev, pipe, transfer_flags (may be
 * zero), and complete fields.  All URBs must also initialize
 * transfer_buffer and transfer_buffer_length.  They may provide the
 * URB_SHORT_NOT_OK transfer flag, indicating that short reads are
 * to be treated as errors; that flag is invalid for write requests.
 *
 * Bulk URBs may
 * use the URB_ZERO_PACKET transfer flag, indicating that bulk OUT transfers
 * should always terminate with a short packet, even if it means adding an
 * extra zero length packet.
 *
 * Control URBs must provide a valid pointer in the setup_packet field.
 * Unlike the transfer_buffer, the setup_packet may not be mapped for DMA
 * beforehand.
 *
 * Interrupt URBs must provide an interval, saying how often (in milliseconds
 * or, for highspeed devices, 125 microsecond units)
 * to poll for transfers.  After the URB has been submitted, the interval
 * field reflects how the transfer was actually scheduled.
 * The polling interval may be more frequent than requested.
 * For example, some controllers have a maximum interval of 32 milliseconds,
 * while others support intervals of up to 1024 milliseconds.
 * Isochronous URBs also have transfer intervals.  (Note that for isochronous
 * endpoints, as well as high speed interrupt endpoints, the encoding of
 * the transfer interval in the endpoint descriptor is logarithmic.
 * Device drivers must convert that value to linear units themselves.)
 *
 * Isochronous URBs normally use the URB_ISO_ASAP transfer flag, telling
 * the host controller to schedule the transfer as soon as bandwidth
 * utilization allows, and then set start_frame to reflect the actual frame
 * selected during submission.  Otherwise drivers must specify the start_frame
 * and handle the case where the transfer can't begin then.  However, drivers
 * won't know how bandwidth is currently allocated, and while they can
 * find the current frame using usb_get_current_frame_number () they can't
 * know the range for that frame number.  (Ranges for frame counter values
 * are HC-specific, and can go from 256 to 65536 frames from "now".)
 *
 * Isochronous URBs have a different data transfer model, in part because
 * the quality of service is only "best effort".  Callers provide specially
 * allocated URBs, with number_of_packets worth of iso_frame_desc structures
 * at the end.  Each such packet is an individual ISO transfer.  Isochronous
 * URBs are normally queued, submitted by drivers to arrange that
 * transfers are at least double buffered, and then explicitly resubmitted
 * in completion handlers, so
 * that data (such as audio or video) streams at as constant a rate as the
 * host controller scheduler can support.
 *
 * Completion Callbacks:
 *
 * The completion callback is made in_interrupt(), and one of the first
 * things that a completion handler should do is check the status field.
 * The status field is provided for all URBs.  It is used to report
 * unlinked URBs, and status for all non-ISO transfers.  It should not
 * be examined before the URB is returned to the completion handler.
 *
 * The context field is normally used to link URBs back to the relevant
 * driver or request state.
 *
 * When the completion callback is invoked for non-isochronous URBs, the
 * actual_length field tells how many bytes were transferred.  This field
 * is updated even when the URB terminated with an error or was unlinked.
 *
 * ISO transfer status is reported in the status and actual_length fields
 * of the iso_frame_desc array, and the number of errors is reported in
 * error_count.  Completion callbacks for ISO transfers will normally
 * (re)submit URBs to ensure a constant transfer rate.
 *
 * Note that even fields marked "public" should not be touched by the driver
 * when the urb is owned by the hcd, that is, since the call to
 * usb_submit_urb() till the entry into the completion routine.
 */
struct urb {
	/* private: usb core and host controller only fields in the urb */
	struct kref kref;		/* reference count of the URB */
	void *hcpriv;			/* private data for host controller */
	atomic_t use_count;		/* concurrent submissions counter */
	atomic_t reject;		/* submissions will fail */
	int unlinked;			/* unlink error code */

	/* public: documented fields in the urb that can be used by drivers */
	struct list_head urb_list;	/* list head for use by the urb's
					 * current owner */
	struct list_head anchor_list;	/* the URB may be anchored */
	struct usb_anchor *anchor;
	struct usb_device *dev;		/* (in) pointer to associated device */
	struct usb_host_endpoint *ep;	/* (internal) pointer to endpoint */
	unsigned int pipe;		/* (in) pipe information */
	unsigned int stream_id;		/* (in) stream ID */
	int status;			/* (return) non-ISO status */
	unsigned int transfer_flags;	/* (in) URB_SHORT_NOT_OK | ...*/
	void *transfer_buffer;		/* (in) associated data buffer */
	dma_addr_t transfer_dma;	/* (in) dma addr for transfer_buffer */
	struct scatterlist *sg;		/* (in) scatter gather buffer list */
	int num_sgs;			/* (in) number of entries in the sg list */
	u32 transfer_buffer_length;	/* (in) data buffer length */
	u32 actual_length;		/* (return) actual transfer length */
	unsigned char *setup_packet;	/* (in) setup packet (control only) */
	dma_addr_t setup_dma;		/* (in) dma addr for setup_packet */
	int start_frame;		/* (modify) start frame (ISO) */
	int number_of_packets;		/* (in) number of ISO packets */
	int interval;			/* (modify) transfer interval
					 * (INT/ISO) */
	int error_count;		/* (return) number of ISO errors */
	void *context;			/* (in) context for completion */
	usb_complete_t complete;	/* (in) completion routine */
	struct usb_iso_packet_descriptor iso_frame_desc[0];
					/* (in) ISO ONLY */
};

/* ----------------------------------------------------------------------- */

/**
 * usb_fill_control_urb - initializes a control urb
 * @urb: pointer to the urb to initialize.
 * @dev: pointer to the struct usb_device for this urb.
 * @pipe: the endpoint pipe
 * @setup_packet: pointer to the setup_packet buffer
 * @transfer_buffer: pointer to the transfer buffer
 * @buffer_length: length of the transfer buffer
 * @complete_fn: pointer to the usb_complete_t function
 * @context: what to set the urb context to.
 *
 * Initializes a control urb with the proper information needed to submit
 * it to a device.
 */
static inline void usb_fill_control_urb(struct urb *urb,
					struct usb_device *dev,
					unsigned int pipe,
					unsigned char *setup_packet,
					void *transfer_buffer,
					int buffer_length,
					usb_complete_t complete_fn,
					void *context)
{
	urb->dev = dev;
	urb->pipe = pipe;
	urb->setup_packet = setup_packet;
	urb->transfer_buffer = transfer_buffer;
	urb->transfer_buffer_length = buffer_length;
	urb->complete = complete_fn;
	urb->context = context;
}

/**
 * usb_fill_bulk_urb - macro to help initialize a bulk urb
 * @urb: pointer to the urb to initialize.
 * @dev: pointer to the struct usb_device for this urb.
 * @pipe: the endpoint pipe
 * @transfer_buffer: pointer to the transfer buffer
 * @buffer_length: length of the transfer buffer
 * @complete_fn: pointer to the usb_complete_t function
 * @context: what to set the urb context to.
 *
 * Initializes a bulk urb with the proper information needed to submit it
 * to a device.
 */
static inline void usb_fill_bulk_urb(struct urb *urb,
				     struct usb_device *dev,
				     unsigned int pipe,
				     void *transfer_buffer,
				     int buffer_length,
				     usb_complete_t complete_fn,
				     void *context)
{
	urb->dev = dev;
	urb->pipe = pipe;
	urb->transfer_buffer = transfer_buffer;
	urb->transfer_buffer_length = buffer_length;
	urb->complete = complete_fn;
	urb->context = context;
}

/**
 * usb_fill_int_urb - macro to help initialize a interrupt urb
 * @urb: pointer to the urb to initialize.
 * @dev: pointer to the struct usb_device for this urb.
 * @pipe: the endpoint pipe
 * @transfer_buffer: pointer to the transfer buffer
 * @buffer_length: length of the transfer buffer
 * @complete_fn: pointer to the usb_complete_t function
 * @context: what to set the urb context to.
 * @interval: what to set the urb interval to, encoded like
 *	the endpoint descriptor's bInterval value.
 *
 * Initializes a interrupt urb with the proper information needed to submit
 * it to a device.
 *
 * Note that High Speed and SuperSpeed interrupt endpoints use a logarithmic
 * encoding of the endpoint interval, and express polling intervals in
 * microframes (eight per millisecond) rather than in frames (one per
 * millisecond).
 *
 * Wireless USB also uses the logarithmic encoding, but specifies it in units of
 * 128us instead of 125us.  For Wireless USB devices, the interval is passed
 * through to the host controller, rather than being translated into microframe
 * units.
 */
static inline void usb_fill_int_urb(struct urb *urb,
				    struct usb_device *dev,
				    unsigned int pipe,
				    void *transfer_buffer,
				    int buffer_length,
				    usb_complete_t complete_fn,
				    void *context,
				    int interval)
{
	urb->dev = dev;
	urb->pipe = pipe;
	urb->transfer_buffer = transfer_buffer;
	urb->transfer_buffer_length = buffer_length;
	urb->complete = complete_fn;
	urb->context = context;
	if (dev->speed == USB_SPEED_HIGH || dev->speed == USB_SPEED_SUPER)
		urb->interval = 1 << (interval - 1);
	else
		urb->interval = interval;
	urb->start_frame = -1;
}

extern void usb_init_urb(struct urb *urb);
extern struct urb *usb_alloc_urb(int iso_packets, gfp_t mem_flags);
extern void usb_free_urb(struct urb *urb);
#define usb_put_urb usb_free_urb
extern struct urb *usb_get_urb(struct urb *urb);
extern int usb_submit_urb(struct urb *urb, gfp_t mem_flags);
extern int usb_unlink_urb(struct urb *urb);
extern void usb_kill_urb(struct urb *urb);
extern void usb_poison_urb(struct urb *urb);
extern void usb_unpoison_urb(struct urb *urb);
extern void usb_kill_anchored_urbs(struct usb_anchor *anchor);
extern void usb_poison_anchored_urbs(struct usb_anchor *anchor);
extern void usb_unpoison_anchored_urbs(struct usb_anchor *anchor);
extern void usb_unlink_anchored_urbs(struct usb_anchor *anchor);
extern void usb_anchor_urb(struct urb *urb, struct usb_anchor *anchor);
extern void usb_unanchor_urb(struct urb *urb);
extern int usb_wait_anchor_empty_timeout(struct usb_anchor *anchor,
					 unsigned int timeout);
extern struct urb *usb_get_from_anchor(struct usb_anchor *anchor);
extern void usb_scuttle_anchored_urbs(struct usb_anchor *anchor);
extern int usb_anchor_empty(struct usb_anchor *anchor);

/**
 * usb_urb_dir_in - check if an URB describes an IN transfer
 * @urb: URB to be checked
 *
 * Returns 1 if @urb describes an IN transfer (device-to-host),
 * otherwise 0.
 */
static inline int usb_urb_dir_in(struct urb *urb)
{
	return (urb->transfer_flags & URB_DIR_MASK) == URB_DIR_IN;
}

/**
 * usb_urb_dir_out - check if an URB describes an OUT transfer
 * @urb: URB to be checked
 *
 * Returns 1 if @urb describes an OUT transfer (host-to-device),
 * otherwise 0.
 */
static inline int usb_urb_dir_out(struct urb *urb)
{
	return (urb->transfer_flags & URB_DIR_MASK) == URB_DIR_OUT;
}

void *usb_alloc_coherent(struct usb_device *dev, size_t size,
	gfp_t mem_flags, dma_addr_t *dma);
void usb_free_coherent(struct usb_device *dev, size_t size,
	void *addr, dma_addr_t dma);

#if 0
struct urb *usb_buffer_map(struct urb *urb);
void usb_buffer_dmasync(struct urb *urb);
void usb_buffer_unmap(struct urb *urb);
#endif

struct scatterlist;
int usb_buffer_map_sg(const struct usb_device *dev, int is_in,
		      struct scatterlist *sg, int nents);
#if 0
void usb_buffer_dmasync_sg(const struct usb_device *dev, int is_in,
			   struct scatterlist *sg, int n_hw_ents);
#endif
void usb_buffer_unmap_sg(const struct usb_device *dev, int is_in,
			 struct scatterlist *sg, int n_hw_ents);

/*-------------------------------------------------------------------*
 *                         SYNCHRONOUS CALL SUPPORT                  *
 *-------------------------------------------------------------------*/

extern int usb_control_msg(struct usb_device *dev, unsigned int pipe,
	__u8 request, __u8 requesttype, __u16 value, __u16 index,
	void *data, __u16 size, int timeout);
extern int usb_interrupt_msg(struct usb_device *usb_dev, unsigned int pipe,
	void *data, int len, int *actual_length, int timeout);
extern int usb_bulk_msg(struct usb_device *usb_dev, unsigned int pipe,
	void *data, int len, int *actual_length,
	int timeout);

/* wrappers around usb_control_msg() for the most common standard requests */
extern int usb_get_descriptor(struct usb_device *dev, unsigned char desctype,
	unsigned char descindex, void *buf, int size);
extern int usb_get_status(struct usb_device *dev,
	int type, int target, void *data);
extern int usb_string(struct usb_device *dev, int index,
	char *buf, size_t size);

/* wrappers that also update important state inside usbcore */
extern int usb_clear_halt(struct usb_device *dev, int pipe);
extern int usb_reset_configuration(struct usb_device *dev);
extern int usb_set_interface(struct usb_device *dev, int ifnum, int alternate);
extern void usb_reset_endpoint(struct usb_device *dev, unsigned int epaddr);

/* this request isn't really synchronous, but it belongs with the others */
extern int usb_driver_set_configuration(struct usb_device *udev, int config);

/*
 * timeouts, in milliseconds, used for sending/receiving control messages
 * they typically complete within a few frames (msec) after they're issued
 * USB identifies 5 second timeouts, maybe more in a few cases, and a few
 * slow devices (like some MGE Ellipse UPSes) actually push that limit.
 */
#define USB_CTRL_GET_TIMEOUT	5000
#define USB_CTRL_SET_TIMEOUT	5000


/**
 * struct usb_sg_request - support for scatter/gather I/O
 * @status: zero indicates success, else negative errno
 * @bytes: counts bytes transferred.
 *
 * These requests are initialized using usb_sg_init(), and then are used
 * as request handles passed to usb_sg_wait() or usb_sg_cancel().  Most
 * members of the request object aren't for driver access.
 *
 * The status and bytecount values are valid only after usb_sg_wait()
 * returns.  If the status is zero, then the bytecount matches the total
 * from the request.
 *
 * After an error completion, drivers may need to clear a halt condition
 * on the endpoint.
 */
struct usb_sg_request {
	int			status;
	size_t			bytes;

	/* private:
	 * members below are private to usbcore,
	 * and are not provided for driver access!
	 */
	spinlock_t		lock;

	struct usb_device	*dev;
	int			pipe;

	int			entries;
	struct urb		**urbs;

	int			count;
	struct completion	complete;
};

int usb_sg_init(
	struct usb_sg_request	*io,
	struct usb_device	*dev,
	unsigned		pipe,
	unsigned		period,
	struct scatterlist	*sg,
	int			nents,
	size_t			length,
	gfp_t			mem_flags
);
void usb_sg_cancel(struct usb_sg_request *io);
void usb_sg_wait(struct usb_sg_request *io);


/* ----------------------------------------------------------------------- */

/*
 * For various legacy reasons, Linux has a small cookie that's paired with
 * a struct usb_device to identify an endpoint queue.  Queue characteristics
 * are defined by the endpoint's descriptor.  This cookie is called a "pipe",
 * an unsigned int encoded as:
 *
 *  - direction:	bit 7		(0 = Host-to-Device [Out],
 *					 1 = Device-to-Host [In] ...
 *					like endpoint bEndpointAddress)
 *  - device address:	bits 8-14       ... bit positions known to uhci-hcd
 *  - endpoint:		bits 15-18      ... bit positions known to uhci-hcd
 *  - pipe type:	bits 30-31	(00 = isochronous, 01 = interrupt,
 *					 10 = control, 11 = bulk)
 *
 * Given the device address and endpoint descriptor, pipes are redundant.
 */

/* NOTE:  these are not the standard USB_ENDPOINT_XFER_* values!! */
/* (yet ... they're the values used by usbfs) */
#define PIPE_ISOCHRONOUS		0
#define PIPE_INTERRUPT			1
#define PIPE_CONTROL			2
#define PIPE_BULK			3

#define usb_pipein(pipe)	((pipe) & USB_DIR_IN)
#define usb_pipeout(pipe)	(!usb_pipein(pipe))

#define usb_pipedevice(pipe)	(((pipe) >> 8) & 0x7f)
#define usb_pipeendpoint(pipe)	(((pipe) >> 15) & 0xf)

#define usb_pipetype(pipe)	(((pipe) >> 30) & 3)
#define usb_pipeisoc(pipe)	(usb_pipetype((pipe)) == PIPE_ISOCHRONOUS)
#define usb_pipeint(pipe)	(usb_pipetype((pipe)) == PIPE_INTERRUPT)
#define usb_pipecontrol(pipe)	(usb_pipetype((pipe)) == PIPE_CONTROL)
#define usb_pipebulk(pipe)	(usb_pipetype((pipe)) == PIPE_BULK)

static inline unsigned int __create_pipe(struct usb_device *dev,
		unsigned int endpoint)
{
	return (dev->devnum << 8) | (endpoint << 15);
}

/* Create various pipes... */
#define usb_sndctrlpipe(dev, endpoint)	\
	((PIPE_CONTROL << 30) | __create_pipe(dev, endpoint))
#define usb_rcvctrlpipe(dev, endpoint)	\
	((PIPE_CONTROL << 30) | __create_pipe(dev, endpoint) | USB_DIR_IN)
#define usb_sndisocpipe(dev, endpoint)	\
	((PIPE_ISOCHRONOUS << 30) | __create_pipe(dev, endpoint))
#define usb_rcvisocpipe(dev, endpoint)	\
	((PIPE_ISOCHRONOUS << 30) | __create_pipe(dev, endpoint) | USB_DIR_IN)
#define usb_sndbulkpipe(dev, endpoint)	\
	((PIPE_BULK << 30) | __create_pipe(dev, endpoint))
#define usb_rcvbulkpipe(dev, endpoint)	\
	((PIPE_BULK << 30) | __create_pipe(dev, endpoint) | USB_DIR_IN)
#define usb_sndintpipe(dev, endpoint)	\
	((PIPE_INTERRUPT << 30) | __create_pipe(dev, endpoint))
#define usb_rcvintpipe(dev, endpoint)	\
	((PIPE_INTERRUPT << 30) | __create_pipe(dev, endpoint) | USB_DIR_IN)

static inline struct usb_host_endpoint *
usb_pipe_endpoint(struct usb_device *dev, unsigned int pipe)
{
	struct usb_host_endpoint **eps;
	eps = usb_pipein(pipe) ? dev->ep_in : dev->ep_out;
	return eps[usb_pipeendpoint(pipe)];
}

/*-------------------------------------------------------------------------*/

static inline __u16
usb_maxpacket(struct usb_device *udev, int pipe, int is_out)
{
	struct usb_host_endpoint	*ep;
	unsigned			epnum = usb_pipeendpoint(pipe);

	if (is_out) {
		WARN_ON(usb_pipein(pipe));
		ep = udev->ep_out[epnum];
	} else {
		WARN_ON(usb_pipeout(pipe));
		ep = udev->ep_in[epnum];
	}
	if (!ep)
		return 0;

	/* NOTE:  only 0x07ff bits are for packet size... */
	return usb_endpoint_maxp(&ep->desc);
}

/* ----------------------------------------------------------------------- */

/* Events from the usb core */
#define USB_DEVICE_ADD		0x0001
#define USB_DEVICE_REMOVE	0x0002
#define USB_BUS_ADD		0x0003
#define USB_BUS_REMOVE		0x0004
extern void usb_register_notify(struct notifier_block *nb);
extern void usb_unregister_notify(struct notifier_block *nb);

#ifdef DEBUG
#define dbg(format, arg...)						\
	printk(KERN_DEBUG "%s: " format "\n", __FILE__, ##arg)
#else
#define dbg(format, arg...)						\
do {									\
	if (0)								\
		printk(KERN_DEBUG "%s: " format "\n", __FILE__, ##arg); \
} while (0)
#endif

#define err(format, arg...)					\
	printk(KERN_ERR KBUILD_MODNAME ": " format "\n", ##arg)

/* debugfs stuff */
extern struct dentry *usb_debug_root;

#endif  /* __KERNEL__ */

#endif<|MERGE_RESOLUTION|>--- conflicted
+++ resolved
@@ -997,10 +997,7 @@
 #define URB_SETUP_MAP_SINGLE	0x00100000	/* Setup packet DMA mapped */
 #define URB_SETUP_MAP_LOCAL	0x00200000	/* HCD-local setup packet */
 #define URB_DMA_SG_COMBINED	0x00400000	/* S-G entries were combined */
-<<<<<<< HEAD
-=======
 #define URB_ALIGNED_TEMP_BUFFER	0x00800000	/* Temp buffer was alloc'd */
->>>>>>> 805a6af8
 
 struct usb_iso_packet_descriptor {
 	unsigned int offset;
