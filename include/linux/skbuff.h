--- conflicted
+++ resolved
@@ -253,14 +253,11 @@
 	/* Intermediate layers must ensure that destructor_arg
 	 * remains valid until skb destructor */
 	void *		destructor_arg;
-<<<<<<< HEAD
 	void *          priv;
 	void           (*release)(struct sk_buff *skb);
-=======
 
 	/* must be last field, see pskb_expand_head() */
 	skb_frag_t	frags[MAX_SKB_FRAGS];
->>>>>>> 805a6af8
 };
 
 /* We divide dataref into two halves.  The higher 16 bits hold references
