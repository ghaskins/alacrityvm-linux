#
# Library configuration
#

config BINARY_PRINTF
	def_bool n

menu "Library routines"

config RAID6_PQ
	tristate

config BITREVERSE
	tristate

config RATIONAL
	boolean

config GENERIC_FIND_FIRST_BIT
	bool

config CRC_CCITT
	tristate "CRC-CCITT functions"
	help
	  This option is provided for the case where no in-kernel-tree
	  modules require CRC-CCITT functions, but a module built outside
	  the kernel tree does. Such modules that use library CRC-CCITT
	  functions require M here.

config CRC16
	tristate "CRC16 functions"
	help
	  This option is provided for the case where no in-kernel-tree
	  modules require CRC16 functions, but a module built outside
	  the kernel tree does. Such modules that use library CRC16
	  functions require M here.

config CRC_T10DIF
	tristate "CRC calculation for the T10 Data Integrity Field"
	help
	  This option is only needed if a module that's not in the
	  kernel tree needs to calculate CRC checks for use with the
	  SCSI data integrity subsystem.

config CRC_ITU_T
	tristate "CRC ITU-T V.41 functions"
	help
	  This option is provided for the case where no in-kernel-tree
	  modules require CRC ITU-T V.41 functions, but a module built outside
	  the kernel tree does. Such modules that use library CRC ITU-T V.41
	  functions require M here.

config CRC32
	tristate "CRC32 functions"
	default y
	select BITREVERSE
	help
	  This option is provided for the case where no in-kernel-tree
	  modules require CRC32 functions, but a module built outside the
	  kernel tree does. Such modules that use library CRC32 functions
	  require M here.

config CRC7
	tristate "CRC7 functions"
	help
	  This option is provided for the case where no in-kernel-tree
	  modules require CRC7 functions, but a module built outside
	  the kernel tree does. Such modules that use library CRC7
	  functions require M here.

config LIBCRC32C
	tristate "CRC32c (Castagnoli, et al) Cyclic Redundancy-Check"
	select CRYPTO
	select CRYPTO_CRC32C
	help
	  This option is provided for the case where no in-kernel-tree
	  modules require CRC32c functions, but a module built outside the
	  kernel tree does. Such modules that use library CRC32c functions
	  require M here.  See Castagnoli93.
	  Module will be libcrc32c.

config CRC8
	tristate "CRC8 function"
	help
	  This option provides CRC8 function. Drivers may select this
	  when they need to do cyclic redundancy check according CRC8
	  algorithm. Module will be called crc8.

config AUDIT_GENERIC
	bool
	depends on AUDIT && !AUDIT_ARCH
	default y

#
# compression support is select'ed if needed
#
config ZLIB_INFLATE
	tristate

config ZLIB_DEFLATE
	tristate

config LZO_COMPRESS
	tristate

config LZO_DECOMPRESS
	tristate

source "lib/xz/Kconfig"

#
# These all provide a common interface (hence the apparent duplication with
# ZLIB_INFLATE; DECOMPRESS_GZIP is just a wrapper.)
#
config DECOMPRESS_GZIP
	select ZLIB_INFLATE
	tristate

config DECOMPRESS_BZIP2
	tristate

config DECOMPRESS_LZMA
	tristate

config DECOMPRESS_XZ
	select XZ_DEC
	tristate

config DECOMPRESS_LZO
	select LZO_DECOMPRESS
	tristate

#
# Generic allocator support is selected if needed
#
config GENERIC_ALLOCATOR
	boolean

#
# reed solomon support is select'ed if needed
#
config REED_SOLOMON
	tristate
	
config REED_SOLOMON_ENC8
	boolean

config REED_SOLOMON_DEC8
	boolean

config REED_SOLOMON_ENC16
	boolean

config REED_SOLOMON_DEC16
	boolean

#
# BCH support is selected if needed
#
config BCH
	tristate

config BCH_CONST_PARAMS
	boolean
	help
	  Drivers may select this option to force specific constant
	  values for parameters 'm' (Galois field order) and 't'
	  (error correction capability). Those specific values must
	  be set by declaring default values for symbols BCH_CONST_M
	  and BCH_CONST_T.
	  Doing so will enable extra compiler optimizations,
	  improving encoding and decoding performance up to 2x for
	  usual (m,t) values (typically such that m*t < 200).
	  When this option is selected, the BCH library supports
	  only a single (m,t) configuration. This is mainly useful
	  for NAND flash board drivers requiring known, fixed BCH
	  parameters.

config BCH_CONST_M
	int
	range 5 15
	help
	  Constant value for Galois field order 'm'. If 'k' is the
	  number of data bits to protect, 'm' should be chosen such
	  that (k + m*t) <= 2**m - 1.
	  Drivers should declare a default value for this symbol if
	  they select option BCH_CONST_PARAMS.

config BCH_CONST_T
	int
	help
	  Constant value for error correction capability in bits 't'.
	  Drivers should declare a default value for this symbol if
	  they select option BCH_CONST_PARAMS.

#
# Textsearch support is select'ed if needed
#
config TEXTSEARCH
	boolean

config TEXTSEARCH_KMP
	tristate

config TEXTSEARCH_BM
	tristate

config TEXTSEARCH_FSM
	tristate

config BTREE
	boolean

config HAS_IOMEM
	boolean
	depends on !NO_IOMEM
	default y

config HAS_IOPORT
	boolean
	depends on HAS_IOMEM && !NO_IOPORT
	default y

config HAS_DMA
	boolean
	depends on !NO_DMA
	default y

config CHECK_SIGNATURE
	bool

config CPUMASK_OFFSTACK
	bool "Force CPU masks off stack" if DEBUG_PER_CPU_MAPS
	help
	  Use dynamic allocation for cpumask_var_t, instead of putting
	  them on the stack.  This is a bit more expensive, but avoids
	  stack overflow.

config DISABLE_OBSOLETE_CPUMASK_FUNCTIONS
       bool "Disable obsolete cpumask functions" if DEBUG_PER_CPU_MAPS
       depends on EXPERIMENTAL && BROKEN

config CPU_RMAP
	bool
	depends on SMP

#
# Netlink attribute parsing support is select'ed if needed
#
config NLATTR
	bool

#
# Generic 64-bit atomic support is selected if needed
#
config GENERIC_ATOMIC64
       bool

config SHM_SIGNAL
tristate "SHM Signal - Generic shared-memory signaling mechanism"
       select EVENTFD
       default n
       help
        Provides a shared-memory based signaling mechanism to indicate
        memory-dirty notifications between two end-points.

        If unsure, say N

config LRU_CACHE
	tristate

<<<<<<< HEAD
config IOQ
        tristate "IO-Queue library - Generic shared-memory queue"
        select SHM_SIGNAL
        default n
        help
         IOQ is a generic shared-memory-queue mechanism that happens to be
         friendly to virtualization boundaries. It can be used in a variety
         of ways, though its intended purpose is to become a low-level
         communication path for paravirtualized drivers.

         If unsure, say N
=======
config AVERAGE
	bool "Averaging functions"
	help
	  This option is provided for the case where no in-kernel-tree
	  modules require averaging functions, but a module built outside
	  the kernel tree does. Such modules that use library averaging
	  functions require Y here.

	  If unsure, say N.

config CORDIC
	tristate "Cordic function"
	help
	  The option provides arithmetic function using cordic algorithm
	  so its calculations are in fixed point. Modules can select this
	  when they require this function. Module will be called cordic.
>>>>>>> 805a6af8

endmenu<|MERGE_RESOLUTION|>--- conflicted
+++ resolved
@@ -269,7 +269,6 @@
 config LRU_CACHE
 	tristate
 
-<<<<<<< HEAD
 config IOQ
         tristate "IO-Queue library - Generic shared-memory queue"
         select SHM_SIGNAL
@@ -281,7 +280,7 @@
          communication path for paravirtualized drivers.
 
          If unsure, say N
-=======
+
 config AVERAGE
 	bool "Averaging functions"
 	help
@@ -298,6 +297,5 @@
 	  The option provides arithmetic function using cordic algorithm
 	  so its calculations are in fixed point. Modules can select this
 	  when they require this function. Module will be called cordic.
->>>>>>> 805a6af8
 
 endmenu