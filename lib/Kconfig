#
# Library configuration
#

config BINARY_PRINTF
	def_bool n

menu "Library routines"

config BITREVERSE
	tristate

config RATIONAL
	boolean

config GENERIC_FIND_FIRST_BIT
	bool

config GENERIC_FIND_NEXT_BIT
	bool

config GENERIC_FIND_LAST_BIT
	bool
	default y

config CRC_CCITT
	tristate "CRC-CCITT functions"
	help
	  This option is provided for the case where no in-kernel-tree
	  modules require CRC-CCITT functions, but a module built outside
	  the kernel tree does. Such modules that use library CRC-CCITT
	  functions require M here.

config CRC16
	tristate "CRC16 functions"
	help
	  This option is provided for the case where no in-kernel-tree
	  modules require CRC16 functions, but a module built outside
	  the kernel tree does. Such modules that use library CRC16
	  functions require M here.

config CRC_T10DIF
	tristate "CRC calculation for the T10 Data Integrity Field"
	help
	  This option is only needed if a module that's not in the
	  kernel tree needs to calculate CRC checks for use with the
	  SCSI data integrity subsystem.

config CRC_ITU_T
	tristate "CRC ITU-T V.41 functions"
	help
	  This option is provided for the case where no in-kernel-tree
	  modules require CRC ITU-T V.41 functions, but a module built outside
	  the kernel tree does. Such modules that use library CRC ITU-T V.41
	  functions require M here.

config CRC32
	tristate "CRC32 functions"
	default y
	select BITREVERSE
	help
	  This option is provided for the case where no in-kernel-tree
	  modules require CRC32 functions, but a module built outside the
	  kernel tree does. Such modules that use library CRC32 functions
	  require M here.

config CRC7
	tristate "CRC7 functions"
	help
	  This option is provided for the case where no in-kernel-tree
	  modules require CRC7 functions, but a module built outside
	  the kernel tree does. Such modules that use library CRC7
	  functions require M here.

config LIBCRC32C
	tristate "CRC32c (Castagnoli, et al) Cyclic Redundancy-Check"
	select CRYPTO
	select CRYPTO_CRC32C
	help
	  This option is provided for the case where no in-kernel-tree
	  modules require CRC32c functions, but a module built outside the
	  kernel tree does. Such modules that use library CRC32c functions
	  require M here.  See Castagnoli93.
	  Module will be libcrc32c.

config AUDIT_GENERIC
	bool
	depends on AUDIT && !AUDIT_ARCH
	default y

#
# compression support is select'ed if needed
#
config ZLIB_INFLATE
	tristate

config ZLIB_DEFLATE
	tristate

config LZO_COMPRESS
	tristate

config LZO_DECOMPRESS
	tristate

#
# These all provide a common interface (hence the apparent duplication with
# ZLIB_INFLATE; DECOMPRESS_GZIP is just a wrapper.)
#
config DECOMPRESS_GZIP
	select ZLIB_INFLATE
	tristate

config DECOMPRESS_BZIP2
	tristate

config DECOMPRESS_LZMA
	tristate

config DECOMPRESS_LZO
	select LZO_DECOMPRESS
	tristate

#
# Generic allocator support is selected if needed
#
config GENERIC_ALLOCATOR
	boolean

#
# reed solomon support is select'ed if needed
#
config REED_SOLOMON
	tristate
	
config REED_SOLOMON_ENC8
	boolean

config REED_SOLOMON_DEC8
	boolean

config REED_SOLOMON_ENC16
	boolean

config REED_SOLOMON_DEC16
	boolean

#
# Textsearch support is select'ed if needed
#
config TEXTSEARCH
	boolean

config TEXTSEARCH_KMP
	tristate

config TEXTSEARCH_BM
	tristate

config TEXTSEARCH_FSM
	tristate

config HAS_IOMEM
	boolean
	depends on !NO_IOMEM
	default y

config HAS_IOPORT
	boolean
	depends on HAS_IOMEM && !NO_IOPORT
	default y

config HAS_DMA
	boolean
	depends on !NO_DMA
	default y

config CHECK_SIGNATURE
	bool

config HAVE_LMB
	boolean

config CPUMASK_OFFSTACK
	bool "Force CPU masks off stack" if DEBUG_PER_CPU_MAPS
	help
	  Use dynamic allocation for cpumask_var_t, instead of putting
	  them on the stack.  This is a bit more expensive, but avoids
	  stack overflow.

config DISABLE_OBSOLETE_CPUMASK_FUNCTIONS
       bool "Disable obsolete cpumask functions" if DEBUG_PER_CPU_MAPS
       depends on EXPERIMENTAL && BROKEN

#
# Netlink attribute parsing support is select'ed if needed
#
config NLATTR
	bool

#
# Generic 64-bit atomic support is selected if needed
#
config GENERIC_ATOMIC64
       bool

<<<<<<< HEAD
config SHM_SIGNAL
	tristate "SHM Signal - Generic shared-memory signaling mechanism"
	select EVENTFD
	default n
	help
	 Provides a shared-memory based signaling mechanism to indicate
         memory-dirty notifications between two end-points.

	 If unsure, say N

config IOQ
	tristate "IO-Queue library - Generic shared-memory queue"
	select SHM_SIGNAL
	default n
	help
	 IOQ is a generic shared-memory-queue mechanism that happens to be
	 friendly to virtualization boundaries. It can be used in a variety
	 of ways, though its intended purpose is to become a low-level
	 communication path for paravirtualized drivers.

	 If unsure, say N
=======
config LRU_CACHE
	tristate
>>>>>>> 724e6d3f

endmenu<|MERGE_RESOLUTION|>--- conflicted
+++ resolved
@@ -204,31 +204,29 @@
 config GENERIC_ATOMIC64
        bool
 
-<<<<<<< HEAD
 config SHM_SIGNAL
-	tristate "SHM Signal - Generic shared-memory signaling mechanism"
-	select EVENTFD
-	default n
-	help
-	 Provides a shared-memory based signaling mechanism to indicate
-         memory-dirty notifications between two end-points.
-
-	 If unsure, say N
+tristate "SHM Signal - Generic shared-memory signaling mechanism"
+       select EVENTFD
+       default n
+       help
+        Provides a shared-memory based signaling mechanism to indicate
+        memory-dirty notifications between two end-points.
+
+        If unsure, say N
+
+config LRU_CACHE
+	tristate
 
 config IOQ
-	tristate "IO-Queue library - Generic shared-memory queue"
-	select SHM_SIGNAL
-	default n
-	help
-	 IOQ is a generic shared-memory-queue mechanism that happens to be
-	 friendly to virtualization boundaries. It can be used in a variety
-	 of ways, though its intended purpose is to become a low-level
-	 communication path for paravirtualized drivers.
-
-	 If unsure, say N
-=======
-config LRU_CACHE
-	tristate
->>>>>>> 724e6d3f
+        tristate "IO-Queue library - Generic shared-memory queue"
+        select SHM_SIGNAL
+        default n
+        help
+         IOQ is a generic shared-memory-queue mechanism that happens to be
+         friendly to virtualization boundaries. It can be used in a variety
+         of ways, though its intended purpose is to become a low-level
+         communication path for paravirtualized drivers.
+
+         If unsure, say N
 
 endmenu