/*
 * Kernel-based Virtual Machine driver for Linux
 *
 * This module enables machines with Intel VT-x extensions to run virtual
 * machines without emulation or binary translation.
 *
 * Copyright (C) 2006 Qumranet, Inc.
 *
 * Authors:
 *   Avi Kivity   <avi@qumranet.com>
 *   Yaniv Kamay  <yaniv@qumranet.com>
 *
 * This work is licensed under the terms of the GNU GPL, version 2.  See
 * the COPYING file in the top-level directory.
 *
 */

#include "iodev.h"

#include <linux/kvm_host.h>
#include <linux/kvm.h>
#include <linux/module.h>
#include <linux/errno.h>
#include <linux/percpu.h>
#include <linux/gfp.h>
#include <linux/mm.h>
#include <linux/miscdevice.h>
#include <linux/vmalloc.h>
#include <linux/reboot.h>
#include <linux/debugfs.h>
#include <linux/highmem.h>
#include <linux/file.h>
#include <linux/sysdev.h>
#include <linux/cpu.h>
#include <linux/sched.h>
#include <linux/cpumask.h>
#include <linux/smp.h>
#include <linux/anon_inodes.h>
#include <linux/profile.h>
#include <linux/kvm_para.h>
#include <linux/pagemap.h>
#include <linux/mman.h>
#include <linux/swap.h>
#include <linux/bitops.h>
#include <linux/spinlock.h>
#include <linux/kvm_xinterface.h>

#include <asm/processor.h>
#include <asm/io.h>
#include <asm/uaccess.h>
#include <asm/pgtable.h>

#ifdef KVM_COALESCED_MMIO_PAGE_OFFSET
#include "coalesced_mmio.h"
#endif

#ifdef KVM_CAP_DEVICE_ASSIGNMENT
#include <linux/pci.h>
#include <linux/interrupt.h>
#include "irq.h"
#endif

#define CREATE_TRACE_POINTS
#include <trace/events/kvm.h>

MODULE_AUTHOR("Qumranet");
MODULE_LICENSE("GPL");

/*
 * Ordering of locks:
 *
 * 		kvm->slots_lock --> kvm->lock --> kvm->irq_lock
 */

DEFINE_SPINLOCK(kvm_lock);
LIST_HEAD(vm_list);

static cpumask_var_t cpus_hardware_enabled;

struct kmem_cache *kvm_vcpu_cache;
EXPORT_SYMBOL_GPL(kvm_vcpu_cache);

static __read_mostly struct preempt_ops kvm_preempt_ops;

struct dentry *kvm_debugfs_dir;

static long kvm_vcpu_ioctl(struct file *file, unsigned int ioctl,
			   unsigned long arg);

static bool kvm_rebooting;

static bool largepages_enabled = true;

#ifdef KVM_CAP_DEVICE_ASSIGNMENT
static struct kvm_assigned_dev_kernel *kvm_find_assigned_dev(struct list_head *head,
						      int assigned_dev_id)
{
	struct list_head *ptr;
	struct kvm_assigned_dev_kernel *match;

	list_for_each(ptr, head) {
		match = list_entry(ptr, struct kvm_assigned_dev_kernel, list);
		if (match->assigned_dev_id == assigned_dev_id)
			return match;
	}
	return NULL;
}

static int find_index_from_host_irq(struct kvm_assigned_dev_kernel
				    *assigned_dev, int irq)
{
	int i, index;
	struct msix_entry *host_msix_entries;

	host_msix_entries = assigned_dev->host_msix_entries;

	index = -1;
	for (i = 0; i < assigned_dev->entries_nr; i++)
		if (irq == host_msix_entries[i].vector) {
			index = i;
			break;
		}
	if (index < 0) {
		printk(KERN_WARNING "Fail to find correlated MSI-X entry!\n");
		return 0;
	}

	return index;
}

static void kvm_assigned_dev_interrupt_work_handler(struct work_struct *work)
{
	struct kvm_assigned_dev_kernel *assigned_dev;
	struct kvm *kvm;
	int i;

	assigned_dev = container_of(work, struct kvm_assigned_dev_kernel,
				    interrupt_work);
	kvm = assigned_dev->kvm;

<<<<<<< HEAD
=======
	mutex_lock(&kvm->irq_lock);
>>>>>>> b0e43706
	spin_lock_irq(&assigned_dev->assigned_dev_lock);
	if (assigned_dev->irq_requested_type & KVM_DEV_IRQ_HOST_MSIX) {
		struct kvm_guest_msix_entry *guest_entries =
			assigned_dev->guest_msix_entries;
		for (i = 0; i < assigned_dev->entries_nr; i++) {
			if (!(guest_entries[i].flags &
					KVM_ASSIGNED_MSIX_PENDING))
				continue;
			guest_entries[i].flags &= ~KVM_ASSIGNED_MSIX_PENDING;
			kvm_set_irq(assigned_dev->kvm,
				    assigned_dev->irq_source_id,
				    guest_entries[i].vector, 1);
		}
	} else
		kvm_set_irq(assigned_dev->kvm, assigned_dev->irq_source_id,
			    assigned_dev->guest_irq, 1);

	spin_unlock_irq(&assigned_dev->assigned_dev_lock);
<<<<<<< HEAD
=======
	mutex_unlock(&assigned_dev->kvm->irq_lock);
>>>>>>> b0e43706
}

static irqreturn_t kvm_assigned_dev_intr(int irq, void *dev_id)
{
	unsigned long flags;
	struct kvm_assigned_dev_kernel *assigned_dev =
		(struct kvm_assigned_dev_kernel *) dev_id;

	spin_lock_irqsave(&assigned_dev->assigned_dev_lock, flags);
	if (assigned_dev->irq_requested_type & KVM_DEV_IRQ_HOST_MSIX) {
		int index = find_index_from_host_irq(assigned_dev, irq);
		if (index < 0)
			goto out;
		assigned_dev->guest_msix_entries[index].flags |=
			KVM_ASSIGNED_MSIX_PENDING;
	}

	schedule_work(&assigned_dev->interrupt_work);

	if (assigned_dev->irq_requested_type & KVM_DEV_IRQ_GUEST_INTX) {
		disable_irq_nosync(irq);
		assigned_dev->host_irq_disabled = true;
	}

out:
	spin_unlock_irqrestore(&assigned_dev->assigned_dev_lock, flags);
	return IRQ_HANDLED;
}

/* Ack the irq line for an assigned device */
static void kvm_assigned_dev_ack_irq(struct kvm_irq_ack_notifier *kian)
{
	struct kvm_assigned_dev_kernel *dev;
	unsigned long flags;

	if (kian->gsi == -1)
		return;

	dev = container_of(kian, struct kvm_assigned_dev_kernel,
			   ack_notifier);

	kvm_set_irq(dev->kvm, dev->irq_source_id, dev->guest_irq, 0);

	/* The guest irq may be shared so this ack may be
	 * from another device.
	 */
	spin_lock_irqsave(&dev->assigned_dev_lock, flags);
	if (dev->host_irq_disabled) {
		enable_irq(dev->host_irq);
		dev->host_irq_disabled = false;
	}
	spin_unlock_irqrestore(&dev->assigned_dev_lock, flags);
}

static void deassign_guest_irq(struct kvm *kvm,
			       struct kvm_assigned_dev_kernel *assigned_dev)
{
	kvm_unregister_irq_ack_notifier(kvm, &assigned_dev->ack_notifier);
	assigned_dev->ack_notifier.gsi = -1;

	if (assigned_dev->irq_source_id != -1)
		kvm_free_irq_source_id(kvm, assigned_dev->irq_source_id);
	assigned_dev->irq_source_id = -1;
	assigned_dev->irq_requested_type &= ~(KVM_DEV_IRQ_GUEST_MASK);
}

/* The function implicit hold kvm->lock mutex due to cancel_work_sync() */
static void deassign_host_irq(struct kvm *kvm,
			      struct kvm_assigned_dev_kernel *assigned_dev)
{
	/*
	 * In kvm_free_device_irq, cancel_work_sync return true if:
	 * 1. work is scheduled, and then cancelled.
	 * 2. work callback is executed.
	 *
	 * The first one ensured that the irq is disabled and no more events
	 * would happen. But for the second one, the irq may be enabled (e.g.
	 * for MSI). So we disable irq here to prevent further events.
	 *
	 * Notice this maybe result in nested disable if the interrupt type is
	 * INTx, but it's OK for we are going to free it.
	 *
	 * If this function is a part of VM destroy, please ensure that till
	 * now, the kvm state is still legal for probably we also have to wait
	 * interrupt_work done.
	 */
	if (assigned_dev->irq_requested_type & KVM_DEV_IRQ_HOST_MSIX) {
		int i;
		for (i = 0; i < assigned_dev->entries_nr; i++)
			disable_irq_nosync(assigned_dev->
					   host_msix_entries[i].vector);

		cancel_work_sync(&assigned_dev->interrupt_work);

		for (i = 0; i < assigned_dev->entries_nr; i++)
			free_irq(assigned_dev->host_msix_entries[i].vector,
				 (void *)assigned_dev);

		assigned_dev->entries_nr = 0;
		kfree(assigned_dev->host_msix_entries);
		kfree(assigned_dev->guest_msix_entries);
		pci_disable_msix(assigned_dev->dev);
	} else {
		/* Deal with MSI and INTx */
		disable_irq_nosync(assigned_dev->host_irq);
		cancel_work_sync(&assigned_dev->interrupt_work);

		free_irq(assigned_dev->host_irq, (void *)assigned_dev);

		if (assigned_dev->irq_requested_type & KVM_DEV_IRQ_HOST_MSI)
			pci_disable_msi(assigned_dev->dev);
	}

	assigned_dev->irq_requested_type &= ~(KVM_DEV_IRQ_HOST_MASK);
}

static int kvm_deassign_irq(struct kvm *kvm,
			    struct kvm_assigned_dev_kernel *assigned_dev,
			    unsigned long irq_requested_type)
{
	unsigned long guest_irq_type, host_irq_type;

	if (!irqchip_in_kernel(kvm))
		return -EINVAL;
	/* no irq assignment to deassign */
	if (!assigned_dev->irq_requested_type)
		return -ENXIO;

	host_irq_type = irq_requested_type & KVM_DEV_IRQ_HOST_MASK;
	guest_irq_type = irq_requested_type & KVM_DEV_IRQ_GUEST_MASK;

	if (host_irq_type)
		deassign_host_irq(kvm, assigned_dev);
	if (guest_irq_type)
		deassign_guest_irq(kvm, assigned_dev);

	return 0;
}

static void kvm_free_assigned_irq(struct kvm *kvm,
				  struct kvm_assigned_dev_kernel *assigned_dev)
{
	kvm_deassign_irq(kvm, assigned_dev, assigned_dev->irq_requested_type);
}

static void kvm_free_assigned_device(struct kvm *kvm,
				     struct kvm_assigned_dev_kernel
				     *assigned_dev)
{
	kvm_free_assigned_irq(kvm, assigned_dev);

	pci_reset_function(assigned_dev->dev);

	pci_release_regions(assigned_dev->dev);
	pci_disable_device(assigned_dev->dev);
	pci_dev_put(assigned_dev->dev);

	list_del(&assigned_dev->list);
	kfree(assigned_dev);
}

void kvm_free_all_assigned_devices(struct kvm *kvm)
{
	struct list_head *ptr, *ptr2;
	struct kvm_assigned_dev_kernel *assigned_dev;

	list_for_each_safe(ptr, ptr2, &kvm->arch.assigned_dev_head) {
		assigned_dev = list_entry(ptr,
					  struct kvm_assigned_dev_kernel,
					  list);

		kvm_free_assigned_device(kvm, assigned_dev);
	}
}

static int assigned_device_enable_host_intx(struct kvm *kvm,
					    struct kvm_assigned_dev_kernel *dev)
{
	dev->host_irq = dev->dev->irq;
	/* Even though this is PCI, we don't want to use shared
	 * interrupts. Sharing host devices with guest-assigned devices
	 * on the same interrupt line is not a happy situation: there
	 * are going to be long delays in accepting, acking, etc.
	 */
	if (request_irq(dev->host_irq, kvm_assigned_dev_intr,
			0, "kvm_assigned_intx_device", (void *)dev))
		return -EIO;
	return 0;
}

#ifdef __KVM_HAVE_MSI
static int assigned_device_enable_host_msi(struct kvm *kvm,
					   struct kvm_assigned_dev_kernel *dev)
{
	int r;

	if (!dev->dev->msi_enabled) {
		r = pci_enable_msi(dev->dev);
		if (r)
			return r;
	}

	dev->host_irq = dev->dev->irq;
	if (request_irq(dev->host_irq, kvm_assigned_dev_intr, 0,
			"kvm_assigned_msi_device", (void *)dev)) {
		pci_disable_msi(dev->dev);
		return -EIO;
	}

	return 0;
}
#endif

#ifdef __KVM_HAVE_MSIX
static int assigned_device_enable_host_msix(struct kvm *kvm,
					    struct kvm_assigned_dev_kernel *dev)
{
	int i, r = -EINVAL;

	/* host_msix_entries and guest_msix_entries should have been
	 * initialized */
	if (dev->entries_nr == 0)
		return r;

	r = pci_enable_msix(dev->dev, dev->host_msix_entries, dev->entries_nr);
	if (r)
		return r;

	for (i = 0; i < dev->entries_nr; i++) {
		r = request_irq(dev->host_msix_entries[i].vector,
				kvm_assigned_dev_intr, 0,
				"kvm_assigned_msix_device",
				(void *)dev);
		/* FIXME: free requested_irq's on failure */
		if (r)
			return r;
	}

	return 0;
}

#endif

static int assigned_device_enable_guest_intx(struct kvm *kvm,
				struct kvm_assigned_dev_kernel *dev,
				struct kvm_assigned_irq *irq)
{
	dev->guest_irq = irq->guest_irq;
	dev->ack_notifier.gsi = irq->guest_irq;
	return 0;
}

#ifdef __KVM_HAVE_MSI
static int assigned_device_enable_guest_msi(struct kvm *kvm,
			struct kvm_assigned_dev_kernel *dev,
			struct kvm_assigned_irq *irq)
{
	dev->guest_irq = irq->guest_irq;
	dev->ack_notifier.gsi = -1;
	dev->host_irq_disabled = false;
	return 0;
}
#endif
#ifdef __KVM_HAVE_MSIX
static int assigned_device_enable_guest_msix(struct kvm *kvm,
			struct kvm_assigned_dev_kernel *dev,
			struct kvm_assigned_irq *irq)
{
	dev->guest_irq = irq->guest_irq;
	dev->ack_notifier.gsi = -1;
	dev->host_irq_disabled = false;
	return 0;
}
#endif

static int assign_host_irq(struct kvm *kvm,
			   struct kvm_assigned_dev_kernel *dev,
			   __u32 host_irq_type)
{
	int r = -EEXIST;

	if (dev->irq_requested_type & KVM_DEV_IRQ_HOST_MASK)
		return r;

	switch (host_irq_type) {
	case KVM_DEV_IRQ_HOST_INTX:
		r = assigned_device_enable_host_intx(kvm, dev);
		break;
#ifdef __KVM_HAVE_MSI
	case KVM_DEV_IRQ_HOST_MSI:
		r = assigned_device_enable_host_msi(kvm, dev);
		break;
#endif
#ifdef __KVM_HAVE_MSIX
	case KVM_DEV_IRQ_HOST_MSIX:
		r = assigned_device_enable_host_msix(kvm, dev);
		break;
#endif
	default:
		r = -EINVAL;
	}

	if (!r)
		dev->irq_requested_type |= host_irq_type;

	return r;
}

static int assign_guest_irq(struct kvm *kvm,
			    struct kvm_assigned_dev_kernel *dev,
			    struct kvm_assigned_irq *irq,
			    unsigned long guest_irq_type)
{
	int id;
	int r = -EEXIST;

	if (dev->irq_requested_type & KVM_DEV_IRQ_GUEST_MASK)
		return r;

	id = kvm_request_irq_source_id(kvm);
	if (id < 0)
		return id;

	dev->irq_source_id = id;

	switch (guest_irq_type) {
	case KVM_DEV_IRQ_GUEST_INTX:
		r = assigned_device_enable_guest_intx(kvm, dev, irq);
		break;
#ifdef __KVM_HAVE_MSI
	case KVM_DEV_IRQ_GUEST_MSI:
		r = assigned_device_enable_guest_msi(kvm, dev, irq);
		break;
#endif
#ifdef __KVM_HAVE_MSIX
	case KVM_DEV_IRQ_GUEST_MSIX:
		r = assigned_device_enable_guest_msix(kvm, dev, irq);
		break;
#endif
	default:
		r = -EINVAL;
	}

	if (!r) {
		dev->irq_requested_type |= guest_irq_type;
		kvm_register_irq_ack_notifier(kvm, &dev->ack_notifier);
	} else
		kvm_free_irq_source_id(kvm, dev->irq_source_id);

	return r;
}

/* TODO Deal with KVM_DEV_IRQ_ASSIGNED_MASK_MSIX */
static int kvm_vm_ioctl_assign_irq(struct kvm *kvm,
				   struct kvm_assigned_irq *assigned_irq)
{
	int r = -EINVAL;
	struct kvm_assigned_dev_kernel *match;
	unsigned long host_irq_type, guest_irq_type;

	if (!capable(CAP_SYS_RAWIO))
		return -EPERM;

	if (!irqchip_in_kernel(kvm))
		return r;

	mutex_lock(&kvm->lock);
	r = -ENODEV;
	match = kvm_find_assigned_dev(&kvm->arch.assigned_dev_head,
				      assigned_irq->assigned_dev_id);
	if (!match)
		goto out;

	host_irq_type = (assigned_irq->flags & KVM_DEV_IRQ_HOST_MASK);
	guest_irq_type = (assigned_irq->flags & KVM_DEV_IRQ_GUEST_MASK);

	r = -EINVAL;
	/* can only assign one type at a time */
	if (hweight_long(host_irq_type) > 1)
		goto out;
	if (hweight_long(guest_irq_type) > 1)
		goto out;
	if (host_irq_type == 0 && guest_irq_type == 0)
		goto out;

	r = 0;
	if (host_irq_type)
		r = assign_host_irq(kvm, match, host_irq_type);
	if (r)
		goto out;

	if (guest_irq_type)
		r = assign_guest_irq(kvm, match, assigned_irq, guest_irq_type);
out:
	mutex_unlock(&kvm->lock);
	return r;
}

static int kvm_vm_ioctl_deassign_dev_irq(struct kvm *kvm,
					 struct kvm_assigned_irq
					 *assigned_irq)
{
	int r = -ENODEV;
	struct kvm_assigned_dev_kernel *match;

	mutex_lock(&kvm->lock);

	match = kvm_find_assigned_dev(&kvm->arch.assigned_dev_head,
				      assigned_irq->assigned_dev_id);
	if (!match)
		goto out;

	r = kvm_deassign_irq(kvm, match, assigned_irq->flags);
out:
	mutex_unlock(&kvm->lock);
	return r;
}

static int kvm_vm_ioctl_assign_device(struct kvm *kvm,
				      struct kvm_assigned_pci_dev *assigned_dev)
{
	int r = 0;
	struct kvm_assigned_dev_kernel *match;
	struct pci_dev *dev;

	down_read(&kvm->slots_lock);
	mutex_lock(&kvm->lock);

	match = kvm_find_assigned_dev(&kvm->arch.assigned_dev_head,
				      assigned_dev->assigned_dev_id);
	if (match) {
		/* device already assigned */
		r = -EEXIST;
		goto out;
	}

	match = kzalloc(sizeof(struct kvm_assigned_dev_kernel), GFP_KERNEL);
	if (match == NULL) {
		printk(KERN_INFO "%s: Couldn't allocate memory\n",
		       __func__);
		r = -ENOMEM;
		goto out;
	}
	dev = pci_get_bus_and_slot(assigned_dev->busnr,
				   assigned_dev->devfn);
	if (!dev) {
		printk(KERN_INFO "%s: host device not found\n", __func__);
		r = -EINVAL;
		goto out_free;
	}
	if (pci_enable_device(dev)) {
		printk(KERN_INFO "%s: Could not enable PCI device\n", __func__);
		r = -EBUSY;
		goto out_put;
	}
	r = pci_request_regions(dev, "kvm_assigned_device");
	if (r) {
		printk(KERN_INFO "%s: Could not get access to device regions\n",
		       __func__);
		goto out_disable;
	}

	pci_reset_function(dev);

	match->assigned_dev_id = assigned_dev->assigned_dev_id;
	match->host_busnr = assigned_dev->busnr;
	match->host_devfn = assigned_dev->devfn;
	match->flags = assigned_dev->flags;
	match->dev = dev;
	spin_lock_init(&match->assigned_dev_lock);
	match->irq_source_id = -1;
	match->kvm = kvm;
	match->ack_notifier.irq_acked = kvm_assigned_dev_ack_irq;
	INIT_WORK(&match->interrupt_work,
		  kvm_assigned_dev_interrupt_work_handler);

	list_add(&match->list, &kvm->arch.assigned_dev_head);

	if (assigned_dev->flags & KVM_DEV_ASSIGN_ENABLE_IOMMU) {
		if (!kvm->arch.iommu_domain) {
			r = kvm_iommu_map_guest(kvm);
			if (r)
				goto out_list_del;
		}
		r = kvm_assign_device(kvm, match);
		if (r)
			goto out_list_del;
	}

out:
	mutex_unlock(&kvm->lock);
	up_read(&kvm->slots_lock);
	return r;
out_list_del:
	list_del(&match->list);
	pci_release_regions(dev);
out_disable:
	pci_disable_device(dev);
out_put:
	pci_dev_put(dev);
out_free:
	kfree(match);
	mutex_unlock(&kvm->lock);
	up_read(&kvm->slots_lock);
	return r;
}
#endif

#ifdef KVM_CAP_DEVICE_DEASSIGNMENT
static int kvm_vm_ioctl_deassign_device(struct kvm *kvm,
		struct kvm_assigned_pci_dev *assigned_dev)
{
	int r = 0;
	struct kvm_assigned_dev_kernel *match;

	mutex_lock(&kvm->lock);

	match = kvm_find_assigned_dev(&kvm->arch.assigned_dev_head,
				      assigned_dev->assigned_dev_id);
	if (!match) {
		printk(KERN_INFO "%s: device hasn't been assigned before, "
		  "so cannot be deassigned\n", __func__);
		r = -EINVAL;
		goto out;
	}

	if (match->flags & KVM_DEV_ASSIGN_ENABLE_IOMMU)
		kvm_deassign_device(kvm, match);

	kvm_free_assigned_device(kvm, match);

out:
	mutex_unlock(&kvm->lock);
	return r;
}
#endif

inline int kvm_is_mmio_pfn(pfn_t pfn)
{
	if (pfn_valid(pfn)) {
		struct page *page = compound_head(pfn_to_page(pfn));
		return PageReserved(page);
	}

	return true;
}

/*
 * Switches to specified vcpu, until a matching vcpu_put()
 */
void vcpu_load(struct kvm_vcpu *vcpu)
{
	int cpu;

	mutex_lock(&vcpu->mutex);
	cpu = get_cpu();
	preempt_notifier_register(&vcpu->preempt_notifier);
	kvm_arch_vcpu_load(vcpu, cpu);
	put_cpu();
}

void vcpu_put(struct kvm_vcpu *vcpu)
{
	preempt_disable();
	kvm_arch_vcpu_put(vcpu);
	preempt_notifier_unregister(&vcpu->preempt_notifier);
	preempt_enable();
	mutex_unlock(&vcpu->mutex);
}

static void ack_flush(void *_completed)
{
}

static bool make_all_cpus_request(struct kvm *kvm, unsigned int req)
{
	int i, cpu, me;
	cpumask_var_t cpus;
	bool called = true;
	struct kvm_vcpu *vcpu;

	zalloc_cpumask_var(&cpus, GFP_ATOMIC);

	spin_lock(&kvm->requests_lock);
	me = smp_processor_id();
	kvm_for_each_vcpu(i, vcpu, kvm) {
		if (test_and_set_bit(req, &vcpu->requests))
			continue;
		cpu = vcpu->cpu;
		if (cpus != NULL && cpu != -1 && cpu != me)
			cpumask_set_cpu(cpu, cpus);
	}
	if (unlikely(cpus == NULL))
		smp_call_function_many(cpu_online_mask, ack_flush, NULL, 1);
	else if (!cpumask_empty(cpus))
		smp_call_function_many(cpus, ack_flush, NULL, 1);
	else
		called = false;
	spin_unlock(&kvm->requests_lock);
	free_cpumask_var(cpus);
	return called;
}

void kvm_flush_remote_tlbs(struct kvm *kvm)
{
	if (make_all_cpus_request(kvm, KVM_REQ_TLB_FLUSH))
		++kvm->stat.remote_tlb_flush;
}

void kvm_reload_remote_mmus(struct kvm *kvm)
{
	make_all_cpus_request(kvm, KVM_REQ_MMU_RELOAD);
}

int kvm_vcpu_init(struct kvm_vcpu *vcpu, struct kvm *kvm, unsigned id)
{
	struct page *page;
	int r;

	mutex_init(&vcpu->mutex);
	vcpu->cpu = -1;
	vcpu->kvm = kvm;
	vcpu->vcpu_id = id;
	init_waitqueue_head(&vcpu->wq);

	page = alloc_page(GFP_KERNEL | __GFP_ZERO);
	if (!page) {
		r = -ENOMEM;
		goto fail;
	}
	vcpu->run = page_address(page);

	r = kvm_arch_vcpu_init(vcpu);
	if (r < 0)
		goto fail_free_run;
	return 0;

fail_free_run:
	free_page((unsigned long)vcpu->run);
fail:
	return r;
}
EXPORT_SYMBOL_GPL(kvm_vcpu_init);

void kvm_vcpu_uninit(struct kvm_vcpu *vcpu)
{
	kvm_arch_vcpu_uninit(vcpu);
	free_page((unsigned long)vcpu->run);
}
EXPORT_SYMBOL_GPL(kvm_vcpu_uninit);

#if defined(CONFIG_MMU_NOTIFIER) && defined(KVM_ARCH_WANT_MMU_NOTIFIER)
static inline struct kvm *mmu_notifier_to_kvm(struct mmu_notifier *mn)
{
	return container_of(mn, struct kvm, mmu_notifier);
}

static void kvm_mmu_notifier_invalidate_page(struct mmu_notifier *mn,
					     struct mm_struct *mm,
					     unsigned long address)
{
	struct kvm *kvm = mmu_notifier_to_kvm(mn);
	int need_tlb_flush;

	/*
	 * When ->invalidate_page runs, the linux pte has been zapped
	 * already but the page is still allocated until
	 * ->invalidate_page returns. So if we increase the sequence
	 * here the kvm page fault will notice if the spte can't be
	 * established because the page is going to be freed. If
	 * instead the kvm page fault establishes the spte before
	 * ->invalidate_page runs, kvm_unmap_hva will release it
	 * before returning.
	 *
	 * The sequence increase only need to be seen at spin_unlock
	 * time, and not at spin_lock time.
	 *
	 * Increasing the sequence after the spin_unlock would be
	 * unsafe because the kvm page fault could then establish the
	 * pte after kvm_unmap_hva returned, without noticing the page
	 * is going to be freed.
	 */
	spin_lock(&kvm->mmu_lock);
	kvm->mmu_notifier_seq++;
	need_tlb_flush = kvm_unmap_hva(kvm, address);
	spin_unlock(&kvm->mmu_lock);

	/* we've to flush the tlb before the pages can be freed */
	if (need_tlb_flush)
		kvm_flush_remote_tlbs(kvm);

}

static void kvm_mmu_notifier_change_pte(struct mmu_notifier *mn,
					struct mm_struct *mm,
					unsigned long address,
					pte_t pte)
{
	struct kvm *kvm = mmu_notifier_to_kvm(mn);

	spin_lock(&kvm->mmu_lock);
	kvm->mmu_notifier_seq++;
	kvm_set_spte_hva(kvm, address, pte);
	spin_unlock(&kvm->mmu_lock);
}

static void kvm_mmu_notifier_invalidate_range_start(struct mmu_notifier *mn,
						    struct mm_struct *mm,
						    unsigned long start,
						    unsigned long end)
{
	struct kvm *kvm = mmu_notifier_to_kvm(mn);
	int need_tlb_flush = 0;

	spin_lock(&kvm->mmu_lock);
	/*
	 * The count increase must become visible at unlock time as no
	 * spte can be established without taking the mmu_lock and
	 * count is also read inside the mmu_lock critical section.
	 */
	kvm->mmu_notifier_count++;
	for (; start < end; start += PAGE_SIZE)
		need_tlb_flush |= kvm_unmap_hva(kvm, start);
	spin_unlock(&kvm->mmu_lock);

	/* we've to flush the tlb before the pages can be freed */
	if (need_tlb_flush)
		kvm_flush_remote_tlbs(kvm);
}

static void kvm_mmu_notifier_invalidate_range_end(struct mmu_notifier *mn,
						  struct mm_struct *mm,
						  unsigned long start,
						  unsigned long end)
{
	struct kvm *kvm = mmu_notifier_to_kvm(mn);

	spin_lock(&kvm->mmu_lock);
	/*
	 * This sequence increase will notify the kvm page fault that
	 * the page that is going to be mapped in the spte could have
	 * been freed.
	 */
	kvm->mmu_notifier_seq++;
	/*
	 * The above sequence increase must be visible before the
	 * below count decrease but both values are read by the kvm
	 * page fault under mmu_lock spinlock so we don't need to add
	 * a smb_wmb() here in between the two.
	 */
	kvm->mmu_notifier_count--;
	spin_unlock(&kvm->mmu_lock);

	BUG_ON(kvm->mmu_notifier_count < 0);
}

static int kvm_mmu_notifier_clear_flush_young(struct mmu_notifier *mn,
					      struct mm_struct *mm,
					      unsigned long address)
{
	struct kvm *kvm = mmu_notifier_to_kvm(mn);
	int young;

	spin_lock(&kvm->mmu_lock);
	young = kvm_age_hva(kvm, address);
	spin_unlock(&kvm->mmu_lock);

	if (young)
		kvm_flush_remote_tlbs(kvm);

	return young;
}

static void kvm_mmu_notifier_release(struct mmu_notifier *mn,
				     struct mm_struct *mm)
{
	struct kvm *kvm = mmu_notifier_to_kvm(mn);
	kvm_arch_flush_shadow(kvm);
}

static const struct mmu_notifier_ops kvm_mmu_notifier_ops = {
	.invalidate_page	= kvm_mmu_notifier_invalidate_page,
	.invalidate_range_start	= kvm_mmu_notifier_invalidate_range_start,
	.invalidate_range_end	= kvm_mmu_notifier_invalidate_range_end,
	.clear_flush_young	= kvm_mmu_notifier_clear_flush_young,
	.change_pte		= kvm_mmu_notifier_change_pte,
	.release		= kvm_mmu_notifier_release,
};
#endif /* CONFIG_MMU_NOTIFIER && KVM_ARCH_WANT_MMU_NOTIFIER */

static struct kvm *kvm_create_vm(void)
{
	struct kvm *kvm = kvm_arch_create_vm();
#ifdef KVM_COALESCED_MMIO_PAGE_OFFSET
	struct page *page;
#endif

	if (IS_ERR(kvm))
		goto out;
#ifdef CONFIG_HAVE_KVM_IRQCHIP
	INIT_HLIST_HEAD(&kvm->mask_notifier_list);
	INIT_HLIST_HEAD(&kvm->irq_ack_notifier_list);
#endif

#ifdef KVM_COALESCED_MMIO_PAGE_OFFSET
	page = alloc_page(GFP_KERNEL | __GFP_ZERO);
	if (!page) {
		kfree(kvm);
		return ERR_PTR(-ENOMEM);
	}
	kvm->coalesced_mmio_ring =
			(struct kvm_coalesced_mmio_ring *)page_address(page);
#endif

#if defined(CONFIG_MMU_NOTIFIER) && defined(KVM_ARCH_WANT_MMU_NOTIFIER)
	{
		int err;
		kvm->mmu_notifier.ops = &kvm_mmu_notifier_ops;
		err = mmu_notifier_register(&kvm->mmu_notifier, current->mm);
		if (err) {
#ifdef KVM_COALESCED_MMIO_PAGE_OFFSET
			put_page(page);
#endif
			kfree(kvm);
			return ERR_PTR(err);
		}
	}
#endif

	kvm->mm = current->mm;
	atomic_inc(&kvm->mm->mm_count);
	spin_lock_init(&kvm->mmu_lock);
	spin_lock_init(&kvm->requests_lock);
	kvm_io_bus_init(&kvm->pio_bus);
	kvm_eventfd_init(kvm);
	mutex_init(&kvm->lock);
	mutex_init(&kvm->irq_lock);
	kvm_io_bus_init(&kvm->mmio_bus);
	init_rwsem(&kvm->slots_lock);
	atomic_set(&kvm->users_count, 1);
	spin_lock(&kvm_lock);
	list_add(&kvm->vm_list, &vm_list);
	spin_unlock(&kvm_lock);
#ifdef KVM_COALESCED_MMIO_PAGE_OFFSET
	kvm_coalesced_mmio_init(kvm);
#endif
out:
	return kvm;
}

/*
 * Free any memory in @free but not in @dont.
 */
static void kvm_free_physmem_slot(struct kvm_memory_slot *free,
				  struct kvm_memory_slot *dont)
{
	int i;

	if (!dont || free->rmap != dont->rmap)
		vfree(free->rmap);

	if (!dont || free->dirty_bitmap != dont->dirty_bitmap)
		vfree(free->dirty_bitmap);


	for (i = 0; i < KVM_NR_PAGE_SIZES - 1; ++i) {
		if (!dont || free->lpage_info[i] != dont->lpage_info[i]) {
			vfree(free->lpage_info[i]);
			free->lpage_info[i] = NULL;
		}
	}

	free->npages = 0;
	free->dirty_bitmap = NULL;
	free->rmap = NULL;
}

void kvm_free_physmem(struct kvm *kvm)
{
	int i;

	for (i = 0; i < kvm->nmemslots; ++i)
		kvm_free_physmem_slot(&kvm->memslots[i], NULL);
}

static void kvm_destroy_vm(struct kvm *kvm)
{
	struct mm_struct *mm = kvm->mm;

	kvm_arch_sync_events(kvm);
	spin_lock(&kvm_lock);
	list_del(&kvm->vm_list);
	spin_unlock(&kvm_lock);
	kvm_free_irq_routing(kvm);
	kvm_io_bus_destroy(&kvm->pio_bus);
	kvm_io_bus_destroy(&kvm->mmio_bus);
#ifdef KVM_COALESCED_MMIO_PAGE_OFFSET
	if (kvm->coalesced_mmio_ring != NULL)
		free_page((unsigned long)kvm->coalesced_mmio_ring);
#endif
#if defined(CONFIG_MMU_NOTIFIER) && defined(KVM_ARCH_WANT_MMU_NOTIFIER)
	mmu_notifier_unregister(&kvm->mmu_notifier, kvm->mm);
#else
	kvm_arch_flush_shadow(kvm);
#endif
	kvm_arch_destroy_vm(kvm);
	mmdrop(mm);
}

void kvm_get_kvm(struct kvm *kvm)
{
	atomic_inc(&kvm->users_count);
}
EXPORT_SYMBOL_GPL(kvm_get_kvm);

void kvm_put_kvm(struct kvm *kvm)
{
	if (atomic_dec_and_test(&kvm->users_count))
		kvm_destroy_vm(kvm);
}
EXPORT_SYMBOL_GPL(kvm_put_kvm);


static int kvm_vm_release(struct inode *inode, struct file *filp)
{
	struct kvm *kvm = filp->private_data;

	kvm_irqfd_release(kvm);

	kvm_put_kvm(kvm);
	return 0;
}

/*
 * Allocate some memory and give it an address in the guest physical address
 * space.
 *
 * Discontiguous memory is allowed, mostly for framebuffers.
 *
 * Must be called holding mmap_sem for write.
 */
int __kvm_set_memory_region(struct kvm *kvm,
			    struct kvm_userspace_memory_region *mem,
			    int user_alloc)
{
	int r;
	gfn_t base_gfn;
	unsigned long npages;
	unsigned long i;
	struct kvm_memory_slot *memslot;
	struct kvm_memory_slot old, new;

	r = -EINVAL;
	/* General sanity checks */
	if (mem->memory_size & (PAGE_SIZE - 1))
		goto out;
	if (mem->guest_phys_addr & (PAGE_SIZE - 1))
		goto out;
	if (user_alloc && (mem->userspace_addr & (PAGE_SIZE - 1)))
		goto out;
	if (mem->slot >= KVM_MEMORY_SLOTS + KVM_PRIVATE_MEM_SLOTS)
		goto out;
	if (mem->guest_phys_addr + mem->memory_size < mem->guest_phys_addr)
		goto out;

	memslot = &kvm->memslots[mem->slot];
	base_gfn = mem->guest_phys_addr >> PAGE_SHIFT;
	npages = mem->memory_size >> PAGE_SHIFT;

	if (!npages)
		mem->flags &= ~KVM_MEM_LOG_DIRTY_PAGES;

	new = old = *memslot;

	new.base_gfn = base_gfn;
	new.npages = npages;
	new.flags = mem->flags;

	/* Disallow changing a memory slot's size. */
	r = -EINVAL;
	if (npages && old.npages && npages != old.npages)
		goto out_free;

	/* Check for overlaps */
	r = -EEXIST;
	for (i = 0; i < KVM_MEMORY_SLOTS; ++i) {
		struct kvm_memory_slot *s = &kvm->memslots[i];

		if (s == memslot || !s->npages)
			continue;
		if (!((base_gfn + npages <= s->base_gfn) ||
		      (base_gfn >= s->base_gfn + s->npages)))
			goto out_free;
	}

	/* Free page dirty bitmap if unneeded */
	if (!(new.flags & KVM_MEM_LOG_DIRTY_PAGES))
		new.dirty_bitmap = NULL;

	r = -ENOMEM;

	/* Allocate if a slot is being created */
#ifndef CONFIG_S390
	if (npages && !new.rmap) {
		new.rmap = vmalloc(npages * sizeof(struct page *));

		if (!new.rmap)
			goto out_free;

		memset(new.rmap, 0, npages * sizeof(*new.rmap));

		new.user_alloc = user_alloc;
		/*
		 * hva_to_rmmap() serialzies with the mmu_lock and to be
		 * safe it has to ignore memslots with !user_alloc &&
		 * !userspace_addr.
		 */
		if (user_alloc)
			new.userspace_addr = mem->userspace_addr;
		else
			new.userspace_addr = 0;
	}
	if (!npages)
		goto skip_lpage;

	for (i = 0; i < KVM_NR_PAGE_SIZES - 1; ++i) {
		unsigned long ugfn;
		unsigned long j;
		int lpages;
		int level = i + 2;

		/* Avoid unused variable warning if no large pages */
		(void)level;

		if (new.lpage_info[i])
			continue;

		lpages = 1 + (base_gfn + npages - 1) /
			     KVM_PAGES_PER_HPAGE(level);
		lpages -= base_gfn / KVM_PAGES_PER_HPAGE(level);

		new.lpage_info[i] = vmalloc(lpages * sizeof(*new.lpage_info[i]));

		if (!new.lpage_info[i])
			goto out_free;

		memset(new.lpage_info[i], 0,
		       lpages * sizeof(*new.lpage_info[i]));

		if (base_gfn % KVM_PAGES_PER_HPAGE(level))
			new.lpage_info[i][0].write_count = 1;
		if ((base_gfn+npages) % KVM_PAGES_PER_HPAGE(level))
			new.lpage_info[i][lpages - 1].write_count = 1;
		ugfn = new.userspace_addr >> PAGE_SHIFT;
		/*
		 * If the gfn and userspace address are not aligned wrt each
		 * other, or if explicitly asked to, disable large page
		 * support for this slot
		 */
		if ((base_gfn ^ ugfn) & (KVM_PAGES_PER_HPAGE(level) - 1) ||
		    !largepages_enabled)
			for (j = 0; j < lpages; ++j)
				new.lpage_info[i][j].write_count = 1;
	}

skip_lpage:

	/* Allocate page dirty bitmap if needed */
	if ((new.flags & KVM_MEM_LOG_DIRTY_PAGES) && !new.dirty_bitmap) {
		unsigned dirty_bytes = ALIGN(npages, BITS_PER_LONG) / 8;

		new.dirty_bitmap = vmalloc(dirty_bytes);
		if (!new.dirty_bitmap)
			goto out_free;
		memset(new.dirty_bitmap, 0, dirty_bytes);
		if (old.npages)
			kvm_arch_flush_shadow(kvm);
	}
#else  /* not defined CONFIG_S390 */
	new.user_alloc = user_alloc;
	if (user_alloc)
		new.userspace_addr = mem->userspace_addr;
#endif /* not defined CONFIG_S390 */

	if (!npages)
		kvm_arch_flush_shadow(kvm);

	spin_lock(&kvm->mmu_lock);
	if (mem->slot >= kvm->nmemslots)
		kvm->nmemslots = mem->slot + 1;

	*memslot = new;
	spin_unlock(&kvm->mmu_lock);

	r = kvm_arch_set_memory_region(kvm, mem, old, user_alloc);
	if (r) {
		spin_lock(&kvm->mmu_lock);
		*memslot = old;
		spin_unlock(&kvm->mmu_lock);
		goto out_free;
	}

	kvm_free_physmem_slot(&old, npages ? &new : NULL);
	/* Slot deletion case: we have to update the current slot */
	spin_lock(&kvm->mmu_lock);
	if (!npages)
		*memslot = old;
	spin_unlock(&kvm->mmu_lock);
#ifdef CONFIG_DMAR
	/* map the pages in iommu page table */
	r = kvm_iommu_map_pages(kvm, base_gfn, npages);
	if (r)
		goto out;
#endif
	return 0;

out_free:
	kvm_free_physmem_slot(&new, &old);
out:
	return r;

}
EXPORT_SYMBOL_GPL(__kvm_set_memory_region);

int kvm_set_memory_region(struct kvm *kvm,
			  struct kvm_userspace_memory_region *mem,
			  int user_alloc)
{
	int r;

	down_write(&kvm->slots_lock);
	r = __kvm_set_memory_region(kvm, mem, user_alloc);
	up_write(&kvm->slots_lock);
	return r;
}
EXPORT_SYMBOL_GPL(kvm_set_memory_region);

int kvm_vm_ioctl_set_memory_region(struct kvm *kvm,
				   struct
				   kvm_userspace_memory_region *mem,
				   int user_alloc)
{
	if (mem->slot >= KVM_MEMORY_SLOTS)
		return -EINVAL;
	return kvm_set_memory_region(kvm, mem, user_alloc);
}

int kvm_get_dirty_log(struct kvm *kvm,
			struct kvm_dirty_log *log, int *is_dirty)
{
	struct kvm_memory_slot *memslot;
	int r, i;
	int n;
	unsigned long any = 0;

	r = -EINVAL;
	if (log->slot >= KVM_MEMORY_SLOTS)
		goto out;

	memslot = &kvm->memslots[log->slot];
	r = -ENOENT;
	if (!memslot->dirty_bitmap)
		goto out;

	n = ALIGN(memslot->npages, BITS_PER_LONG) / 8;

	for (i = 0; !any && i < n/sizeof(long); ++i)
		any = memslot->dirty_bitmap[i];

	r = -EFAULT;
	if (copy_to_user(log->dirty_bitmap, memslot->dirty_bitmap, n))
		goto out;

	if (any)
		*is_dirty = 1;

	r = 0;
out:
	return r;
}

void kvm_disable_largepages(void)
{
	largepages_enabled = false;
}
EXPORT_SYMBOL_GPL(kvm_disable_largepages);

int is_error_page(struct page *page)
{
	return page == bad_page;
}
EXPORT_SYMBOL_GPL(is_error_page);

int is_error_pfn(pfn_t pfn)
{
	return pfn == bad_pfn;
}
EXPORT_SYMBOL_GPL(is_error_pfn);

static inline unsigned long bad_hva(void)
{
	return PAGE_OFFSET;
}

int kvm_is_error_hva(unsigned long addr)
{
	return addr == bad_hva();
}
EXPORT_SYMBOL_GPL(kvm_is_error_hva);

struct kvm_memory_slot *gfn_to_memslot_unaliased(struct kvm *kvm, gfn_t gfn)
{
	int i;

	for (i = 0; i < kvm->nmemslots; ++i) {
		struct kvm_memory_slot *memslot = &kvm->memslots[i];

		if (gfn >= memslot->base_gfn
		    && gfn < memslot->base_gfn + memslot->npages)
			return memslot;
	}
	return NULL;
}
EXPORT_SYMBOL_GPL(gfn_to_memslot_unaliased);

struct kvm_memory_slot *gfn_to_memslot(struct kvm *kvm, gfn_t gfn)
{
	gfn = unalias_gfn(kvm, gfn);
	return gfn_to_memslot_unaliased(kvm, gfn);
}

int kvm_is_visible_gfn(struct kvm *kvm, gfn_t gfn)
{
	int i;

	gfn = unalias_gfn(kvm, gfn);
	for (i = 0; i < KVM_MEMORY_SLOTS; ++i) {
		struct kvm_memory_slot *memslot = &kvm->memslots[i];

		if (gfn >= memslot->base_gfn
		    && gfn < memslot->base_gfn + memslot->npages)
			return 1;
	}
	return 0;
}
EXPORT_SYMBOL_GPL(kvm_is_visible_gfn);

unsigned long gfn_to_hva(struct kvm *kvm, gfn_t gfn)
{
	struct kvm_memory_slot *slot;

	gfn = unalias_gfn(kvm, gfn);
	slot = gfn_to_memslot_unaliased(kvm, gfn);
	if (!slot)
		return bad_hva();
	return (slot->userspace_addr + (gfn - slot->base_gfn) * PAGE_SIZE);
}
EXPORT_SYMBOL_GPL(gfn_to_hva);

pfn_t gfn_to_pfn(struct kvm *kvm, gfn_t gfn)
{
	struct page *page[1];
	unsigned long addr;
	int npages;
	pfn_t pfn;

	might_sleep();

	addr = gfn_to_hva(kvm, gfn);
	if (kvm_is_error_hva(addr)) {
		get_page(bad_page);
		return page_to_pfn(bad_page);
	}

	npages = get_user_pages_fast(addr, 1, 1, page);

	if (unlikely(npages != 1)) {
		struct vm_area_struct *vma;

		down_read(&current->mm->mmap_sem);
		vma = find_vma(current->mm, addr);

		if (vma == NULL || addr < vma->vm_start ||
		    !(vma->vm_flags & VM_PFNMAP)) {
			up_read(&current->mm->mmap_sem);
			get_page(bad_page);
			return page_to_pfn(bad_page);
		}

		pfn = ((addr - vma->vm_start) >> PAGE_SHIFT) + vma->vm_pgoff;
		up_read(&current->mm->mmap_sem);
		BUG_ON(!kvm_is_mmio_pfn(pfn));
	} else
		pfn = page_to_pfn(page[0]);

	return pfn;
}

EXPORT_SYMBOL_GPL(gfn_to_pfn);

struct page *gfn_to_page(struct kvm *kvm, gfn_t gfn)
{
	pfn_t pfn;

	pfn = gfn_to_pfn(kvm, gfn);
	if (!kvm_is_mmio_pfn(pfn))
		return pfn_to_page(pfn);

	WARN_ON(kvm_is_mmio_pfn(pfn));

	get_page(bad_page);
	return bad_page;
}

EXPORT_SYMBOL_GPL(gfn_to_page);

void kvm_release_page_clean(struct page *page)
{
	kvm_release_pfn_clean(page_to_pfn(page));
}
EXPORT_SYMBOL_GPL(kvm_release_page_clean);

void kvm_release_pfn_clean(pfn_t pfn)
{
	if (!kvm_is_mmio_pfn(pfn))
		put_page(pfn_to_page(pfn));
}
EXPORT_SYMBOL_GPL(kvm_release_pfn_clean);

void kvm_release_page_dirty(struct page *page)
{
	kvm_release_pfn_dirty(page_to_pfn(page));
}
EXPORT_SYMBOL_GPL(kvm_release_page_dirty);

void kvm_release_pfn_dirty(pfn_t pfn)
{
	kvm_set_pfn_dirty(pfn);
	kvm_release_pfn_clean(pfn);
}
EXPORT_SYMBOL_GPL(kvm_release_pfn_dirty);

void kvm_set_page_dirty(struct page *page)
{
	kvm_set_pfn_dirty(page_to_pfn(page));
}
EXPORT_SYMBOL_GPL(kvm_set_page_dirty);

void kvm_set_pfn_dirty(pfn_t pfn)
{
	if (!kvm_is_mmio_pfn(pfn)) {
		struct page *page = pfn_to_page(pfn);
		if (!PageReserved(page))
			SetPageDirty(page);
	}
}
EXPORT_SYMBOL_GPL(kvm_set_pfn_dirty);

void kvm_set_pfn_accessed(pfn_t pfn)
{
	if (!kvm_is_mmio_pfn(pfn))
		mark_page_accessed(pfn_to_page(pfn));
}
EXPORT_SYMBOL_GPL(kvm_set_pfn_accessed);

void kvm_get_pfn(pfn_t pfn)
{
	if (!kvm_is_mmio_pfn(pfn))
		get_page(pfn_to_page(pfn));
}
EXPORT_SYMBOL_GPL(kvm_get_pfn);

static int next_segment(unsigned long len, int offset)
{
	if (len > PAGE_SIZE - offset)
		return PAGE_SIZE - offset;
	else
		return len;
}

int kvm_read_guest_page(struct kvm *kvm, gfn_t gfn, void *data, int offset,
			int len)
{
	int r;
	unsigned long addr;

	addr = gfn_to_hva(kvm, gfn);
	if (kvm_is_error_hva(addr))
		return -EFAULT;
	r = copy_from_user(data, (void __user *)addr + offset, len);
	if (r)
		return -EFAULT;
	return 0;
}
EXPORT_SYMBOL_GPL(kvm_read_guest_page);

int kvm_read_guest(struct kvm *kvm, gpa_t gpa, void *data, unsigned long len)
{
	gfn_t gfn = gpa >> PAGE_SHIFT;
	int seg;
	int offset = offset_in_page(gpa);
	int ret;

	while ((seg = next_segment(len, offset)) != 0) {
		ret = kvm_read_guest_page(kvm, gfn, data, offset, seg);
		if (ret < 0)
			return ret;
		offset = 0;
		len -= seg;
		data += seg;
		++gfn;
	}
	return 0;
}
EXPORT_SYMBOL_GPL(kvm_read_guest);

int kvm_read_guest_atomic(struct kvm *kvm, gpa_t gpa, void *data,
			  unsigned long len)
{
	int r;
	unsigned long addr;
	gfn_t gfn = gpa >> PAGE_SHIFT;
	int offset = offset_in_page(gpa);

	addr = gfn_to_hva(kvm, gfn);
	if (kvm_is_error_hva(addr))
		return -EFAULT;
	pagefault_disable();
	r = __copy_from_user_inatomic(data, (void __user *)addr + offset, len);
	pagefault_enable();
	if (r)
		return -EFAULT;
	return 0;
}
EXPORT_SYMBOL(kvm_read_guest_atomic);

int kvm_write_guest_page(struct kvm *kvm, gfn_t gfn, const void *data,
			 int offset, int len)
{
	int r;
	unsigned long addr;

	addr = gfn_to_hva(kvm, gfn);
	if (kvm_is_error_hva(addr))
		return -EFAULT;
	r = copy_to_user((void __user *)addr + offset, data, len);
	if (r)
		return -EFAULT;
	mark_page_dirty(kvm, gfn);
	return 0;
}
EXPORT_SYMBOL_GPL(kvm_write_guest_page);

int kvm_write_guest(struct kvm *kvm, gpa_t gpa, const void *data,
		    unsigned long len)
{
	gfn_t gfn = gpa >> PAGE_SHIFT;
	int seg;
	int offset = offset_in_page(gpa);
	int ret;

	while ((seg = next_segment(len, offset)) != 0) {
		ret = kvm_write_guest_page(kvm, gfn, data, offset, seg);
		if (ret < 0)
			return ret;
		offset = 0;
		len -= seg;
		data += seg;
		++gfn;
	}
	return 0;
}

int kvm_clear_guest_page(struct kvm *kvm, gfn_t gfn, int offset, int len)
{
	return kvm_write_guest_page(kvm, gfn, empty_zero_page, offset, len);
}
EXPORT_SYMBOL_GPL(kvm_clear_guest_page);

int kvm_clear_guest(struct kvm *kvm, gpa_t gpa, unsigned long len)
{
	gfn_t gfn = gpa >> PAGE_SHIFT;
	int seg;
	int offset = offset_in_page(gpa);
	int ret;

        while ((seg = next_segment(len, offset)) != 0) {
		ret = kvm_clear_guest_page(kvm, gfn, offset, seg);
		if (ret < 0)
			return ret;
		offset = 0;
		len -= seg;
		++gfn;
	}
	return 0;
}
EXPORT_SYMBOL_GPL(kvm_clear_guest);

void mark_page_dirty(struct kvm *kvm, gfn_t gfn)
{
	struct kvm_memory_slot *memslot;

	gfn = unalias_gfn(kvm, gfn);
	memslot = gfn_to_memslot_unaliased(kvm, gfn);
	if (memslot && memslot->dirty_bitmap) {
		unsigned long rel_gfn = gfn - memslot->base_gfn;

		/* avoid RMW */
		if (!test_bit(rel_gfn, memslot->dirty_bitmap))
			set_bit(rel_gfn, memslot->dirty_bitmap);
	}
}

/*
 * The vCPU has executed a HLT instruction with in-kernel mode enabled.
 */
void kvm_vcpu_block(struct kvm_vcpu *vcpu)
{
	DEFINE_WAIT(wait);

	for (;;) {
		prepare_to_wait(&vcpu->wq, &wait, TASK_INTERRUPTIBLE);

		if (kvm_arch_vcpu_runnable(vcpu)) {
			set_bit(KVM_REQ_UNHALT, &vcpu->requests);
			break;
		}
		if (kvm_cpu_has_pending_timer(vcpu))
			break;
		if (signal_pending(current))
			break;

		vcpu_put(vcpu);
		schedule();
		vcpu_load(vcpu);
	}

	finish_wait(&vcpu->wq, &wait);
}

void kvm_resched(struct kvm_vcpu *vcpu)
{
	if (!need_resched())
		return;
	cond_resched();
}
EXPORT_SYMBOL_GPL(kvm_resched);

static int kvm_vcpu_fault(struct vm_area_struct *vma, struct vm_fault *vmf)
{
	struct kvm_vcpu *vcpu = vma->vm_file->private_data;
	struct page *page;

	if (vmf->pgoff == 0)
		page = virt_to_page(vcpu->run);
#ifdef CONFIG_X86
	else if (vmf->pgoff == KVM_PIO_PAGE_OFFSET)
		page = virt_to_page(vcpu->arch.pio_data);
#endif
#ifdef KVM_COALESCED_MMIO_PAGE_OFFSET
	else if (vmf->pgoff == KVM_COALESCED_MMIO_PAGE_OFFSET)
		page = virt_to_page(vcpu->kvm->coalesced_mmio_ring);
#endif
	else
		return VM_FAULT_SIGBUS;
	get_page(page);
	vmf->page = page;
	return 0;
}

static const struct vm_operations_struct kvm_vcpu_vm_ops = {
	.fault = kvm_vcpu_fault,
};

static int kvm_vcpu_mmap(struct file *file, struct vm_area_struct *vma)
{
	vma->vm_ops = &kvm_vcpu_vm_ops;
	return 0;
}

static int kvm_vcpu_release(struct inode *inode, struct file *filp)
{
	struct kvm_vcpu *vcpu = filp->private_data;

	kvm_put_kvm(vcpu->kvm);
	return 0;
}

static struct file_operations kvm_vcpu_fops = {
	.release        = kvm_vcpu_release,
	.unlocked_ioctl = kvm_vcpu_ioctl,
	.compat_ioctl   = kvm_vcpu_ioctl,
	.mmap           = kvm_vcpu_mmap,
};

/*
 * Allocates an inode for the vcpu.
 */
static int create_vcpu_fd(struct kvm_vcpu *vcpu)
{
	return anon_inode_getfd("kvm-vcpu", &kvm_vcpu_fops, vcpu, 0);
}

/*
 * Creates some virtual cpus.  Good luck creating more than one.
 */
static int kvm_vm_ioctl_create_vcpu(struct kvm *kvm, u32 id)
{
	int r;
	struct kvm_vcpu *vcpu, *v;

	vcpu = kvm_arch_vcpu_create(kvm, id);
	if (IS_ERR(vcpu))
		return PTR_ERR(vcpu);

	preempt_notifier_init(&vcpu->preempt_notifier, &kvm_preempt_ops);

	r = kvm_arch_vcpu_setup(vcpu);
	if (r)
		return r;

	mutex_lock(&kvm->lock);
	if (atomic_read(&kvm->online_vcpus) == KVM_MAX_VCPUS) {
		r = -EINVAL;
		goto vcpu_destroy;
	}

	kvm_for_each_vcpu(r, v, kvm)
		if (v->vcpu_id == id) {
			r = -EEXIST;
			goto vcpu_destroy;
		}

	BUG_ON(kvm->vcpus[atomic_read(&kvm->online_vcpus)]);

	/* Now it's all set up, let userspace reach it */
	kvm_get_kvm(kvm);
	r = create_vcpu_fd(vcpu);
	if (r < 0) {
		kvm_put_kvm(kvm);
		goto vcpu_destroy;
	}

	kvm->vcpus[atomic_read(&kvm->online_vcpus)] = vcpu;
	smp_wmb();
	atomic_inc(&kvm->online_vcpus);

#ifdef CONFIG_KVM_APIC_ARCHITECTURE
	if (kvm->bsp_vcpu_id == id)
		kvm->bsp_vcpu = vcpu;
#endif
	mutex_unlock(&kvm->lock);
	return r;

vcpu_destroy:
	mutex_unlock(&kvm->lock);
	kvm_arch_vcpu_destroy(vcpu);
	return r;
}

static int kvm_vcpu_ioctl_set_sigmask(struct kvm_vcpu *vcpu, sigset_t *sigset)
{
	if (sigset) {
		sigdelsetmask(sigset, sigmask(SIGKILL)|sigmask(SIGSTOP));
		vcpu->sigset_active = 1;
		vcpu->sigset = *sigset;
	} else
		vcpu->sigset_active = 0;
	return 0;
}

#ifdef __KVM_HAVE_MSIX
static int kvm_vm_ioctl_set_msix_nr(struct kvm *kvm,
				    struct kvm_assigned_msix_nr *entry_nr)
{
	int r = 0;
	struct kvm_assigned_dev_kernel *adev;

	mutex_lock(&kvm->lock);

	adev = kvm_find_assigned_dev(&kvm->arch.assigned_dev_head,
				      entry_nr->assigned_dev_id);
	if (!adev) {
		r = -EINVAL;
		goto msix_nr_out;
	}

	if (adev->entries_nr == 0) {
		adev->entries_nr = entry_nr->entry_nr;
		if (adev->entries_nr == 0 ||
		    adev->entries_nr >= KVM_MAX_MSIX_PER_DEV) {
			r = -EINVAL;
			goto msix_nr_out;
		}

		adev->host_msix_entries = kzalloc(sizeof(struct msix_entry) *
						entry_nr->entry_nr,
						GFP_KERNEL);
		if (!adev->host_msix_entries) {
			r = -ENOMEM;
			goto msix_nr_out;
		}
		adev->guest_msix_entries = kzalloc(
				sizeof(struct kvm_guest_msix_entry) *
				entry_nr->entry_nr, GFP_KERNEL);
		if (!adev->guest_msix_entries) {
			kfree(adev->host_msix_entries);
			r = -ENOMEM;
			goto msix_nr_out;
		}
	} else /* Not allowed set MSI-X number twice */
		r = -EINVAL;
msix_nr_out:
	mutex_unlock(&kvm->lock);
	return r;
}

static int kvm_vm_ioctl_set_msix_entry(struct kvm *kvm,
				       struct kvm_assigned_msix_entry *entry)
{
	int r = 0, i;
	struct kvm_assigned_dev_kernel *adev;

	mutex_lock(&kvm->lock);

	adev = kvm_find_assigned_dev(&kvm->arch.assigned_dev_head,
				      entry->assigned_dev_id);

	if (!adev) {
		r = -EINVAL;
		goto msix_entry_out;
	}

	for (i = 0; i < adev->entries_nr; i++)
		if (adev->guest_msix_entries[i].vector == 0 ||
		    adev->guest_msix_entries[i].entry == entry->entry) {
			adev->guest_msix_entries[i].entry = entry->entry;
			adev->guest_msix_entries[i].vector = entry->gsi;
			adev->host_msix_entries[i].entry = entry->entry;
			break;
		}
	if (i == adev->entries_nr) {
		r = -ENOSPC;
		goto msix_entry_out;
	}

msix_entry_out:
	mutex_unlock(&kvm->lock);

	return r;
}
#endif

static long kvm_vcpu_ioctl(struct file *filp,
			   unsigned int ioctl, unsigned long arg)
{
	struct kvm_vcpu *vcpu = filp->private_data;
	void __user *argp = (void __user *)arg;
	int r;
	struct kvm_fpu *fpu = NULL;
	struct kvm_sregs *kvm_sregs = NULL;

	if (vcpu->kvm->mm != current->mm)
		return -EIO;
	switch (ioctl) {
	case KVM_RUN:
		r = -EINVAL;
		if (arg)
			goto out;
		r = kvm_arch_vcpu_ioctl_run(vcpu, vcpu->run);
		break;
	case KVM_GET_REGS: {
		struct kvm_regs *kvm_regs;

		r = -ENOMEM;
		kvm_regs = kzalloc(sizeof(struct kvm_regs), GFP_KERNEL);
		if (!kvm_regs)
			goto out;
		r = kvm_arch_vcpu_ioctl_get_regs(vcpu, kvm_regs);
		if (r)
			goto out_free1;
		r = -EFAULT;
		if (copy_to_user(argp, kvm_regs, sizeof(struct kvm_regs)))
			goto out_free1;
		r = 0;
out_free1:
		kfree(kvm_regs);
		break;
	}
	case KVM_SET_REGS: {
		struct kvm_regs *kvm_regs;

		r = -ENOMEM;
		kvm_regs = kzalloc(sizeof(struct kvm_regs), GFP_KERNEL);
		if (!kvm_regs)
			goto out;
		r = -EFAULT;
		if (copy_from_user(kvm_regs, argp, sizeof(struct kvm_regs)))
			goto out_free2;
		r = kvm_arch_vcpu_ioctl_set_regs(vcpu, kvm_regs);
		if (r)
			goto out_free2;
		r = 0;
out_free2:
		kfree(kvm_regs);
		break;
	}
	case KVM_GET_SREGS: {
		kvm_sregs = kzalloc(sizeof(struct kvm_sregs), GFP_KERNEL);
		r = -ENOMEM;
		if (!kvm_sregs)
			goto out;
		r = kvm_arch_vcpu_ioctl_get_sregs(vcpu, kvm_sregs);
		if (r)
			goto out;
		r = -EFAULT;
		if (copy_to_user(argp, kvm_sregs, sizeof(struct kvm_sregs)))
			goto out;
		r = 0;
		break;
	}
	case KVM_SET_SREGS: {
		kvm_sregs = kmalloc(sizeof(struct kvm_sregs), GFP_KERNEL);
		r = -ENOMEM;
		if (!kvm_sregs)
			goto out;
		r = -EFAULT;
		if (copy_from_user(kvm_sregs, argp, sizeof(struct kvm_sregs)))
			goto out;
		r = kvm_arch_vcpu_ioctl_set_sregs(vcpu, kvm_sregs);
		if (r)
			goto out;
		r = 0;
		break;
	}
	case KVM_GET_MP_STATE: {
		struct kvm_mp_state mp_state;

		r = kvm_arch_vcpu_ioctl_get_mpstate(vcpu, &mp_state);
		if (r)
			goto out;
		r = -EFAULT;
		if (copy_to_user(argp, &mp_state, sizeof mp_state))
			goto out;
		r = 0;
		break;
	}
	case KVM_SET_MP_STATE: {
		struct kvm_mp_state mp_state;

		r = -EFAULT;
		if (copy_from_user(&mp_state, argp, sizeof mp_state))
			goto out;
		r = kvm_arch_vcpu_ioctl_set_mpstate(vcpu, &mp_state);
		if (r)
			goto out;
		r = 0;
		break;
	}
	case KVM_TRANSLATE: {
		struct kvm_translation tr;

		r = -EFAULT;
		if (copy_from_user(&tr, argp, sizeof tr))
			goto out;
		r = kvm_arch_vcpu_ioctl_translate(vcpu, &tr);
		if (r)
			goto out;
		r = -EFAULT;
		if (copy_to_user(argp, &tr, sizeof tr))
			goto out;
		r = 0;
		break;
	}
	case KVM_SET_GUEST_DEBUG: {
		struct kvm_guest_debug dbg;

		r = -EFAULT;
		if (copy_from_user(&dbg, argp, sizeof dbg))
			goto out;
		r = kvm_arch_vcpu_ioctl_set_guest_debug(vcpu, &dbg);
		if (r)
			goto out;
		r = 0;
		break;
	}
	case KVM_SET_SIGNAL_MASK: {
		struct kvm_signal_mask __user *sigmask_arg = argp;
		struct kvm_signal_mask kvm_sigmask;
		sigset_t sigset, *p;

		p = NULL;
		if (argp) {
			r = -EFAULT;
			if (copy_from_user(&kvm_sigmask, argp,
					   sizeof kvm_sigmask))
				goto out;
			r = -EINVAL;
			if (kvm_sigmask.len != sizeof sigset)
				goto out;
			r = -EFAULT;
			if (copy_from_user(&sigset, sigmask_arg->sigset,
					   sizeof sigset))
				goto out;
			p = &sigset;
		}
		r = kvm_vcpu_ioctl_set_sigmask(vcpu, &sigset);
		break;
	}
	case KVM_GET_FPU: {
		fpu = kzalloc(sizeof(struct kvm_fpu), GFP_KERNEL);
		r = -ENOMEM;
		if (!fpu)
			goto out;
		r = kvm_arch_vcpu_ioctl_get_fpu(vcpu, fpu);
		if (r)
			goto out;
		r = -EFAULT;
		if (copy_to_user(argp, fpu, sizeof(struct kvm_fpu)))
			goto out;
		r = 0;
		break;
	}
	case KVM_SET_FPU: {
		fpu = kmalloc(sizeof(struct kvm_fpu), GFP_KERNEL);
		r = -ENOMEM;
		if (!fpu)
			goto out;
		r = -EFAULT;
		if (copy_from_user(fpu, argp, sizeof(struct kvm_fpu)))
			goto out;
		r = kvm_arch_vcpu_ioctl_set_fpu(vcpu, fpu);
		if (r)
			goto out;
		r = 0;
		break;
	}
	default:
		r = kvm_arch_vcpu_ioctl(filp, ioctl, arg);
	}
out:
	kfree(fpu);
	kfree(kvm_sregs);
	return r;
}

static long kvm_vm_ioctl(struct file *filp,
			   unsigned int ioctl, unsigned long arg)
{
	struct kvm *kvm = filp->private_data;
	void __user *argp = (void __user *)arg;
	int r;

	if (kvm->mm != current->mm)
		return -EIO;
	switch (ioctl) {
	case KVM_CREATE_VCPU:
		r = kvm_vm_ioctl_create_vcpu(kvm, arg);
		if (r < 0)
			goto out;
		break;
	case KVM_SET_USER_MEMORY_REGION: {
		struct kvm_userspace_memory_region kvm_userspace_mem;

		r = -EFAULT;
		if (copy_from_user(&kvm_userspace_mem, argp,
						sizeof kvm_userspace_mem))
			goto out;

		r = kvm_vm_ioctl_set_memory_region(kvm, &kvm_userspace_mem, 1);
		if (r)
			goto out;
		break;
	}
	case KVM_GET_DIRTY_LOG: {
		struct kvm_dirty_log log;

		r = -EFAULT;
		if (copy_from_user(&log, argp, sizeof log))
			goto out;
		r = kvm_vm_ioctl_get_dirty_log(kvm, &log);
		if (r)
			goto out;
		break;
	}
#ifdef KVM_COALESCED_MMIO_PAGE_OFFSET
	case KVM_REGISTER_COALESCED_MMIO: {
		struct kvm_coalesced_mmio_zone zone;
		r = -EFAULT;
		if (copy_from_user(&zone, argp, sizeof zone))
			goto out;
		r = -ENXIO;
		r = kvm_vm_ioctl_register_coalesced_mmio(kvm, &zone);
		if (r)
			goto out;
		r = 0;
		break;
	}
	case KVM_UNREGISTER_COALESCED_MMIO: {
		struct kvm_coalesced_mmio_zone zone;
		r = -EFAULT;
		if (copy_from_user(&zone, argp, sizeof zone))
			goto out;
		r = -ENXIO;
		r = kvm_vm_ioctl_unregister_coalesced_mmio(kvm, &zone);
		if (r)
			goto out;
		r = 0;
		break;
	}
#endif
#ifdef KVM_CAP_DEVICE_ASSIGNMENT
	case KVM_ASSIGN_PCI_DEVICE: {
		struct kvm_assigned_pci_dev assigned_dev;

		r = -EFAULT;
		if (copy_from_user(&assigned_dev, argp, sizeof assigned_dev))
			goto out;
		r = kvm_vm_ioctl_assign_device(kvm, &assigned_dev);
		if (r)
			goto out;
		break;
	}
	case KVM_ASSIGN_IRQ: {
		r = -EOPNOTSUPP;
		break;
	}
#ifdef KVM_CAP_ASSIGN_DEV_IRQ
	case KVM_ASSIGN_DEV_IRQ: {
		struct kvm_assigned_irq assigned_irq;

		r = -EFAULT;
		if (copy_from_user(&assigned_irq, argp, sizeof assigned_irq))
			goto out;
		r = kvm_vm_ioctl_assign_irq(kvm, &assigned_irq);
		if (r)
			goto out;
		break;
	}
	case KVM_DEASSIGN_DEV_IRQ: {
		struct kvm_assigned_irq assigned_irq;

		r = -EFAULT;
		if (copy_from_user(&assigned_irq, argp, sizeof assigned_irq))
			goto out;
		r = kvm_vm_ioctl_deassign_dev_irq(kvm, &assigned_irq);
		if (r)
			goto out;
		break;
	}
#endif
#endif
#ifdef KVM_CAP_DEVICE_DEASSIGNMENT
	case KVM_DEASSIGN_PCI_DEVICE: {
		struct kvm_assigned_pci_dev assigned_dev;

		r = -EFAULT;
		if (copy_from_user(&assigned_dev, argp, sizeof assigned_dev))
			goto out;
		r = kvm_vm_ioctl_deassign_device(kvm, &assigned_dev);
		if (r)
			goto out;
		break;
	}
#endif
#ifdef KVM_CAP_IRQ_ROUTING
	case KVM_SET_GSI_ROUTING: {
		struct kvm_irq_routing routing;
		struct kvm_irq_routing __user *urouting;
		struct kvm_irq_routing_entry *entries;

		r = -EFAULT;
		if (copy_from_user(&routing, argp, sizeof(routing)))
			goto out;
		r = -EINVAL;
		if (routing.nr >= KVM_MAX_IRQ_ROUTES)
			goto out;
		if (routing.flags)
			goto out;
		r = -ENOMEM;
		entries = vmalloc(routing.nr * sizeof(*entries));
		if (!entries)
			goto out;
		r = -EFAULT;
		urouting = argp;
		if (copy_from_user(entries, urouting->entries,
				   routing.nr * sizeof(*entries)))
			goto out_free_irq_routing;
		r = kvm_set_irq_routing(kvm, entries, routing.nr,
					routing.flags);
	out_free_irq_routing:
		vfree(entries);
		break;
	}
#endif /* KVM_CAP_IRQ_ROUTING */
#ifdef __KVM_HAVE_MSIX
	case KVM_ASSIGN_SET_MSIX_NR: {
		struct kvm_assigned_msix_nr entry_nr;
		r = -EFAULT;
		if (copy_from_user(&entry_nr, argp, sizeof entry_nr))
			goto out;
		r = kvm_vm_ioctl_set_msix_nr(kvm, &entry_nr);
		if (r)
			goto out;
		break;
	}
	case KVM_ASSIGN_SET_MSIX_ENTRY: {
		struct kvm_assigned_msix_entry entry;
		r = -EFAULT;
		if (copy_from_user(&entry, argp, sizeof entry))
			goto out;
		r = kvm_vm_ioctl_set_msix_entry(kvm, &entry);
		if (r)
			goto out;
		break;
	}
#endif
<<<<<<< HEAD
#endif /* KVM_CAP_IRQ_ROUTING */
=======
>>>>>>> b0e43706
	case KVM_IRQFD: {
		struct kvm_irqfd data;

		r = -EFAULT;
		if (copy_from_user(&data, argp, sizeof data))
			goto out;
		r = kvm_irqfd(kvm, data.fd, data.gsi, data.flags);
		break;
	}
	case KVM_IOEVENTFD: {
		struct kvm_ioeventfd data;

		r = -EFAULT;
		if (copy_from_user(&data, argp, sizeof data))
			goto out;
		r = kvm_ioeventfd(kvm, &data);
		break;
	}
<<<<<<< HEAD
=======
#ifdef CONFIG_KVM_APIC_ARCHITECTURE
	case KVM_SET_BOOT_CPU_ID:
		r = 0;
		mutex_lock(&kvm->lock);
		if (atomic_read(&kvm->online_vcpus) != 0)
			r = -EBUSY;
		else
			kvm->bsp_vcpu_id = arg;
		mutex_unlock(&kvm->lock);
		break;
#endif
>>>>>>> b0e43706
	default:
		r = kvm_arch_vm_ioctl(filp, ioctl, arg);
	}
out:
	return r;
}

static int kvm_vm_fault(struct vm_area_struct *vma, struct vm_fault *vmf)
{
	struct page *page[1];
	unsigned long addr;
	int npages;
	gfn_t gfn = vmf->pgoff;
	struct kvm *kvm = vma->vm_file->private_data;

	addr = gfn_to_hva(kvm, gfn);
	if (kvm_is_error_hva(addr))
		return VM_FAULT_SIGBUS;

	npages = get_user_pages(current, current->mm, addr, 1, 1, 0, page,
				NULL);
	if (unlikely(npages != 1))
		return VM_FAULT_SIGBUS;

	vmf->page = page[0];
	return 0;
}

static const struct vm_operations_struct kvm_vm_vm_ops = {
	.fault = kvm_vm_fault,
};

static int kvm_vm_mmap(struct file *file, struct vm_area_struct *vma)
{
	vma->vm_ops = &kvm_vm_vm_ops;
	return 0;
}

static struct file_operations kvm_vm_fops = {
	.release        = kvm_vm_release,
	.unlocked_ioctl = kvm_vm_ioctl,
	.compat_ioctl   = kvm_vm_ioctl,
	.mmap           = kvm_vm_mmap,
};

static int kvm_dev_ioctl_create_vm(void)
{
	int fd;
	struct kvm *kvm;

	kvm = kvm_create_vm();
	if (IS_ERR(kvm))
		return PTR_ERR(kvm);
	fd = anon_inode_getfd("kvm-vm", &kvm_vm_fops, kvm, 0);
	if (fd < 0)
		kvm_put_kvm(kvm);

	return fd;
}

static long kvm_dev_ioctl_check_extension_generic(long arg)
{
	switch (arg) {
	case KVM_CAP_USER_MEMORY:
	case KVM_CAP_DESTROY_MEMORY_REGION_WORKS:
	case KVM_CAP_JOIN_MEMORY_REGIONS_WORKS:
#ifdef CONFIG_KVM_APIC_ARCHITECTURE
	case KVM_CAP_SET_BOOT_CPU_ID:
#endif
		return 1;
#ifdef CONFIG_HAVE_KVM_IRQCHIP
	case KVM_CAP_IRQ_ROUTING:
		return KVM_MAX_IRQ_ROUTES;
#endif
	default:
		break;
	}
	return kvm_dev_ioctl_check_extension(arg);
}

static long kvm_dev_ioctl(struct file *filp,
			  unsigned int ioctl, unsigned long arg)
{
	long r = -EINVAL;

	switch (ioctl) {
	case KVM_GET_API_VERSION:
		r = -EINVAL;
		if (arg)
			goto out;
		r = KVM_API_VERSION;
		break;
	case KVM_CREATE_VM:
		r = -EINVAL;
		if (arg)
			goto out;
		r = kvm_dev_ioctl_create_vm();
		break;
	case KVM_CHECK_EXTENSION:
		r = kvm_dev_ioctl_check_extension_generic(arg);
		break;
	case KVM_GET_VCPU_MMAP_SIZE:
		r = -EINVAL;
		if (arg)
			goto out;
		r = PAGE_SIZE;     /* struct kvm_run */
#ifdef CONFIG_X86
		r += PAGE_SIZE;    /* pio data page */
#endif
#ifdef KVM_COALESCED_MMIO_PAGE_OFFSET
		r += PAGE_SIZE;    /* coalesced mmio ring page */
#endif
		break;
	case KVM_TRACE_ENABLE:
	case KVM_TRACE_PAUSE:
	case KVM_TRACE_DISABLE:
		r = -EOPNOTSUPP;
		break;
	default:
		return kvm_arch_dev_ioctl(filp, ioctl, arg);
	}
out:
	return r;
}

static struct file_operations kvm_chardev_ops = {
	.unlocked_ioctl = kvm_dev_ioctl,
	.compat_ioctl   = kvm_dev_ioctl,
};

static struct miscdevice kvm_dev = {
	KVM_MINOR,
	"kvm",
	&kvm_chardev_ops,
};

static void hardware_enable(void *junk)
{
	int cpu = raw_smp_processor_id();

	if (cpumask_test_cpu(cpu, cpus_hardware_enabled))
		return;
	cpumask_set_cpu(cpu, cpus_hardware_enabled);
	kvm_arch_hardware_enable(NULL);
}

static void hardware_disable(void *junk)
{
	int cpu = raw_smp_processor_id();

	if (!cpumask_test_cpu(cpu, cpus_hardware_enabled))
		return;
	cpumask_clear_cpu(cpu, cpus_hardware_enabled);
	kvm_arch_hardware_disable(NULL);
}

static int kvm_cpu_hotplug(struct notifier_block *notifier, unsigned long val,
			   void *v)
{
	int cpu = (long)v;

	val &= ~CPU_TASKS_FROZEN;
	switch (val) {
	case CPU_DYING:
		printk(KERN_INFO "kvm: disabling virtualization on CPU%d\n",
		       cpu);
		hardware_disable(NULL);
		break;
	case CPU_UP_CANCELED:
		printk(KERN_INFO "kvm: disabling virtualization on CPU%d\n",
		       cpu);
		smp_call_function_single(cpu, hardware_disable, NULL, 1);
		break;
	case CPU_ONLINE:
		printk(KERN_INFO "kvm: enabling virtualization on CPU%d\n",
		       cpu);
		smp_call_function_single(cpu, hardware_enable, NULL, 1);
		break;
	}
	return NOTIFY_OK;
}


asmlinkage void kvm_handle_fault_on_reboot(void)
{
	if (kvm_rebooting)
		/* spin while reset goes on */
		while (true)
			;
	/* Fault while not rebooting.  We want the trace. */
	BUG();
}
EXPORT_SYMBOL_GPL(kvm_handle_fault_on_reboot);

static int kvm_reboot(struct notifier_block *notifier, unsigned long val,
		      void *v)
{
	/*
	 * Some (well, at least mine) BIOSes hang on reboot if
	 * in vmx root mode.
	 *
	 * And Intel TXT required VMX off for all cpu when system shutdown.
	 */
	printk(KERN_INFO "kvm: exiting hardware virtualization\n");
	kvm_rebooting = true;
	on_each_cpu(hardware_disable, NULL, 1);
	return NOTIFY_OK;
}

static struct notifier_block kvm_reboot_notifier = {
	.notifier_call = kvm_reboot,
	.priority = 0,
};

void kvm_io_bus_init(struct kvm_io_bus *bus)
{
	memset(bus, 0, sizeof(*bus));
}

void kvm_io_bus_destroy(struct kvm_io_bus *bus)
{
	int i;

	for (i = 0; i < bus->dev_count; i++) {
		struct kvm_io_device *pos = bus->devs[i];

		kvm_iodevice_destructor(pos);
	}
}

/* kvm_io_bus_write - called under kvm->slots_lock */
int kvm_io_bus_write(struct kvm_io_bus *bus, gpa_t addr,
		     int len, const void *val)
{
	int i;
	for (i = 0; i < bus->dev_count; i++)
		if (!kvm_iodevice_write(bus->devs[i], addr, len, val))
			return 0;
	return -EOPNOTSUPP;
}

/* kvm_io_bus_read - called under kvm->slots_lock */
int kvm_io_bus_read(struct kvm_io_bus *bus, gpa_t addr, int len, void *val)
{
	int i;
	for (i = 0; i < bus->dev_count; i++)
		if (!kvm_iodevice_read(bus->devs[i], addr, len, val))
			return 0;
	return -EOPNOTSUPP;
}

int kvm_io_bus_register_dev(struct kvm *kvm, struct kvm_io_bus *bus,
			     struct kvm_io_device *dev)
{
	int ret;

	down_write(&kvm->slots_lock);
	ret = __kvm_io_bus_register_dev(bus, dev);
	up_write(&kvm->slots_lock);

	return ret;
}

/* An unlocked version. Caller must have write lock on slots_lock. */
int __kvm_io_bus_register_dev(struct kvm_io_bus *bus,
			      struct kvm_io_device *dev)
{
	if (bus->dev_count > NR_IOBUS_DEVS-1)
		return -ENOSPC;

	bus->devs[bus->dev_count++] = dev;

	return 0;
}

void kvm_io_bus_unregister_dev(struct kvm *kvm,
			       struct kvm_io_bus *bus,
			       struct kvm_io_device *dev)
{
	down_write(&kvm->slots_lock);
	__kvm_io_bus_unregister_dev(bus, dev);
	up_write(&kvm->slots_lock);
}

/* An unlocked version. Caller must have write lock on slots_lock. */
void __kvm_io_bus_unregister_dev(struct kvm_io_bus *bus,
				 struct kvm_io_device *dev)
{
	int i;

	for (i = 0; i < bus->dev_count; i++)
		if (bus->devs[i] == dev) {
			bus->devs[i] = bus->devs[--bus->dev_count];
			break;
		}
}

static struct notifier_block kvm_cpu_notifier = {
	.notifier_call = kvm_cpu_hotplug,
	.priority = 20, /* must be > scheduler priority */
};

static int vm_stat_get(void *_offset, u64 *val)
{
	unsigned offset = (long)_offset;
	struct kvm *kvm;

	*val = 0;
	spin_lock(&kvm_lock);
	list_for_each_entry(kvm, &vm_list, vm_list)
		*val += *(u32 *)((void *)kvm + offset);
	spin_unlock(&kvm_lock);
	return 0;
}

DEFINE_SIMPLE_ATTRIBUTE(vm_stat_fops, vm_stat_get, NULL, "%llu\n");

static int vcpu_stat_get(void *_offset, u64 *val)
{
	unsigned offset = (long)_offset;
	struct kvm *kvm;
	struct kvm_vcpu *vcpu;
	int i;

	*val = 0;
	spin_lock(&kvm_lock);
	list_for_each_entry(kvm, &vm_list, vm_list)
		kvm_for_each_vcpu(i, vcpu, kvm)
			*val += *(u32 *)((void *)vcpu + offset);

	spin_unlock(&kvm_lock);
	return 0;
}

DEFINE_SIMPLE_ATTRIBUTE(vcpu_stat_fops, vcpu_stat_get, NULL, "%llu\n");

static const struct file_operations *stat_fops[] = {
	[KVM_STAT_VCPU] = &vcpu_stat_fops,
	[KVM_STAT_VM]   = &vm_stat_fops,
};

static void kvm_init_debug(void)
{
	struct kvm_stats_debugfs_item *p;

	kvm_debugfs_dir = debugfs_create_dir("kvm", NULL);
	for (p = debugfs_entries; p->name; ++p)
		p->dentry = debugfs_create_file(p->name, 0444, kvm_debugfs_dir,
						(void *)(long)p->offset,
						stat_fops[p->kind]);
}

static void kvm_exit_debug(void)
{
	struct kvm_stats_debugfs_item *p;

	for (p = debugfs_entries; p->name; ++p)
		debugfs_remove(p->dentry);
	debugfs_remove(kvm_debugfs_dir);
}

static int kvm_suspend(struct sys_device *dev, pm_message_t state)
{
	hardware_disable(NULL);
	return 0;
}

static int kvm_resume(struct sys_device *dev)
{
	hardware_enable(NULL);
	return 0;
}

static struct sysdev_class kvm_sysdev_class = {
	.name = "kvm",
	.suspend = kvm_suspend,
	.resume = kvm_resume,
};

static struct sys_device kvm_sysdev = {
	.id = 0,
	.cls = &kvm_sysdev_class,
};

struct page *bad_page;
pfn_t bad_pfn;

static inline
struct kvm_vcpu *preempt_notifier_to_vcpu(struct preempt_notifier *pn)
{
	return container_of(pn, struct kvm_vcpu, preempt_notifier);
}

static void kvm_sched_in(struct preempt_notifier *pn, int cpu)
{
	struct kvm_vcpu *vcpu = preempt_notifier_to_vcpu(pn);

	kvm_arch_vcpu_load(vcpu, cpu);
}

static void kvm_sched_out(struct preempt_notifier *pn,
			  struct task_struct *next)
{
	struct kvm_vcpu *vcpu = preempt_notifier_to_vcpu(pn);

	kvm_arch_vcpu_put(vcpu);
}

int kvm_init(void *opaque, unsigned int vcpu_size,
		  struct module *module)
{
	int r;
	int cpu;

	r = kvm_arch_init(opaque);
	if (r)
		goto out_fail;

	bad_page = alloc_page(GFP_KERNEL | __GFP_ZERO);

	if (bad_page == NULL) {
		r = -ENOMEM;
		goto out;
	}

	bad_pfn = page_to_pfn(bad_page);

	if (!zalloc_cpumask_var(&cpus_hardware_enabled, GFP_KERNEL)) {
		r = -ENOMEM;
		goto out_free_0;
	}

	r = kvm_arch_hardware_setup();
	if (r < 0)
		goto out_free_0a;

	for_each_online_cpu(cpu) {
		smp_call_function_single(cpu,
				kvm_arch_check_processor_compat,
				&r, 1);
		if (r < 0)
			goto out_free_1;
	}

	on_each_cpu(hardware_enable, NULL, 1);
	r = register_cpu_notifier(&kvm_cpu_notifier);
	if (r)
		goto out_free_2;
	register_reboot_notifier(&kvm_reboot_notifier);

	r = sysdev_class_register(&kvm_sysdev_class);
	if (r)
		goto out_free_3;

	r = sysdev_register(&kvm_sysdev);
	if (r)
		goto out_free_4;

	/* A kmem cache lets us meet the alignment requirements of fx_save. */
	kvm_vcpu_cache = kmem_cache_create("kvm_vcpu", vcpu_size,
					   __alignof__(struct kvm_vcpu),
					   0, NULL);
	if (!kvm_vcpu_cache) {
		r = -ENOMEM;
		goto out_free_5;
	}

	kvm_chardev_ops.owner = module;
	kvm_vm_fops.owner = module;
	kvm_vcpu_fops.owner = module;

	r = misc_register(&kvm_dev);
	if (r) {
		printk(KERN_ERR "kvm: misc device register failed\n");
		goto out_free;
	}

	kvm_preempt_ops.sched_in = kvm_sched_in;
	kvm_preempt_ops.sched_out = kvm_sched_out;

	kvm_init_debug();

	return 0;

out_free:
	kmem_cache_destroy(kvm_vcpu_cache);
out_free_5:
	sysdev_unregister(&kvm_sysdev);
out_free_4:
	sysdev_class_unregister(&kvm_sysdev_class);
out_free_3:
	unregister_reboot_notifier(&kvm_reboot_notifier);
	unregister_cpu_notifier(&kvm_cpu_notifier);
out_free_2:
	on_each_cpu(hardware_disable, NULL, 1);
out_free_1:
	kvm_arch_hardware_unsetup();
out_free_0a:
	free_cpumask_var(cpus_hardware_enabled);
out_free_0:
	__free_page(bad_page);
out:
	kvm_arch_exit();
out_fail:
	return r;
}
EXPORT_SYMBOL_GPL(kvm_init);

void kvm_exit(void)
{
<<<<<<< HEAD
	kvm_trace_cleanup();
=======
	tracepoint_synchronize_unregister();
>>>>>>> b0e43706
	kvm_exit_debug();
	misc_deregister(&kvm_dev);
	kmem_cache_destroy(kvm_vcpu_cache);
	sysdev_unregister(&kvm_sysdev);
	sysdev_class_unregister(&kvm_sysdev_class);
	unregister_reboot_notifier(&kvm_reboot_notifier);
	unregister_cpu_notifier(&kvm_cpu_notifier);
	on_each_cpu(hardware_disable, NULL, 1);
	kvm_arch_hardware_unsetup();
	kvm_arch_exit();
	free_cpumask_var(cpus_hardware_enabled);
	__free_page(bad_page);
}
EXPORT_SYMBOL_GPL(kvm_exit);

struct kvm_xinterface *
kvm_xinterface_bind(int fd)
{
	struct kvm_xinterface *intf;
	struct file *file;

	file = fget(fd);
	if (!file)
		return ERR_PTR(-EBADF);

	if (file->f_op != &kvm_vm_fops) {
		fput(file);
		return ERR_PTR(-EINVAL);
	}

	intf = kvm_xinterface_alloc(file->private_data, file->f_op->owner);

	fput(file);

	return intf;
}
EXPORT_SYMBOL_GPL(kvm_xinterface_bind);<|MERGE_RESOLUTION|>--- conflicted
+++ resolved
@@ -138,10 +138,6 @@
 				    interrupt_work);
 	kvm = assigned_dev->kvm;
 
-<<<<<<< HEAD
-=======
-	mutex_lock(&kvm->irq_lock);
->>>>>>> b0e43706
 	spin_lock_irq(&assigned_dev->assigned_dev_lock);
 	if (assigned_dev->irq_requested_type & KVM_DEV_IRQ_HOST_MSIX) {
 		struct kvm_guest_msix_entry *guest_entries =
@@ -160,10 +156,6 @@
 			    assigned_dev->guest_irq, 1);
 
 	spin_unlock_irq(&assigned_dev->assigned_dev_lock);
-<<<<<<< HEAD
-=======
-	mutex_unlock(&assigned_dev->kvm->irq_lock);
->>>>>>> b0e43706
 }
 
 static irqreturn_t kvm_assigned_dev_intr(int irq, void *dev_id)
@@ -2281,10 +2273,6 @@
 		break;
 	}
 #endif
-<<<<<<< HEAD
-#endif /* KVM_CAP_IRQ_ROUTING */
-=======
->>>>>>> b0e43706
 	case KVM_IRQFD: {
 		struct kvm_irqfd data;
 
@@ -2303,8 +2291,6 @@
 		r = kvm_ioeventfd(kvm, &data);
 		break;
 	}
-<<<<<<< HEAD
-=======
 #ifdef CONFIG_KVM_APIC_ARCHITECTURE
 	case KVM_SET_BOOT_CPU_ID:
 		r = 0;
@@ -2316,7 +2302,6 @@
 		mutex_unlock(&kvm->lock);
 		break;
 #endif
->>>>>>> b0e43706
 	default:
 		r = kvm_arch_vm_ioctl(filp, ioctl, arg);
 	}
@@ -2827,11 +2812,7 @@
 
 void kvm_exit(void)
 {
-<<<<<<< HEAD
-	kvm_trace_cleanup();
-=======
 	tracepoint_synchronize_unregister();
->>>>>>> b0e43706
 	kvm_exit_debug();
 	misc_deregister(&kvm_dev);
 	kmem_cache_destroy(kvm_vcpu_cache);
