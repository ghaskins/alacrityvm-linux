--- conflicted
+++ resolved
@@ -36,11 +36,7 @@
 /*
  * Tell them what RCU they are running.
  */
-<<<<<<< HEAD
-static void rcu_bootup_announce(void)
-=======
 static void __init rcu_bootup_announce(void)
->>>>>>> 724e6d3f
 {
 	printk(KERN_INFO
 	       "Experimental preemptable hierarchical RCU implementation.\n");
@@ -702,11 +698,7 @@
 /*
  * Tell them what RCU they are running.
  */
-<<<<<<< HEAD
-static void rcu_bootup_announce(void)
-=======
 static void __init rcu_bootup_announce(void)
->>>>>>> 724e6d3f
 {
 	printk(KERN_INFO "Hierarchical RCU implementation.\n");
 }
