/*
 * Alarmtimer interface
 *
 * This interface provides a timer which is similarto hrtimers,
 * but triggers a RTC alarm if the box is suspend.
 *
 * This interface is influenced by the Android RTC Alarm timer
 * interface.
 *
 * Copyright (C) 2010 IBM Corperation
 *
 * Author: John Stultz <john.stultz@linaro.org>
 *
 * This program is free software; you can redistribute it and/or modify
 * it under the terms of the GNU General Public License version 2 as
 * published by the Free Software Foundation.
 */
#include <linux/time.h>
#include <linux/hrtimer.h>
#include <linux/timerqueue.h>
#include <linux/rtc.h>
#include <linux/alarmtimer.h>
#include <linux/mutex.h>
#include <linux/platform_device.h>
#include <linux/posix-timers.h>
#include <linux/workqueue.h>
#include <linux/freezer.h>

/**
 * struct alarm_base - Alarm timer bases
 * @lock:		Lock for syncrhonized access to the base
 * @timerqueue:		Timerqueue head managing the list of events
 * @timer: 		hrtimer used to schedule events while running
 * @gettime:		Function to read the time correlating to the base
 * @base_clockid:	clockid for the base
 */
static struct alarm_base {
	spinlock_t		lock;
	struct timerqueue_head	timerqueue;
	struct hrtimer		timer;
	ktime_t			(*gettime)(void);
	clockid_t		base_clockid;
} alarm_bases[ALARM_NUMTYPE];

/* freezer delta & lock used to handle clock_nanosleep triggered wakeups */
static ktime_t freezer_delta;
static DEFINE_SPINLOCK(freezer_delta_lock);

#ifdef CONFIG_RTC_CLASS
/* rtc timer and device for setting alarm wakeups at suspend */
static struct rtc_timer		rtctimer;
static struct rtc_device	*rtcdev;
static DEFINE_SPINLOCK(rtcdev_lock);

/**
 * has_wakealarm - check rtc device has wakealarm ability
 * @dev: current device
 * @name_ptr: name to be returned
 *
 * This helper function checks to see if the rtc device can wake
 * from suspend.
 */
static int has_wakealarm(struct device *dev, void *name_ptr)
{
	struct rtc_device *candidate = to_rtc_device(dev);

	if (!candidate->ops->set_alarm)
		return 0;
	if (!device_may_wakeup(candidate->dev.parent))
		return 0;

	*(const char **)name_ptr = dev_name(dev);
	return 1;
}

/**
 * alarmtimer_get_rtcdev - Return selected rtcdevice
 *
 * This function returns the rtc device to use for wakealarms.
 * If one has not already been chosen, it checks to see if a
 * functional rtc device is available.
 */
static struct rtc_device *alarmtimer_get_rtcdev(void)
{
	struct device *dev;
	char *str;
	unsigned long flags;
	struct rtc_device *ret;

	spin_lock_irqsave(&rtcdev_lock, flags);
	if (!rtcdev) {
		/* Find an rtc device and init the rtc_timer */
		dev = class_find_device(rtc_class, NULL, &str, has_wakealarm);
		/* If we have a device then str is valid. See has_wakealarm() */
		if (dev) {
			rtcdev = rtc_class_open(str);
			/*
			 * Drop the reference we got in class_find_device,
			 * rtc_open takes its own.
			 */
			put_device(dev);
			rtc_timer_init(&rtctimer, NULL, NULL);
		}
	}
	ret = rtcdev;
	spin_unlock_irqrestore(&rtcdev_lock, flags);

	return ret;
}
#else
#define alarmtimer_get_rtcdev() (0)
#define rtcdev (0)
#endif


/**
 * alarmtimer_enqueue - Adds an alarm timer to an alarm_base timerqueue
 * @base: pointer to the base where the timer is being run
 * @alarm: pointer to alarm being enqueued.
 *
 * Adds alarm to a alarm_base timerqueue and if necessary sets
 * an hrtimer to run.
 *
 * Must hold base->lock when calling.
 */
static void alarmtimer_enqueue(struct alarm_base *base, struct alarm *alarm)
{
	timerqueue_add(&base->timerqueue, &alarm->node);
	if (&alarm->node == timerqueue_getnext(&base->timerqueue)) {
		hrtimer_try_to_cancel(&base->timer);
		hrtimer_start(&base->timer, alarm->node.expires,
				HRTIMER_MODE_ABS);
	}
}

/**
 * alarmtimer_remove - Removes an alarm timer from an alarm_base timerqueue
 * @base: pointer to the base where the timer is running
 * @alarm: pointer to alarm being removed
 *
 * Removes alarm to a alarm_base timerqueue and if necessary sets
 * a new timer to run.
 *
 * Must hold base->lock when calling.
 */
static void alarmtimer_remove(struct alarm_base *base, struct alarm *alarm)
{
	struct timerqueue_node *next = timerqueue_getnext(&base->timerqueue);

	timerqueue_del(&base->timerqueue, &alarm->node);
	if (next == &alarm->node) {
		hrtimer_try_to_cancel(&base->timer);
		next = timerqueue_getnext(&base->timerqueue);
		if (!next)
			return;
		hrtimer_start(&base->timer, next->expires, HRTIMER_MODE_ABS);
	}
}


/**
 * alarmtimer_fired - Handles alarm hrtimer being fired.
 * @timer: pointer to hrtimer being run
 *
 * When a alarm timer fires, this runs through the timerqueue to
 * see which alarms expired, and runs those. If there are more alarm
 * timers queued for the future, we set the hrtimer to fire when
 * when the next future alarm timer expires.
 */
static enum hrtimer_restart alarmtimer_fired(struct hrtimer *timer)
{
	struct alarm_base *base = container_of(timer, struct alarm_base, timer);
	struct timerqueue_node *next;
	unsigned long flags;
	ktime_t now;
	int ret = HRTIMER_NORESTART;

	spin_lock_irqsave(&base->lock, flags);
	now = base->gettime();
	while ((next = timerqueue_getnext(&base->timerqueue))) {
		struct alarm *alarm;
		ktime_t expired = next->expires;

		if (expired.tv64 >= now.tv64)
			break;

		alarm = container_of(next, struct alarm, node);

		timerqueue_del(&base->timerqueue, &alarm->node);
		alarm->enabled = 0;
		/* Re-add periodic timers */
		if (alarm->period.tv64) {
			alarm->node.expires = ktime_add(expired, alarm->period);
			timerqueue_add(&base->timerqueue, &alarm->node);
			alarm->enabled = 1;
		}
		spin_unlock_irqrestore(&base->lock, flags);
		if (alarm->function)
			alarm->function(alarm);
		spin_lock_irqsave(&base->lock, flags);
	}

	if (next) {
		hrtimer_set_expires(&base->timer, next->expires);
		ret = HRTIMER_RESTART;
	}
	spin_unlock_irqrestore(&base->lock, flags);

	return ret;

}

#ifdef CONFIG_RTC_CLASS
/**
 * alarmtimer_suspend - Suspend time callback
 * @dev: unused
 * @state: unused
 *
 * When we are going into suspend, we look through the bases
 * to see which is the soonest timer to expire. We then
 * set an rtc timer to fire that far into the future, which
 * will wake us from suspend.
 */
static int alarmtimer_suspend(struct device *dev)
{
	struct rtc_time tm;
	ktime_t min, now;
	unsigned long flags;
	struct rtc_device *rtc;
	int i;

	spin_lock_irqsave(&freezer_delta_lock, flags);
	min = freezer_delta;
	freezer_delta = ktime_set(0, 0);
	spin_unlock_irqrestore(&freezer_delta_lock, flags);

	rtc = rtcdev;
	/* If we have no rtcdev, just return */
	if (!rtc)
		return 0;

	/* Find the soonest timer to expire*/
	for (i = 0; i < ALARM_NUMTYPE; i++) {
		struct alarm_base *base = &alarm_bases[i];
		struct timerqueue_node *next;
		ktime_t delta;

		spin_lock_irqsave(&base->lock, flags);
		next = timerqueue_getnext(&base->timerqueue);
		spin_unlock_irqrestore(&base->lock, flags);
		if (!next)
			continue;
		delta = ktime_sub(next->expires, base->gettime());
		if (!min.tv64 || (delta.tv64 < min.tv64))
			min = delta;
	}
	if (min.tv64 == 0)
		return 0;

	/* XXX - Should we enforce a minimum sleep time? */
	WARN_ON(min.tv64 < NSEC_PER_SEC);

	/* Setup an rtc timer to fire that far in the future */
	rtc_timer_cancel(rtc, &rtctimer);
	rtc_read_time(rtc, &tm);
	now = rtc_tm_to_ktime(tm);
	now = ktime_add(now, min);

	rtc_timer_start(rtc, &rtctimer, now, ktime_set(0, 0));

	return 0;
}
#else
static int alarmtimer_suspend(struct device *dev)
{
	return 0;
}
#endif

static void alarmtimer_freezerset(ktime_t absexp, enum alarmtimer_type type)
{
	ktime_t delta;
	unsigned long flags;
	struct alarm_base *base = &alarm_bases[type];

	delta = ktime_sub(absexp, base->gettime());

	spin_lock_irqsave(&freezer_delta_lock, flags);
	if (!freezer_delta.tv64 || (delta.tv64 < freezer_delta.tv64))
		freezer_delta = delta;
	spin_unlock_irqrestore(&freezer_delta_lock, flags);
}


/**
 * alarm_init - Initialize an alarm structure
 * @alarm: ptr to alarm to be initialized
 * @type: the type of the alarm
 * @function: callback that is run when the alarm fires
 */
void alarm_init(struct alarm *alarm, enum alarmtimer_type type,
		void (*function)(struct alarm *))
{
	timerqueue_init(&alarm->node);
	alarm->period = ktime_set(0, 0);
	alarm->function = function;
	alarm->type = type;
	alarm->enabled = 0;
}

/**
 * alarm_start - Sets an alarm to fire
 * @alarm: ptr to alarm to set
 * @start: time to run the alarm
 * @period: period at which the alarm will recur
 */
void alarm_start(struct alarm *alarm, ktime_t start, ktime_t period)
{
	struct alarm_base *base = &alarm_bases[alarm->type];
	unsigned long flags;

	spin_lock_irqsave(&base->lock, flags);
	if (alarm->enabled)
		alarmtimer_remove(base, alarm);
	alarm->node.expires = start;
	alarm->period = period;
	alarmtimer_enqueue(base, alarm);
	alarm->enabled = 1;
	spin_unlock_irqrestore(&base->lock, flags);
}

/**
 * alarm_cancel - Tries to cancel an alarm timer
 * @alarm: ptr to alarm to be canceled
 */
void alarm_cancel(struct alarm *alarm)
{
	struct alarm_base *base = &alarm_bases[alarm->type];
	unsigned long flags;

	spin_lock_irqsave(&base->lock, flags);
	if (alarm->enabled)
		alarmtimer_remove(base, alarm);
	alarm->enabled = 0;
	spin_unlock_irqrestore(&base->lock, flags);
}


/**
 * clock2alarm - helper that converts from clockid to alarmtypes
 * @clockid: clockid.
 */
static enum alarmtimer_type clock2alarm(clockid_t clockid)
{
	if (clockid == CLOCK_REALTIME_ALARM)
		return ALARM_REALTIME;
	if (clockid == CLOCK_BOOTTIME_ALARM)
		return ALARM_BOOTTIME;
	return -1;
}

/**
 * alarm_handle_timer - Callback for posix timers
 * @alarm: alarm that fired
 *
 * Posix timer callback for expired alarm timers.
 */
static void alarm_handle_timer(struct alarm *alarm)
{
	struct k_itimer *ptr = container_of(alarm, struct k_itimer,
						it.alarmtimer);
	if (posix_timer_event(ptr, 0) != 0)
		ptr->it_overrun++;
}

/**
 * alarm_clock_getres - posix getres interface
 * @which_clock: clockid
 * @tp: timespec to fill
 *
 * Returns the granularity of underlying alarm base clock
 */
static int alarm_clock_getres(const clockid_t which_clock, struct timespec *tp)
{
	clockid_t baseid = alarm_bases[clock2alarm(which_clock)].base_clockid;

	if (!alarmtimer_get_rtcdev())
		return -ENOTSUPP;

	return hrtimer_get_res(baseid, tp);
}

/**
 * alarm_clock_get - posix clock_get interface
 * @which_clock: clockid
 * @tp: timespec to fill.
 *
 * Provides the underlying alarm base time.
 */
static int alarm_clock_get(clockid_t which_clock, struct timespec *tp)
{
	struct alarm_base *base = &alarm_bases[clock2alarm(which_clock)];

	if (!alarmtimer_get_rtcdev())
		return -ENOTSUPP;

	*tp = ktime_to_timespec(base->gettime());
	return 0;
}

/**
 * alarm_timer_create - posix timer_create interface
 * @new_timer: k_itimer pointer to manage
 *
 * Initializes the k_itimer structure.
 */
static int alarm_timer_create(struct k_itimer *new_timer)
{
	enum  alarmtimer_type type;
	struct alarm_base *base;

	if (!alarmtimer_get_rtcdev())
		return -ENOTSUPP;

	if (!capable(CAP_WAKE_ALARM))
		return -EPERM;

	type = clock2alarm(new_timer->it_clock);
	base = &alarm_bases[type];
	alarm_init(&new_timer->it.alarmtimer, type, alarm_handle_timer);
	return 0;
}

/**
 * alarm_timer_get - posix timer_get interface
 * @new_timer: k_itimer pointer
 * @cur_setting: itimerspec data to fill
 *
 * Copies the itimerspec data out from the k_itimer
 */
static void alarm_timer_get(struct k_itimer *timr,
				struct itimerspec *cur_setting)
{
	cur_setting->it_interval =
			ktime_to_timespec(timr->it.alarmtimer.period);
	cur_setting->it_value =
			ktime_to_timespec(timr->it.alarmtimer.node.expires);
	return;
}

/**
 * alarm_timer_del - posix timer_del interface
 * @timr: k_itimer pointer to be deleted
 *
 * Cancels any programmed alarms for the given timer.
 */
static int alarm_timer_del(struct k_itimer *timr)
{
	if (!rtcdev)
		return -ENOTSUPP;

	alarm_cancel(&timr->it.alarmtimer);
	return 0;
}

/**
 * alarm_timer_set - posix timer_set interface
 * @timr: k_itimer pointer to be deleted
 * @flags: timer flags
 * @new_setting: itimerspec to be used
 * @old_setting: itimerspec being replaced
 *
 * Sets the timer to new_setting, and starts the timer.
 */
static int alarm_timer_set(struct k_itimer *timr, int flags,
				struct itimerspec *new_setting,
				struct itimerspec *old_setting)
{
	if (!rtcdev)
		return -ENOTSUPP;

	/* Save old values */
	old_setting->it_interval =
			ktime_to_timespec(timr->it.alarmtimer.period);
	old_setting->it_value =
			ktime_to_timespec(timr->it.alarmtimer.node.expires);

	/* If the timer was already set, cancel it */
	alarm_cancel(&timr->it.alarmtimer);

	/* start the timer */
	alarm_start(&timr->it.alarmtimer,
			timespec_to_ktime(new_setting->it_value),
			timespec_to_ktime(new_setting->it_interval));
	return 0;
}

/**
 * alarmtimer_nsleep_wakeup - Wakeup function for alarm_timer_nsleep
 * @alarm: ptr to alarm that fired
 *
 * Wakes up the task that set the alarmtimer
 */
static void alarmtimer_nsleep_wakeup(struct alarm *alarm)
{
	struct task_struct *task = (struct task_struct *)alarm->data;

	alarm->data = NULL;
	if (task)
		wake_up_process(task);
}

/**
 * alarmtimer_do_nsleep - Internal alarmtimer nsleep implementation
 * @alarm: ptr to alarmtimer
 * @absexp: absolute expiration time
 *
 * Sets the alarm timer and sleeps until it is fired or interrupted.
 */
static int alarmtimer_do_nsleep(struct alarm *alarm, ktime_t absexp)
{
	alarm->data = (void *)current;
	do {
		set_current_state(TASK_INTERRUPTIBLE);
		alarm_start(alarm, absexp, ktime_set(0, 0));
		if (likely(alarm->data))
			schedule();

		alarm_cancel(alarm);
	} while (alarm->data && !signal_pending(current));

	__set_current_state(TASK_RUNNING);

	return (alarm->data == NULL);
}


/**
 * update_rmtp - Update remaining timespec value
 * @exp: expiration time
 * @type: timer type
 * @rmtp: user pointer to remaining timepsec value
 *
 * Helper function that fills in rmtp value with time between
 * now and the exp value
 */
static int update_rmtp(ktime_t exp, enum  alarmtimer_type type,
			struct timespec __user *rmtp)
{
	struct timespec rmt;
	ktime_t rem;

	rem = ktime_sub(exp, alarm_bases[type].gettime());

	if (rem.tv64 <= 0)
		return 0;
	rmt = ktime_to_timespec(rem);

	if (copy_to_user(rmtp, &rmt, sizeof(*rmtp)))
		return -EFAULT;

	return 1;

}

/**
 * alarm_timer_nsleep_restart - restartblock alarmtimer nsleep
 * @restart: ptr to restart block
 *
 * Handles restarted clock_nanosleep calls
 */
static long __sched alarm_timer_nsleep_restart(struct restart_block *restart)
{
	enum  alarmtimer_type type = restart->nanosleep.clockid;
	ktime_t exp;
	struct timespec __user  *rmtp;
	struct alarm alarm;
	int ret = 0;

	exp.tv64 = restart->nanosleep.expires;
	alarm_init(&alarm, type, alarmtimer_nsleep_wakeup);

	if (alarmtimer_do_nsleep(&alarm, exp))
		goto out;

	if (freezing(current))
		alarmtimer_freezerset(exp, type);

	rmtp = restart->nanosleep.rmtp;
	if (rmtp) {
		ret = update_rmtp(exp, type, rmtp);
		if (ret <= 0)
			goto out;
	}


	/* The other values in restart are already filled in */
	ret = -ERESTART_RESTARTBLOCK;
out:
	return ret;
}

/**
 * alarm_timer_nsleep - alarmtimer nanosleep
 * @which_clock: clockid
 * @flags: determins abstime or relative
 * @tsreq: requested sleep time (abs or rel)
 * @rmtp: remaining sleep time saved
 *
 * Handles clock_nanosleep calls against _ALARM clockids
 */
static int alarm_timer_nsleep(const clockid_t which_clock, int flags,
		     struct timespec *tsreq, struct timespec __user *rmtp)
{
	enum  alarmtimer_type type = clock2alarm(which_clock);
	struct alarm alarm;
	ktime_t exp;
	int ret = 0;
	struct restart_block *restart;

	if (!alarmtimer_get_rtcdev())
		return -ENOTSUPP;

	if (!capable(CAP_WAKE_ALARM))
		return -EPERM;

	alarm_init(&alarm, type, alarmtimer_nsleep_wakeup);

	exp = timespec_to_ktime(*tsreq);
	/* Convert (if necessary) to absolute time */
	if (flags != TIMER_ABSTIME) {
		ktime_t now = alarm_bases[type].gettime();
		exp = ktime_add(now, exp);
	}

	if (alarmtimer_do_nsleep(&alarm, exp))
		goto out;

	if (freezing(current))
		alarmtimer_freezerset(exp, type);

	/* abs timers don't set remaining time or restart */
	if (flags == TIMER_ABSTIME) {
		ret = -ERESTARTNOHAND;
		goto out;
	}

	if (rmtp) {
		ret = update_rmtp(exp, type, rmtp);
		if (ret <= 0)
			goto out;
	}

	restart = &current_thread_info()->restart_block;
	restart->fn = alarm_timer_nsleep_restart;
	restart->nanosleep.clockid = type;
	restart->nanosleep.expires = exp.tv64;
	restart->nanosleep.rmtp = rmtp;
	ret = -ERESTART_RESTARTBLOCK;

out:
	return ret;
}


/* Suspend hook structures */
static const struct dev_pm_ops alarmtimer_pm_ops = {
	.suspend = alarmtimer_suspend,
};

static struct platform_driver alarmtimer_driver = {
	.driver = {
		.name = "alarmtimer",
		.pm = &alarmtimer_pm_ops,
	}
};

/**
 * alarmtimer_init - Initialize alarm timer code
 *
 * This function initializes the alarm bases and registers
 * the posix clock ids.
 */
static int __init alarmtimer_init(void)
{
	int error = 0;
	int i;
	struct k_clock alarm_clock = {
		.clock_getres	= alarm_clock_getres,
		.clock_get	= alarm_clock_get,
		.timer_create	= alarm_timer_create,
		.timer_set	= alarm_timer_set,
		.timer_del	= alarm_timer_del,
		.timer_get	= alarm_timer_get,
		.nsleep		= alarm_timer_nsleep,
	};

	posix_timers_register_clock(CLOCK_REALTIME_ALARM, &alarm_clock);
	posix_timers_register_clock(CLOCK_BOOTTIME_ALARM, &alarm_clock);

	/* Initialize alarm bases */
	alarm_bases[ALARM_REALTIME].base_clockid = CLOCK_REALTIME;
	alarm_bases[ALARM_REALTIME].gettime = &ktime_get_real;
	alarm_bases[ALARM_BOOTTIME].base_clockid = CLOCK_BOOTTIME;
	alarm_bases[ALARM_BOOTTIME].gettime = &ktime_get_boottime;
	for (i = 0; i < ALARM_NUMTYPE; i++) {
		timerqueue_init_head(&alarm_bases[i].timerqueue);
		spin_lock_init(&alarm_bases[i].lock);
		hrtimer_init(&alarm_bases[i].timer,
				alarm_bases[i].base_clockid,
				HRTIMER_MODE_ABS);
		alarm_bases[i].timer.function = alarmtimer_fired;
	}
	error = platform_driver_register(&alarmtimer_driver);
	platform_device_register_simple("alarmtimer", -1, NULL, 0);

	return error;
}
device_initcall(alarmtimer_init);
<<<<<<< HEAD

#ifdef CONFIG_RTC_CLASS
/**
 * has_wakealarm - check rtc device has wakealarm ability
 * @dev: current device
 * @name_ptr: name to be returned
 *
 * This helper function checks to see if the rtc device can wake
 * from suspend.
 */
static int __init has_wakealarm(struct device *dev, void *name_ptr)
{
	struct rtc_device *candidate = to_rtc_device(dev);

	if (!candidate->ops->set_alarm)
		return 0;
	if (!device_may_wakeup(candidate->dev.parent))
		return 0;

	*(const char **)name_ptr = dev_name(dev);
	return 1;
}

/**
 * alarmtimer_init_late - Late initializing of alarmtimer code
 *
 * This function locates a rtc device to use for wakealarms.
 * Run as late_initcall to make sure rtc devices have been
 * registered.
 */
static int __init alarmtimer_init_late(void)
{
	struct device *dev;
	char *str;

	/* Find an rtc device and init the rtc_timer */
	dev = class_find_device(rtc_class, NULL, &str, has_wakealarm);
	/* If we have a device then str is valid. See has_wakealarm() */
	if (dev) {
		rtcdev = rtc_class_open(str);
		/*
		 * Drop the reference we got in class_find_device,
		 * rtc_open takes its own.
		 */
		put_device(dev);
	}
	if (!rtcdev) {
		printk(KERN_WARNING "No RTC device found, ALARM timers will"
			" not wake from suspend");
	}
	rtc_timer_init(&rtctimer, NULL, NULL);

	return 0;
}
#else
static int __init alarmtimer_init_late(void)
{
	printk(KERN_WARNING "Kernel not built with RTC support, ALARM timers"
		" will not wake from suspend");
	return 0;
}
#endif
late_initcall(alarmtimer_init_late);
=======
>>>>>>> 712ae51a
<|MERGE_RESOLUTION|>--- conflicted
+++ resolved
@@ -717,69 +717,3 @@
 	return error;
 }
 device_initcall(alarmtimer_init);
-<<<<<<< HEAD
-
-#ifdef CONFIG_RTC_CLASS
-/**
- * has_wakealarm - check rtc device has wakealarm ability
- * @dev: current device
- * @name_ptr: name to be returned
- *
- * This helper function checks to see if the rtc device can wake
- * from suspend.
- */
-static int __init has_wakealarm(struct device *dev, void *name_ptr)
-{
-	struct rtc_device *candidate = to_rtc_device(dev);
-
-	if (!candidate->ops->set_alarm)
-		return 0;
-	if (!device_may_wakeup(candidate->dev.parent))
-		return 0;
-
-	*(const char **)name_ptr = dev_name(dev);
-	return 1;
-}
-
-/**
- * alarmtimer_init_late - Late initializing of alarmtimer code
- *
- * This function locates a rtc device to use for wakealarms.
- * Run as late_initcall to make sure rtc devices have been
- * registered.
- */
-static int __init alarmtimer_init_late(void)
-{
-	struct device *dev;
-	char *str;
-
-	/* Find an rtc device and init the rtc_timer */
-	dev = class_find_device(rtc_class, NULL, &str, has_wakealarm);
-	/* If we have a device then str is valid. See has_wakealarm() */
-	if (dev) {
-		rtcdev = rtc_class_open(str);
-		/*
-		 * Drop the reference we got in class_find_device,
-		 * rtc_open takes its own.
-		 */
-		put_device(dev);
-	}
-	if (!rtcdev) {
-		printk(KERN_WARNING "No RTC device found, ALARM timers will"
-			" not wake from suspend");
-	}
-	rtc_timer_init(&rtctimer, NULL, NULL);
-
-	return 0;
-}
-#else
-static int __init alarmtimer_init_late(void)
-{
-	printk(KERN_WARNING "Kernel not built with RTC support, ALARM timers"
-		" will not wake from suspend");
-	return 0;
-}
-#endif
-late_initcall(alarmtimer_init_late);
-=======
->>>>>>> 712ae51a
