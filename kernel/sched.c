--- conflicted
+++ resolved
@@ -1818,8 +1818,6 @@
 
 static void calc_load_account_active(struct rq *this_rq);
 static void update_sysctl(void);
-<<<<<<< HEAD
-=======
 static int get_update_sysctl_factor(void);
 
 static inline void __set_task_cpu(struct task_struct *p, unsigned int cpu)
@@ -1835,7 +1833,6 @@
 	task_thread_info(p)->cpu = cpu;
 #endif
 }
->>>>>>> 724e6d3f
 
 #include "sched_stats.h"
 #include "sched_idletask.c"
@@ -2471,13 +2468,8 @@
 
 	p->state = TASK_RUNNING;
 #ifdef CONFIG_SMP
-<<<<<<< HEAD
-	if (p->sched_class->task_wake_up)
-		p->sched_class->task_wake_up(rq, p);
-=======
 	if (p->sched_class->task_woken)
 		p->sched_class->task_woken(rq, p);
->>>>>>> 724e6d3f
 
 	if (unlikely(rq->idle_stamp)) {
 		u64 delta = rq->clock - rq->idle_stamp;
@@ -7081,22 +7073,6 @@
  *
  * This idea comes from the SD scheduler of Con Kolivas:
  */
-<<<<<<< HEAD
-static void update_sysctl(void)
-{
-	unsigned int cpus = min(num_online_cpus(), 8U);
-	unsigned int factor = 1 + ilog2(cpus);
-
-#define SET_SYSCTL(name) \
-	(sysctl_##name = (factor) * normalized_sysctl_##name)
-	SET_SYSCTL(sched_min_granularity);
-	SET_SYSCTL(sched_latency);
-	SET_SYSCTL(sched_wakeup_granularity);
-	SET_SYSCTL(sched_shares_ratelimit);
-#undef SET_SYSCTL
-}
-
-=======
 static int get_update_sysctl_factor(void)
 {
 	unsigned int cpus = min_t(int, num_online_cpus(), 8);
@@ -7131,7 +7107,6 @@
 #undef SET_SYSCTL
 }
 
->>>>>>> 724e6d3f
 static inline void sched_init_granularity(void)
 {
 	update_sysctl();
@@ -7185,15 +7160,12 @@
 		cpu_relax();
 
 	rq = task_rq_lock(p, &flags);
-<<<<<<< HEAD
-=======
 
 	if (p->state == TASK_WAKING && !(p->flags & PF_STARTING)) {
 		task_rq_unlock(rq, &flags);
 		goto again;
 	}
 
->>>>>>> 724e6d3f
 	if (!cpumask_intersects(new_mask, cpu_active_mask)) {
 		ret = -EINVAL;
 		goto out;
@@ -7369,24 +7341,7 @@
 	int dest_cpu;
 
 again:
-<<<<<<< HEAD
-	/* Look for allowed, online CPU in same node. */
-	for_each_cpu_and(dest_cpu, nodemask, cpu_active_mask)
-		if (cpumask_test_cpu(dest_cpu, &p->cpus_allowed))
-			goto move;
-
-	/* Any allowed, online CPU? */
-	dest_cpu = cpumask_any_and(&p->cpus_allowed, cpu_active_mask);
-	if (dest_cpu < nr_cpu_ids)
-		goto move;
-
-	/* No more Mr. Nice Guy. */
-	if (dest_cpu >= nr_cpu_ids) {
-		cpuset_cpus_allowed_locked(p, &p->cpus_allowed);
-		dest_cpu = cpumask_any_and(cpu_active_mask, &p->cpus_allowed);
-=======
 	dest_cpu = select_fallback_rq(dead_cpu, p);
->>>>>>> 724e6d3f
 
 	/* It can have affinity changed while we were choosing. */
 	if (unlikely(!__migrate_task_irq(p, dead_cpu, dest_cpu)))
@@ -9189,13 +9144,8 @@
 
 	if (doms_new == NULL) {
 		ndoms_cur = 0;
-<<<<<<< HEAD
-		doms_new = fallback_doms;
-		cpumask_andnot(&doms_new[0], cpu_active_mask, cpu_isolated_map);
-=======
 		doms_new = &fallback_doms;
 		cpumask_andnot(doms_new[0], cpu_active_mask, cpu_isolated_map);
->>>>>>> 724e6d3f
 		WARN_ON_ONCE(dattr_new);
 	}
 
