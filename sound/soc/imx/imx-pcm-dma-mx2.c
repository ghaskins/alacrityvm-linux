--- conflicted
+++ resolved
@@ -61,20 +61,8 @@
 {
 	struct imx_pcm_runtime_data *iprtd = param;
 
-<<<<<<< HEAD
-static void snd_imx_dma_err_callback(int channel, void *data, int err)
-{
-	struct snd_pcm_substream *substream = data;
-	struct snd_soc_pcm_runtime *rtd = substream->private_data;
-	struct imx_pcm_dma_params *dma_params =
-		snd_soc_dai_get_dma_data(rtd->dai->cpu_dai, substream);
-	struct snd_pcm_runtime *runtime = substream->runtime;
-	struct imx_pcm_runtime_data *iprtd = runtime->private_data;
-	int ret;
-=======
 	if (!imx_dma_is_general_purpose(chan))
 		return false;
->>>>>>> 805a6af8
 
         chan->private = &iprtd->dma_data;
 
@@ -93,11 +81,7 @@
 	enum dma_slave_buswidth buswidth;
 	int ret;
 
-<<<<<<< HEAD
-	dma_params = snd_soc_dai_get_dma_data(rtd->dai->cpu_dai, substream);
-=======
 	dma_params = snd_soc_dai_get_dma_data(rtd->cpu_dai, substream);
->>>>>>> 805a6af8
 
 	iprtd->dma_data.peripheral_type = IMX_DMATYPE_SSI;
 	iprtd->dma_data.priority = DMA_PRIO_HIGH;
@@ -205,25 +189,7 @@
 	struct snd_soc_pcm_runtime *rtd = substream->private_data;
 	struct imx_pcm_dma_params *dma_params;
 
-<<<<<<< HEAD
-	dma_params = snd_soc_dai_get_dma_data(rtd->dai->cpu_dai, substream);
-
-	iprtd->substream = substream;
-	iprtd->buf = (unsigned int *)substream->dma_buffer.area;
-	iprtd->period_cnt = 0;
-
-	pr_debug("%s: buf: %p period: %d periods: %d\n",
-			__func__, iprtd->buf, iprtd->period, iprtd->periods);
-
-	err = imx_dma_setup_sg(iprtd->dma, iprtd->sg_list, iprtd->sg_count,
-			IMX_DMA_LENGTH_LOOP, dma_params->dma_addr,
-			substream->stream == SNDRV_PCM_STREAM_PLAYBACK ?
-			DMA_MODE_WRITE : DMA_MODE_READ);
-	if (err)
-		return err;
-=======
 	dma_params = snd_soc_dai_get_dma_data(rtd->cpu_dai, substream);
->>>>>>> 805a6af8
 
 	return 0;
 }
