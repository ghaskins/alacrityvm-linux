/*
 * SMP support for pSeries machines.
 *
 * Dave Engebretsen, Peter Bergner, and
 * Mike Corrigan {engebret|bergner|mikec}@us.ibm.com
 *
 * Plus various changes from other IBM teams...
 *
 *      This program is free software; you can redistribute it and/or
 *      modify it under the terms of the GNU General Public License
 *      as published by the Free Software Foundation; either version
 *      2 of the License, or (at your option) any later version.
 */


#include <linux/kernel.h>
#include <linux/sched.h>
#include <linux/smp.h>
#include <linux/interrupt.h>
#include <linux/delay.h>
#include <linux/init.h>
#include <linux/spinlock.h>
#include <linux/cache.h>
#include <linux/err.h>
#include <linux/sysdev.h>
#include <linux/cpu.h>

#include <asm/ptrace.h>
#include <linux/atomic.h>
#include <asm/irq.h>
#include <asm/page.h>
#include <asm/pgtable.h>
#include <asm/io.h>
#include <asm/prom.h>
#include <asm/smp.h>
#include <asm/paca.h>
#include <asm/machdep.h>
#include <asm/cputable.h>
#include <asm/firmware.h>
#include <asm/system.h>
#include <asm/rtas.h>
#include <asm/pSeries_reconfig.h>
#include <asm/mpic.h>
#include <asm/vdso_datapage.h>
#include <asm/cputhreads.h>
#include <asm/xics.h>

#include "plpar_wrappers.h"
#include "pseries.h"
#include "offline_states.h"


/*
 * The Primary thread of each non-boot processor was started from the OF client
 * interface by prom_hold_cpus and is spinning on secondary_hold_spinloop.
 */
static cpumask_var_t of_spin_mask;

/* Query where a cpu is now.  Return codes #defined in plpar_wrappers.h */
int smp_query_cpu_stopped(unsigned int pcpu)
{
	int cpu_status, status;
	int qcss_tok = rtas_token("query-cpu-stopped-state");

	if (qcss_tok == RTAS_UNKNOWN_SERVICE) {
		printk_once(KERN_INFO
			"Firmware doesn't support query-cpu-stopped-state\n");
		return QCSS_HARDWARE_ERROR;
	}

	status = rtas_call(qcss_tok, 1, 2, &cpu_status, pcpu);
	if (status != 0) {
		printk(KERN_ERR
		       "RTAS query-cpu-stopped-state failed: %i\n", status);
		return status;
	}

	return cpu_status;
}

/* Query where a cpu is now.  Return codes #defined in plpar_wrappers.h */
int smp_query_cpu_stopped(unsigned int pcpu)
{
	int cpu_status, status;
	int qcss_tok = rtas_token("query-cpu-stopped-state");

	if (qcss_tok == RTAS_UNKNOWN_SERVICE) {
		printk(KERN_INFO "Firmware doesn't support "
				"query-cpu-stopped-state\n");
		return QCSS_HARDWARE_ERROR;
	}

	status = rtas_call(qcss_tok, 1, 2, &cpu_status, pcpu);
	if (status != 0) {
		printk(KERN_ERR
		       "RTAS query-cpu-stopped-state failed: %i\n", status);
		return status;
	}

	return cpu_status;
}

/**
 * smp_startup_cpu() - start the given cpu
 *
 * At boot time, there is nothing to do for primary threads which were
 * started from Open Firmware.  For anything else, call RTAS with the
 * appropriate start location.
 *
 * Returns:
 *	0	- failure
 *	1	- success
 */
static inline int __devinit smp_startup_cpu(unsigned int lcpu)
{
	int status;
	unsigned long start_here = __pa((u32)*((unsigned long *)
					       generic_secondary_smp_init));
	unsigned int pcpu;
	int start_cpu;

	if (cpumask_test_cpu(lcpu, of_spin_mask))
		/* Already started by OF and sitting in spin loop */
		return 1;

	pcpu = get_hard_smp_processor_id(lcpu);

	/* Check to see if the CPU out of FW already for kexec */
	if (smp_query_cpu_stopped(pcpu) == QCSS_NOT_STOPPED){
<<<<<<< HEAD
		cpu_set(lcpu, of_spin_map);
=======
		cpumask_set_cpu(lcpu, of_spin_mask);
>>>>>>> 805a6af8
		return 1;
	}

	/* Fixup atomic count: it exited inside IRQ handler. */
	task_thread_info(paca[lcpu].__current)->preempt_count	= 0;
#ifdef CONFIG_HOTPLUG_CPU
	if (get_cpu_current_state(lcpu) == CPU_STATE_INACTIVE)
		goto out;
#endif
	/* 
	 * If the RTAS start-cpu token does not exist then presume the
	 * cpu is already spinning.
	 */
	start_cpu = rtas_token("start-cpu");
	if (start_cpu == RTAS_UNKNOWN_SERVICE)
		return 1;

	status = rtas_call(start_cpu, 3, 1, NULL, pcpu, start_here, pcpu);
	if (status != 0) {
		printk(KERN_ERR "start-cpu failed: %i\n", status);
		return 0;
	}

#ifdef CONFIG_HOTPLUG_CPU
out:
#endif
	return 1;
}

static void __devinit smp_xics_setup_cpu(int cpu)
{
	if (cpu != boot_cpuid)
		xics_setup_cpu();

	if (firmware_has_feature(FW_FEATURE_SPLPAR))
		vpa_init(cpu);

	cpumask_clear_cpu(cpu, of_spin_mask);
#ifdef CONFIG_HOTPLUG_CPU
	set_cpu_current_state(cpu, CPU_STATE_ONLINE);
	set_default_offline_state(cpu);
#endif
}

static int __devinit smp_pSeries_kick_cpu(int nr)
{
	BUG_ON(nr < 0 || nr >= NR_CPUS);

	if (!smp_startup_cpu(nr))
		return -ENOENT;

	/*
	 * The processor is currently spinning, waiting for the
	 * cpu_start field to become non-zero After we set cpu_start,
	 * the processor will continue on to secondary_start
	 */
	paca[nr].cpu_start = 1;
#ifdef CONFIG_HOTPLUG_CPU
	set_preferred_offline_state(nr, CPU_STATE_ONLINE);

	if (get_cpu_current_state(nr) == CPU_STATE_INACTIVE) {
		long rc;
		unsigned long hcpuid;

		hcpuid = get_hard_smp_processor_id(nr);
		rc = plpar_hcall_norets(H_PROD, hcpuid);
		if (rc != H_SUCCESS)
			printk(KERN_ERR "Error: Prod to wake up processor %d "
						"Ret= %ld\n", nr, rc);
	}
#endif

	return 0;
}

static int smp_pSeries_cpu_bootable(unsigned int nr)
{
	/* Special case - we inhibit secondary thread startup
	 * during boot if the user requests it.
	 */
	if (system_state < SYSTEM_RUNNING && cpu_has_feature(CPU_FTR_SMT)) {
		if (!smt_enabled_at_boot && cpu_thread_in_core(nr) != 0)
			return 0;
		if (smt_enabled_at_boot
		    && cpu_thread_in_core(nr) >= smt_enabled_at_boot)
			return 0;
	}

	return 1;
}

static struct smp_ops_t pSeries_mpic_smp_ops = {
	.message_pass	= smp_mpic_message_pass,
	.probe		= smp_mpic_probe,
	.kick_cpu	= smp_pSeries_kick_cpu,
	.setup_cpu	= smp_mpic_setup_cpu,
};

static struct smp_ops_t pSeries_xics_smp_ops = {
	.message_pass	= NULL,	/* Use smp_muxed_ipi_message_pass */
	.cause_ipi	= NULL,	/* Filled at runtime by xics_smp_probe() */
	.probe		= xics_smp_probe,
	.kick_cpu	= smp_pSeries_kick_cpu,
	.setup_cpu	= smp_xics_setup_cpu,
	.cpu_bootable	= smp_pSeries_cpu_bootable,
};

/* This is called very early */
static void __init smp_init_pseries(void)
{
	int i;

	pr_debug(" -> smp_init_pSeries()\n");

	alloc_bootmem_cpumask_var(&of_spin_mask);

	/* Mark threads which are still spinning in hold loops. */
	if (cpu_has_feature(CPU_FTR_SMT)) {
		for_each_present_cpu(i) { 
			if (cpu_thread_in_core(i) == 0)
				cpumask_set_cpu(i, of_spin_mask);
		}
	} else {
		cpumask_copy(of_spin_mask, cpu_present_mask);
	}

	cpumask_clear_cpu(boot_cpuid, of_spin_mask);

	/* Non-lpar has additional take/give timebase */
	if (rtas_token("freeze-time-base") != RTAS_UNKNOWN_SERVICE) {
		smp_ops->give_timebase = rtas_give_timebase;
		smp_ops->take_timebase = rtas_take_timebase;
	}

	pr_debug(" <- smp_init_pSeries()\n");
}

void __init smp_init_pseries_mpic(void)
{
	smp_ops = &pSeries_mpic_smp_ops;

	smp_init_pseries();
}

void __init smp_init_pseries_xics(void)
{
	smp_ops = &pSeries_xics_smp_ops;

	smp_init_pseries();
}<|MERGE_RESOLUTION|>--- conflicted
+++ resolved
@@ -78,28 +78,6 @@
 	return cpu_status;
 }
 
-/* Query where a cpu is now.  Return codes #defined in plpar_wrappers.h */
-int smp_query_cpu_stopped(unsigned int pcpu)
-{
-	int cpu_status, status;
-	int qcss_tok = rtas_token("query-cpu-stopped-state");
-
-	if (qcss_tok == RTAS_UNKNOWN_SERVICE) {
-		printk(KERN_INFO "Firmware doesn't support "
-				"query-cpu-stopped-state\n");
-		return QCSS_HARDWARE_ERROR;
-	}
-
-	status = rtas_call(qcss_tok, 1, 2, &cpu_status, pcpu);
-	if (status != 0) {
-		printk(KERN_ERR
-		       "RTAS query-cpu-stopped-state failed: %i\n", status);
-		return status;
-	}
-
-	return cpu_status;
-}
-
 /**
  * smp_startup_cpu() - start the given cpu
  *
@@ -127,11 +105,7 @@
 
 	/* Check to see if the CPU out of FW already for kexec */
 	if (smp_query_cpu_stopped(pcpu) == QCSS_NOT_STOPPED){
-<<<<<<< HEAD
-		cpu_set(lcpu, of_spin_map);
-=======
 		cpumask_set_cpu(lcpu, of_spin_mask);
->>>>>>> 805a6af8
 		return 1;
 	}
 
