/*
 * Copyright (C) 2009. SUSE Linux Products GmbH. All rights reserved.
 *
 * Authors:
 *    Alexander Graf <agraf@suse.de>
 *    Kevin Wolf <mail@kevin-wolf.de>
 *
 * Description:
 * This file is derived from arch/powerpc/kvm/44x.c,
 * by Hollis Blanchard <hollisb@us.ibm.com>.
 *
 * This program is free software; you can redistribute it and/or modify
 * it under the terms of the GNU General Public License, version 2, as
 * published by the Free Software Foundation.
 */

#include <linux/kvm_host.h>
#include <linux/err.h>
#include <linux/export.h>
#include <linux/slab.h>

#include <asm/reg.h>
#include <asm/cputable.h>
#include <asm/cacheflush.h>
#include <asm/tlbflush.h>
#include <asm/uaccess.h>
#include <asm/io.h>
#include <asm/kvm_ppc.h>
#include <asm/kvm_book3s.h>
#include <asm/mmu_context.h>
#include <asm/page.h>
#include <linux/gfp.h>
#include <linux/sched.h>
#include <linux/vmalloc.h>
#include <linux/highmem.h>

#include "trace.h"

#define VCPU_STAT(x) offsetof(struct kvm_vcpu, stat.x), KVM_STAT_VCPU

/* #define EXIT_DEBUG */

struct kvm_stats_debugfs_item debugfs_entries[] = {
	{ "exits",       VCPU_STAT(sum_exits) },
	{ "mmio",        VCPU_STAT(mmio_exits) },
	{ "sig",         VCPU_STAT(signal_exits) },
	{ "sysc",        VCPU_STAT(syscall_exits) },
	{ "inst_emu",    VCPU_STAT(emulated_inst_exits) },
	{ "dec",         VCPU_STAT(dec_exits) },
	{ "ext_intr",    VCPU_STAT(ext_intr_exits) },
	{ "queue_intr",  VCPU_STAT(queue_intr) },
	{ "halt_wakeup", VCPU_STAT(halt_wakeup) },
	{ "pf_storage",  VCPU_STAT(pf_storage) },
	{ "sp_storage",  VCPU_STAT(sp_storage) },
	{ "pf_instruc",  VCPU_STAT(pf_instruc) },
	{ "sp_instruc",  VCPU_STAT(sp_instruc) },
	{ "ld",          VCPU_STAT(ld) },
	{ "ld_slow",     VCPU_STAT(ld_slow) },
	{ "st",          VCPU_STAT(st) },
	{ "st_slow",     VCPU_STAT(st_slow) },
	{ NULL }
};

void kvmppc_core_load_host_debugstate(struct kvm_vcpu *vcpu)
{
}

void kvmppc_core_load_guest_debugstate(struct kvm_vcpu *vcpu)
{
}

void kvmppc_inject_interrupt(struct kvm_vcpu *vcpu, int vec, u64 flags)
{
	vcpu->arch.shared->srr0 = kvmppc_get_pc(vcpu);
	vcpu->arch.shared->srr1 = vcpu->arch.shared->msr | flags;
	kvmppc_set_pc(vcpu, kvmppc_interrupt_offset(vcpu) + vec);
	vcpu->arch.mmu.reset_msr(vcpu);
}

static int kvmppc_book3s_vec2irqprio(unsigned int vec)
{
	unsigned int prio;

	switch (vec) {
	case 0x100: prio = BOOK3S_IRQPRIO_SYSTEM_RESET;		break;
	case 0x200: prio = BOOK3S_IRQPRIO_MACHINE_CHECK;	break;
	case 0x300: prio = BOOK3S_IRQPRIO_DATA_STORAGE;		break;
	case 0x380: prio = BOOK3S_IRQPRIO_DATA_SEGMENT;		break;
	case 0x400: prio = BOOK3S_IRQPRIO_INST_STORAGE;		break;
	case 0x480: prio = BOOK3S_IRQPRIO_INST_SEGMENT;		break;
	case 0x500: prio = BOOK3S_IRQPRIO_EXTERNAL;		break;
	case 0x501: prio = BOOK3S_IRQPRIO_EXTERNAL_LEVEL;	break;
	case 0x600: prio = BOOK3S_IRQPRIO_ALIGNMENT;		break;
	case 0x700: prio = BOOK3S_IRQPRIO_PROGRAM;		break;
	case 0x800: prio = BOOK3S_IRQPRIO_FP_UNAVAIL;		break;
	case 0x900: prio = BOOK3S_IRQPRIO_DECREMENTER;		break;
	case 0xc00: prio = BOOK3S_IRQPRIO_SYSCALL;		break;
	case 0xd00: prio = BOOK3S_IRQPRIO_DEBUG;		break;
	case 0xf20: prio = BOOK3S_IRQPRIO_ALTIVEC;		break;
	case 0xf40: prio = BOOK3S_IRQPRIO_VSX;			break;
	default:    prio = BOOK3S_IRQPRIO_MAX;			break;
	}

	return prio;
}

static void kvmppc_book3s_dequeue_irqprio(struct kvm_vcpu *vcpu,
					  unsigned int vec)
{
	unsigned long old_pending = vcpu->arch.pending_exceptions;

	clear_bit(kvmppc_book3s_vec2irqprio(vec),
		  &vcpu->arch.pending_exceptions);

	kvmppc_update_int_pending(vcpu, vcpu->arch.pending_exceptions,
				  old_pending);
}

void kvmppc_book3s_queue_irqprio(struct kvm_vcpu *vcpu, unsigned int vec)
{
	vcpu->stat.queue_intr++;

	set_bit(kvmppc_book3s_vec2irqprio(vec),
		&vcpu->arch.pending_exceptions);
#ifdef EXIT_DEBUG
	printk(KERN_INFO "Queueing interrupt %x\n", vec);
#endif
}


void kvmppc_core_queue_program(struct kvm_vcpu *vcpu, ulong flags)
{
	/* might as well deliver this straight away */
	kvmppc_inject_interrupt(vcpu, BOOK3S_INTERRUPT_PROGRAM, flags);
}

void kvmppc_core_queue_dec(struct kvm_vcpu *vcpu)
{
	kvmppc_book3s_queue_irqprio(vcpu, BOOK3S_INTERRUPT_DECREMENTER);
}

int kvmppc_core_pending_dec(struct kvm_vcpu *vcpu)
{
	return test_bit(BOOK3S_IRQPRIO_DECREMENTER, &vcpu->arch.pending_exceptions);
}

void kvmppc_core_dequeue_dec(struct kvm_vcpu *vcpu)
{
	kvmppc_book3s_dequeue_irqprio(vcpu, BOOK3S_INTERRUPT_DECREMENTER);
}

void kvmppc_core_queue_external(struct kvm_vcpu *vcpu,
                                struct kvm_interrupt *irq)
{
	unsigned int vec = BOOK3S_INTERRUPT_EXTERNAL;

	if (irq->irq == KVM_INTERRUPT_SET_LEVEL)
		vec = BOOK3S_INTERRUPT_EXTERNAL_LEVEL;

	kvmppc_book3s_queue_irqprio(vcpu, vec);
}

void kvmppc_core_dequeue_external(struct kvm_vcpu *vcpu,
                                  struct kvm_interrupt *irq)
{
	kvmppc_book3s_dequeue_irqprio(vcpu, BOOK3S_INTERRUPT_EXTERNAL);
	kvmppc_book3s_dequeue_irqprio(vcpu, BOOK3S_INTERRUPT_EXTERNAL_LEVEL);
}

int kvmppc_book3s_irqprio_deliver(struct kvm_vcpu *vcpu, unsigned int priority)
{
	int deliver = 1;
	int vec = 0;
	bool crit = kvmppc_critical_section(vcpu);

	switch (priority) {
	case BOOK3S_IRQPRIO_DECREMENTER:
		deliver = (vcpu->arch.shared->msr & MSR_EE) && !crit;
		vec = BOOK3S_INTERRUPT_DECREMENTER;
		break;
	case BOOK3S_IRQPRIO_EXTERNAL:
	case BOOK3S_IRQPRIO_EXTERNAL_LEVEL:
		deliver = (vcpu->arch.shared->msr & MSR_EE) && !crit;
		vec = BOOK3S_INTERRUPT_EXTERNAL;
		break;
	case BOOK3S_IRQPRIO_SYSTEM_RESET:
		vec = BOOK3S_INTERRUPT_SYSTEM_RESET;
		break;
	case BOOK3S_IRQPRIO_MACHINE_CHECK:
		vec = BOOK3S_INTERRUPT_MACHINE_CHECK;
		break;
	case BOOK3S_IRQPRIO_DATA_STORAGE:
		vec = BOOK3S_INTERRUPT_DATA_STORAGE;
		break;
	case BOOK3S_IRQPRIO_INST_STORAGE:
		vec = BOOK3S_INTERRUPT_INST_STORAGE;
		break;
	case BOOK3S_IRQPRIO_DATA_SEGMENT:
		vec = BOOK3S_INTERRUPT_DATA_SEGMENT;
		break;
	case BOOK3S_IRQPRIO_INST_SEGMENT:
		vec = BOOK3S_INTERRUPT_INST_SEGMENT;
		break;
	case BOOK3S_IRQPRIO_ALIGNMENT:
		vec = BOOK3S_INTERRUPT_ALIGNMENT;
		break;
	case BOOK3S_IRQPRIO_PROGRAM:
		vec = BOOK3S_INTERRUPT_PROGRAM;
		break;
	case BOOK3S_IRQPRIO_VSX:
		vec = BOOK3S_INTERRUPT_VSX;
		break;
	case BOOK3S_IRQPRIO_ALTIVEC:
		vec = BOOK3S_INTERRUPT_ALTIVEC;
		break;
	case BOOK3S_IRQPRIO_FP_UNAVAIL:
		vec = BOOK3S_INTERRUPT_FP_UNAVAIL;
		break;
	case BOOK3S_IRQPRIO_SYSCALL:
		vec = BOOK3S_INTERRUPT_SYSCALL;
		break;
	case BOOK3S_IRQPRIO_DEBUG:
		vec = BOOK3S_INTERRUPT_TRACE;
		break;
	case BOOK3S_IRQPRIO_PERFORMANCE_MONITOR:
		vec = BOOK3S_INTERRUPT_PERFMON;
		break;
	default:
		deliver = 0;
		printk(KERN_ERR "KVM: Unknown interrupt: 0x%x\n", priority);
		break;
	}

#if 0
	printk(KERN_INFO "Deliver interrupt 0x%x? %x\n", vec, deliver);
#endif

	if (deliver)
		kvmppc_inject_interrupt(vcpu, vec, 0);

	return deliver;
}

/*
 * This function determines if an irqprio should be cleared once issued.
 */
static bool clear_irqprio(struct kvm_vcpu *vcpu, unsigned int priority)
{
	switch (priority) {
		case BOOK3S_IRQPRIO_DECREMENTER:
			/* DEC interrupts get cleared by mtdec */
			return false;
		case BOOK3S_IRQPRIO_EXTERNAL_LEVEL:
			/* External interrupts get cleared by userspace */
			return false;
	}

	return true;
}

void kvmppc_core_deliver_interrupts(struct kvm_vcpu *vcpu)
{
	unsigned long *pending = &vcpu->arch.pending_exceptions;
	unsigned long old_pending = vcpu->arch.pending_exceptions;
	unsigned int priority;

#ifdef EXIT_DEBUG
	if (vcpu->arch.pending_exceptions)
		printk(KERN_EMERG "KVM: Check pending: %lx\n", vcpu->arch.pending_exceptions);
#endif
	priority = __ffs(*pending);
	while (priority < BOOK3S_IRQPRIO_MAX) {
		if (kvmppc_book3s_irqprio_deliver(vcpu, priority) &&
		    clear_irqprio(vcpu, priority)) {
			clear_bit(priority, &vcpu->arch.pending_exceptions);
			break;
		}

		priority = find_next_bit(pending,
					 BITS_PER_BYTE * sizeof(*pending),
					 priority + 1);
	}

	/* Tell the guest about our interrupt status */
	kvmppc_update_int_pending(vcpu, *pending, old_pending);
}

pfn_t kvmppc_gfn_to_pfn(struct kvm_vcpu *vcpu, gfn_t gfn)
{
	ulong mp_pa = vcpu->arch.magic_page_pa;

	/* Magic page override */
	if (unlikely(mp_pa) &&
	    unlikely(((gfn << PAGE_SHIFT) & KVM_PAM) ==
		     ((mp_pa & PAGE_MASK) & KVM_PAM))) {
		ulong shared_page = ((ulong)vcpu->arch.shared) & PAGE_MASK;
		pfn_t pfn;

		pfn = (pfn_t)virt_to_phys((void*)shared_page) >> PAGE_SHIFT;
		get_page(pfn_to_page(pfn));
		return pfn;
	}

	return gfn_to_pfn(vcpu->kvm, gfn);
}

static int kvmppc_xlate(struct kvm_vcpu *vcpu, ulong eaddr, bool data,
			 struct kvmppc_pte *pte)
{
	int relocated = (vcpu->arch.shared->msr & (data ? MSR_DR : MSR_IR));
	int r;

	if (relocated) {
		r = vcpu->arch.mmu.xlate(vcpu, eaddr, pte, data);
	} else {
		pte->eaddr = eaddr;
		pte->raddr = eaddr & KVM_PAM;
		pte->vpage = VSID_REAL | eaddr >> 12;
		pte->may_read = true;
		pte->may_write = true;
		pte->may_execute = true;
		r = 0;
	}

	return r;
}

static hva_t kvmppc_bad_hva(void)
{
	return PAGE_OFFSET;
}

static hva_t kvmppc_pte_to_hva(struct kvm_vcpu *vcpu, struct kvmppc_pte *pte,
			       bool read)
{
	hva_t hpage;

	if (read && !pte->may_read)
		goto err;

	if (!read && !pte->may_write)
		goto err;

	hpage = gfn_to_hva(vcpu->kvm, pte->raddr >> PAGE_SHIFT);
	if (kvm_is_error_hva(hpage))
		goto err;

	return hpage | (pte->raddr & ~PAGE_MASK);
err:
	return kvmppc_bad_hva();
}

int kvmppc_st(struct kvm_vcpu *vcpu, ulong *eaddr, int size, void *ptr,
	      bool data)
{
	struct kvmppc_pte pte;

	vcpu->stat.st++;

	if (kvmppc_xlate(vcpu, *eaddr, data, &pte))
		return -ENOENT;

	*eaddr = pte.raddr;

	if (!pte.may_write)
		return -EPERM;

	if (kvm_write_guest(vcpu->kvm, pte.raddr, ptr, size))
		return EMULATE_DO_MMIO;

	return EMULATE_DONE;
}

int kvmppc_ld(struct kvm_vcpu *vcpu, ulong *eaddr, int size, void *ptr,
		      bool data)
{
	struct kvmppc_pte pte;
	hva_t hva = *eaddr;

	vcpu->stat.ld++;

	if (kvmppc_xlate(vcpu, *eaddr, data, &pte))
		goto nopte;

	*eaddr = pte.raddr;

	hva = kvmppc_pte_to_hva(vcpu, &pte, true);
	if (kvm_is_error_hva(hva))
		goto mmio;

	if (copy_from_user(ptr, (void __user *)hva, size)) {
		printk(KERN_INFO "kvmppc_ld at 0x%lx failed\n", hva);
		goto mmio;
	}

	return EMULATE_DONE;

nopte:
	return -ENOENT;
mmio:
	return EMULATE_DO_MMIO;
}

int kvm_arch_vcpu_setup(struct kvm_vcpu *vcpu)
{
	return 0;
}

int kvm_arch_vcpu_ioctl_get_regs(struct kvm_vcpu *vcpu, struct kvm_regs *regs)
{
	int i;

	regs->pc = kvmppc_get_pc(vcpu);
	regs->cr = kvmppc_get_cr(vcpu);
	regs->ctr = kvmppc_get_ctr(vcpu);
	regs->lr = kvmppc_get_lr(vcpu);
	regs->xer = kvmppc_get_xer(vcpu);
	regs->msr = vcpu->arch.shared->msr;
	regs->srr0 = vcpu->arch.shared->srr0;
	regs->srr1 = vcpu->arch.shared->srr1;
	regs->pid = vcpu->arch.pid;
	regs->sprg0 = vcpu->arch.shared->sprg0;
	regs->sprg1 = vcpu->arch.shared->sprg1;
	regs->sprg2 = vcpu->arch.shared->sprg2;
	regs->sprg3 = vcpu->arch.shared->sprg3;
	regs->sprg4 = vcpu->arch.sprg4;
	regs->sprg5 = vcpu->arch.sprg5;
	regs->sprg6 = vcpu->arch.sprg6;
	regs->sprg7 = vcpu->arch.sprg7;

	for (i = 0; i < ARRAY_SIZE(regs->gpr); i++)
		regs->gpr[i] = kvmppc_get_gpr(vcpu, i);

	return 0;
}

int kvm_arch_vcpu_ioctl_set_regs(struct kvm_vcpu *vcpu, struct kvm_regs *regs)
{
	int i;

	kvmppc_set_pc(vcpu, regs->pc);
	kvmppc_set_cr(vcpu, regs->cr);
	kvmppc_set_ctr(vcpu, regs->ctr);
	kvmppc_set_lr(vcpu, regs->lr);
	kvmppc_set_xer(vcpu, regs->xer);
	kvmppc_set_msr(vcpu, regs->msr);
	vcpu->arch.shared->srr0 = regs->srr0;
	vcpu->arch.shared->srr1 = regs->srr1;
	vcpu->arch.shared->sprg0 = regs->sprg0;
	vcpu->arch.shared->sprg1 = regs->sprg1;
	vcpu->arch.shared->sprg2 = regs->sprg2;
	vcpu->arch.shared->sprg3 = regs->sprg3;
	vcpu->arch.sprg4 = regs->sprg4;
	vcpu->arch.sprg5 = regs->sprg5;
	vcpu->arch.sprg6 = regs->sprg6;
	vcpu->arch.sprg7 = regs->sprg7;

	for (i = 0; i < ARRAY_SIZE(regs->gpr); i++)
		kvmppc_set_gpr(vcpu, i, regs->gpr[i]);

	return 0;
}

<<<<<<< HEAD
int kvm_arch_vcpu_ioctl_get_sregs(struct kvm_vcpu *vcpu,
                                  struct kvm_sregs *sregs)
{
	struct kvmppc_vcpu_book3s *vcpu3s = to_book3s(vcpu);
	int i;

	vcpu_load(vcpu);

	sregs->pvr = vcpu->arch.pvr;

	sregs->u.s.sdr1 = to_book3s(vcpu)->sdr1;
	if (vcpu->arch.hflags & BOOK3S_HFLAG_SLB) {
		for (i = 0; i < 64; i++) {
			sregs->u.s.ppc64.slb[i].slbe = vcpu3s->slb[i].orige | i;
			sregs->u.s.ppc64.slb[i].slbv = vcpu3s->slb[i].origv;
		}
	} else {
		for (i = 0; i < 16; i++) {
			sregs->u.s.ppc32.sr[i] = vcpu3s->sr[i].raw;
			sregs->u.s.ppc32.sr[i] = vcpu3s->sr[i].raw;
		}
		for (i = 0; i < 8; i++) {
			sregs->u.s.ppc32.ibat[i] = vcpu3s->ibat[i].raw;
			sregs->u.s.ppc32.dbat[i] = vcpu3s->dbat[i].raw;
		}
	}

	vcpu_put(vcpu);

	return 0;
}

int kvm_arch_vcpu_ioctl_set_sregs(struct kvm_vcpu *vcpu,
                                  struct kvm_sregs *sregs)
{
	struct kvmppc_vcpu_book3s *vcpu3s = to_book3s(vcpu);
	int i;

	vcpu_load(vcpu);

	kvmppc_set_pvr(vcpu, sregs->pvr);

	vcpu3s->sdr1 = sregs->u.s.sdr1;
	if (vcpu->arch.hflags & BOOK3S_HFLAG_SLB) {
		for (i = 0; i < 64; i++) {
			vcpu->arch.mmu.slbmte(vcpu, sregs->u.s.ppc64.slb[i].slbv,
						    sregs->u.s.ppc64.slb[i].slbe);
		}
	} else {
		for (i = 0; i < 16; i++) {
			vcpu->arch.mmu.mtsrin(vcpu, i, sregs->u.s.ppc32.sr[i]);
		}
		for (i = 0; i < 8; i++) {
			kvmppc_set_bat(vcpu, &(vcpu3s->ibat[i]), false,
				       (u32)sregs->u.s.ppc32.ibat[i]);
			kvmppc_set_bat(vcpu, &(vcpu3s->ibat[i]), true,
				       (u32)(sregs->u.s.ppc32.ibat[i] >> 32));
			kvmppc_set_bat(vcpu, &(vcpu3s->dbat[i]), false,
				       (u32)sregs->u.s.ppc32.dbat[i]);
			kvmppc_set_bat(vcpu, &(vcpu3s->dbat[i]), true,
				       (u32)(sregs->u.s.ppc32.dbat[i] >> 32));
		}
	}

	/* Flush the MMU after messing with the segments */
	kvmppc_mmu_pte_flush(vcpu, 0, 0);

	vcpu_put(vcpu);

	return 0;
}

=======
>>>>>>> 805a6af8
int kvm_arch_vcpu_ioctl_get_fpu(struct kvm_vcpu *vcpu, struct kvm_fpu *fpu)
{
	return -ENOTSUPP;
}

int kvm_arch_vcpu_ioctl_set_fpu(struct kvm_vcpu *vcpu, struct kvm_fpu *fpu)
{
	return -ENOTSUPP;
}

int kvm_arch_vcpu_ioctl_translate(struct kvm_vcpu *vcpu,
                                  struct kvm_translation *tr)
{
	return 0;
}

/*
 * Get (and clear) the dirty memory log for a memory slot.
 */
int kvm_vm_ioctl_get_dirty_log(struct kvm *kvm,
				      struct kvm_dirty_log *log)
{
	struct kvm_memory_slot *memslot;
	struct kvm_vcpu *vcpu;
	ulong ga, ga_end;
	int is_dirty = 0;
	int r;
	unsigned long n;

	mutex_lock(&kvm->slots_lock);

	r = kvm_get_dirty_log(kvm, log, &is_dirty);
	if (r)
		goto out;

	/* If nothing is dirty, don't bother messing with page tables. */
	if (is_dirty) {
		memslot = &kvm->memslots->memslots[log->slot];

		ga = memslot->base_gfn << PAGE_SHIFT;
		ga_end = ga + (memslot->npages << PAGE_SHIFT);

		kvm_for_each_vcpu(n, vcpu, kvm)
			kvmppc_mmu_pte_pflush(vcpu, ga, ga_end);

		n = kvm_dirty_bitmap_bytes(memslot);
		memset(memslot->dirty_bitmap, 0, n);
	}

	r = 0;
out:
	mutex_unlock(&kvm->slots_lock);
	return r;
}<|MERGE_RESOLUTION|>--- conflicted
+++ resolved
@@ -461,81 +461,6 @@
 	return 0;
 }
 
-<<<<<<< HEAD
-int kvm_arch_vcpu_ioctl_get_sregs(struct kvm_vcpu *vcpu,
-                                  struct kvm_sregs *sregs)
-{
-	struct kvmppc_vcpu_book3s *vcpu3s = to_book3s(vcpu);
-	int i;
-
-	vcpu_load(vcpu);
-
-	sregs->pvr = vcpu->arch.pvr;
-
-	sregs->u.s.sdr1 = to_book3s(vcpu)->sdr1;
-	if (vcpu->arch.hflags & BOOK3S_HFLAG_SLB) {
-		for (i = 0; i < 64; i++) {
-			sregs->u.s.ppc64.slb[i].slbe = vcpu3s->slb[i].orige | i;
-			sregs->u.s.ppc64.slb[i].slbv = vcpu3s->slb[i].origv;
-		}
-	} else {
-		for (i = 0; i < 16; i++) {
-			sregs->u.s.ppc32.sr[i] = vcpu3s->sr[i].raw;
-			sregs->u.s.ppc32.sr[i] = vcpu3s->sr[i].raw;
-		}
-		for (i = 0; i < 8; i++) {
-			sregs->u.s.ppc32.ibat[i] = vcpu3s->ibat[i].raw;
-			sregs->u.s.ppc32.dbat[i] = vcpu3s->dbat[i].raw;
-		}
-	}
-
-	vcpu_put(vcpu);
-
-	return 0;
-}
-
-int kvm_arch_vcpu_ioctl_set_sregs(struct kvm_vcpu *vcpu,
-                                  struct kvm_sregs *sregs)
-{
-	struct kvmppc_vcpu_book3s *vcpu3s = to_book3s(vcpu);
-	int i;
-
-	vcpu_load(vcpu);
-
-	kvmppc_set_pvr(vcpu, sregs->pvr);
-
-	vcpu3s->sdr1 = sregs->u.s.sdr1;
-	if (vcpu->arch.hflags & BOOK3S_HFLAG_SLB) {
-		for (i = 0; i < 64; i++) {
-			vcpu->arch.mmu.slbmte(vcpu, sregs->u.s.ppc64.slb[i].slbv,
-						    sregs->u.s.ppc64.slb[i].slbe);
-		}
-	} else {
-		for (i = 0; i < 16; i++) {
-			vcpu->arch.mmu.mtsrin(vcpu, i, sregs->u.s.ppc32.sr[i]);
-		}
-		for (i = 0; i < 8; i++) {
-			kvmppc_set_bat(vcpu, &(vcpu3s->ibat[i]), false,
-				       (u32)sregs->u.s.ppc32.ibat[i]);
-			kvmppc_set_bat(vcpu, &(vcpu3s->ibat[i]), true,
-				       (u32)(sregs->u.s.ppc32.ibat[i] >> 32));
-			kvmppc_set_bat(vcpu, &(vcpu3s->dbat[i]), false,
-				       (u32)sregs->u.s.ppc32.dbat[i]);
-			kvmppc_set_bat(vcpu, &(vcpu3s->dbat[i]), true,
-				       (u32)(sregs->u.s.ppc32.dbat[i] >> 32));
-		}
-	}
-
-	/* Flush the MMU after messing with the segments */
-	kvmppc_mmu_pte_flush(vcpu, 0, 0);
-
-	vcpu_put(vcpu);
-
-	return 0;
-}
-
-=======
->>>>>>> 805a6af8
 int kvm_arch_vcpu_ioctl_get_fpu(struct kvm_vcpu *vcpu, struct kvm_fpu *fpu)
 {
 	return -ENOTSUPP;
