--- conflicted
+++ resolved
@@ -402,11 +402,7 @@
 #error Unsupported processor type !
 #endif
 
-<<<<<<< HEAD
-#if defined(CONFIG_FSL_BOOKE)
-=======
 #if defined(CONFIG_PPC_FSL_BOOK3E)
->>>>>>> 805a6af8
 /*
  * extern void loadcam_entry(unsigned int index)
  *
