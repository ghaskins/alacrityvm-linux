--- conflicted
+++ resolved
@@ -176,8 +176,4 @@
 #define HAVE_PAGE_AGP
 
 /* Advertise support for _PAGE_SPECIAL */
-<<<<<<< HEAD
-#if _PAGE_SPECIAL != 0
-=======
->>>>>>> b0e43706
 #define __HAVE_ARCH_PTE_SPECIAL
