--- conflicted
+++ resolved
@@ -8,10 +8,6 @@
 #define        L1_CACHE_SHIFT  4
 #define        L1_CACHE_BYTES  (1<< L1_CACHE_SHIFT)
 
-<<<<<<< HEAD
-#define ARCH_KMALLOC_MINALIGN	L1_CACHE_BYTES
-=======
 #define ARCH_DMA_MINALIGN	L1_CACHE_BYTES
->>>>>>> 805a6af8
 
 #endif