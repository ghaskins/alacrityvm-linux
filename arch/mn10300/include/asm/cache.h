/* MN10300 cache management registers
 *
 * Copyright (C) 2007 Red Hat, Inc. All Rights Reserved.
 * Written by David Howells (dhowells@redhat.com)
 *
 * This program is free software; you can redistribute it and/or
 * modify it under the terms of the GNU General Public Licence
 * as published by the Free Software Foundation; either version
 * 2 of the Licence, or (at your option) any later version.
 */

#ifndef _ASM_CACHE_H
#define _ASM_CACHE_H

#include <asm/cpu-regs.h>
#include <proc/cache.h>

#ifndef __ASSEMBLY__
#define L1_CACHE_DISPARITY	(L1_CACHE_NENTRIES * L1_CACHE_BYTES)
#else
#define L1_CACHE_DISPARITY	L1_CACHE_NENTRIES * L1_CACHE_BYTES
#endif

<<<<<<< HEAD
#define ARCH_KMALLOC_MINALIGN	L1_CACHE_BYTES
=======
#define ARCH_DMA_MINALIGN	L1_CACHE_BYTES
>>>>>>> 805a6af8

/* data cache purge registers
 * - read from the register to unconditionally purge that cache line
 * - write address & 0xffffff00 to conditionally purge that cache line
 *   - clear LSB to request invalidation as well
 */
#define DCACHE_PURGE(WAY, ENTRY) \
	__SYSREG(0xc8400000 + (WAY) * L1_CACHE_WAYDISP + \
		 (ENTRY) * L1_CACHE_BYTES, u32)

#define DCACHE_PURGE_WAY0(ENTRY) \
	__SYSREG(0xc8400000 + 0 * L1_CACHE_WAYDISP + (ENTRY) * L1_CACHE_BYTES, u32)
#define DCACHE_PURGE_WAY1(ENTRY) \
	__SYSREG(0xc8400000 + 1 * L1_CACHE_WAYDISP + (ENTRY) * L1_CACHE_BYTES, u32)
#define DCACHE_PURGE_WAY2(ENTRY) \
	__SYSREG(0xc8400000 + 2 * L1_CACHE_WAYDISP + (ENTRY) * L1_CACHE_BYTES, u32)
#define DCACHE_PURGE_WAY3(ENTRY) \
	__SYSREG(0xc8400000 + 3 * L1_CACHE_WAYDISP + (ENTRY) * L1_CACHE_BYTES, u32)

/* instruction cache access registers */
#define ICACHE_DATA(WAY, ENTRY, OFF) \
	__SYSREG(0xc8000000 + (WAY) * L1_CACHE_WAYDISP + \
		(ENTRY) * L1_CACHE_BYTES + (OFF) * 4, u32)
#define ICACHE_TAG(WAY, ENTRY)	 \
	__SYSREG(0xc8100000 + (WAY) * L1_CACHE_WAYDISP + \
		(ENTRY) * L1_CACHE_BYTES, u32)

/* data cache access registers */
#define DCACHE_DATA(WAY, ENTRY, OFF) \
	__SYSREG(0xc8200000 + (WAY) * L1_CACHE_WAYDISP + \
		(ENTRY) * L1_CACHE_BYTES + (OFF) * 4, u32)
#define DCACHE_TAG(WAY, ENTRY)	 \
	__SYSREG(0xc8300000 + (WAY) * L1_CACHE_WAYDISP + \
		(ENTRY) * L1_CACHE_BYTES, u32)

#endif /* _ASM_CACHE_H */<|MERGE_RESOLUTION|>--- conflicted
+++ resolved
@@ -21,11 +21,7 @@
 #define L1_CACHE_DISPARITY	L1_CACHE_NENTRIES * L1_CACHE_BYTES
 #endif
 
-<<<<<<< HEAD
-#define ARCH_KMALLOC_MINALIGN	L1_CACHE_BYTES
-=======
 #define ARCH_DMA_MINALIGN	L1_CACHE_BYTES
->>>>>>> 805a6af8
 
 /* data cache purge registers
  * - read from the register to unconditionally purge that cache line
