#
# Makefile for x86 specific library files.
#

<<<<<<< HEAD
=======
inat_tables_script = $(srctree)/arch/x86/tools/gen-insn-attr-x86.awk
inat_tables_maps = $(srctree)/arch/x86/lib/x86-opcode-map.txt
quiet_cmd_inat_tables = GEN     $@
      cmd_inat_tables = $(AWK) -f $(inat_tables_script) $(inat_tables_maps) > $@ || rm -f $@

$(obj)/inat-tables.c: $(inat_tables_script) $(inat_tables_maps)
	$(call cmd,inat_tables)

$(obj)/inat.o: $(obj)/inat-tables.c

clean-files := inat-tables.c

>>>>>>> 724e6d3f
obj-$(CONFIG_SMP) += msr-smp.o

lib-y := delay.o
lib-y += thunk_$(BITS).o
lib-y += usercopy_$(BITS).o getuser.o putuser.o
lib-y += memcpy_$(BITS).o
lib-$(CONFIG_KPROBES) += insn.o inat.o

obj-y += msr.o msr-reg.o msr-reg-export.o

ifeq ($(CONFIG_X86_32),y)
        obj-y += atomic64_32.o
        lib-y += checksum_32.o
        lib-y += strstr_32.o
        lib-y += semaphore_32.o string_32.o
ifneq ($(CONFIG_X86_CMPXCHG64),y)
        lib-y += cmpxchg8b_emu.o
endif
        lib-$(CONFIG_X86_USE_3DNOW) += mmx_32.o
else
        obj-y += io_64.o iomap_copy_64.o
        lib-y += csum-partial_64.o csum-copy_64.o csum-wrappers_64.o
        lib-y += thunk_64.o clear_page_64.o copy_page_64.o
        lib-y += memmove_64.o memset_64.o
        lib-y += copy_user_64.o rwlock_64.o copy_user_nocache_64.o
endif<|MERGE_RESOLUTION|>--- conflicted
+++ resolved
@@ -2,8 +2,6 @@
 # Makefile for x86 specific library files.
 #
 
-<<<<<<< HEAD
-=======
 inat_tables_script = $(srctree)/arch/x86/tools/gen-insn-attr-x86.awk
 inat_tables_maps = $(srctree)/arch/x86/lib/x86-opcode-map.txt
 quiet_cmd_inat_tables = GEN     $@
@@ -16,7 +14,6 @@
 
 clean-files := inat-tables.c
 
->>>>>>> 724e6d3f
 obj-$(CONFIG_SMP) += msr-smp.o
 
 lib-y := delay.o
