--- conflicted
+++ resolved
@@ -48,11 +48,7 @@
 	 * P4, Core and beyond CPUs
 	 */
 	if (c->x86_vendor == X86_VENDOR_INTEL &&
-<<<<<<< HEAD
-	    (c->x86 > 0xf || (c->x86 == 6 && c->x86_model >= 14)))
-=======
 	    (c->x86 > 0xf || (c->x86 == 6 && c->x86_model >= 0x0f)))
->>>>>>> b0e43706
 			flags->bm_control = 0;
 }
 EXPORT_SYMBOL(acpi_processor_power_init_bm_check);
