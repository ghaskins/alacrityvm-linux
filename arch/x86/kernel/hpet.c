--- conflicted
+++ resolved
@@ -33,10 +33,7 @@
  * HPET address is set in acpi/boot.c, when an ACPI entry exists
  */
 unsigned long				hpet_address;
-<<<<<<< HEAD
-=======
 u8					hpet_blockid; /* OS timer block num */
->>>>>>> 724e6d3f
 u8					hpet_msi_disable;
 
 #ifdef CONFIG_PCI_MSI
@@ -604,11 +601,8 @@
 	if (hpet_msi_disable)
 		return;
 
-<<<<<<< HEAD
-=======
 	if (boot_cpu_has(X86_FEATURE_ARAT))
 		return;
->>>>>>> 724e6d3f
 	id = hpet_readl(HPET_ID);
 
 	num_timers = ((id & HPET_ID_NUMBER) >> HPET_ID_NUMBER_SHIFT);
@@ -942,12 +936,9 @@
 	if (hpet_msi_disable)
 		return 0;
 
-<<<<<<< HEAD
-=======
 	if (boot_cpu_has(X86_FEATURE_ARAT))
 		return 0;
 
->>>>>>> 724e6d3f
 	for_each_online_cpu(cpu) {
 		hpet_cpuhp_notify(NULL, CPU_ONLINE, (void *)(long)cpu);
 	}
