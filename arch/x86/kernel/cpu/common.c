#include <linux/init.h>
#include <linux/kernel.h>
#include <linux/sched.h>
#include <linux/string.h>
#include <linux/bootmem.h>
#include <linux/bitops.h>
#include <linux/module.h>
#include <linux/kgdb.h>
#include <linux/topology.h>
#include <linux/delay.h>
#include <linux/smp.h>
#include <linux/percpu.h>
#include <asm/i387.h>
#include <asm/msr.h>
#include <asm/io.h>
#include <asm/linkage.h>
#include <asm/mmu_context.h>
#include <asm/mtrr.h>
#include <asm/mce.h>
#include <asm/perf_counter.h>
#include <asm/pat.h>
#include <asm/asm.h>
#include <asm/numa.h>
#include <asm/smp.h>
#include <asm/cpu.h>
#include <asm/cpumask.h>
#ifdef CONFIG_X86_LOCAL_APIC
#include <asm/mpspec.h>
#include <asm/apic.h>
#include <asm/genapic.h>
<<<<<<< HEAD
=======
#include <asm/genapic.h>
>>>>>>> 7032e869
#include <asm/uv/uv.h>
#endif

#include <asm/pgtable.h>
#include <asm/processor.h>
#include <asm/desc.h>
#include <asm/atomic.h>
#include <asm/proto.h>
#include <asm/sections.h>
#include <asm/setup.h>
#include <asm/hypervisor.h>
#include <asm/stackprotector.h>

#include "cpu.h"

#ifdef CONFIG_X86_64

/* all of these masks are initialized in setup_cpu_local_masks() */
cpumask_var_t cpu_callin_mask;
cpumask_var_t cpu_callout_mask;
cpumask_var_t cpu_initialized_mask;

/* representing cpus for which sibling maps can be computed */
cpumask_var_t cpu_sibling_setup_mask;

/* correctly size the local cpu masks */
void __init setup_cpu_local_masks(void)
{
	alloc_bootmem_cpumask_var(&cpu_initialized_mask);
	alloc_bootmem_cpumask_var(&cpu_callin_mask);
	alloc_bootmem_cpumask_var(&cpu_callout_mask);
	alloc_bootmem_cpumask_var(&cpu_sibling_setup_mask);
}

#else /* CONFIG_X86_32 */

cpumask_t cpu_callin_map;
cpumask_t cpu_callout_map;
cpumask_t cpu_initialized;
cpumask_t cpu_sibling_setup_map;

#endif /* CONFIG_X86_32 */


static struct cpu_dev *this_cpu __cpuinitdata;

DEFINE_PER_CPU_PAGE_ALIGNED(struct gdt_page, gdt_page) = { .gdt = {
#ifdef CONFIG_X86_64
	/*
	 * We need valid kernel segments for data and code in long mode too
	 * IRET will check the segment types  kkeil 2000/10/28
	 * Also sysret mandates a special GDT layout
	 *
	 * The TLS descriptors are currently at a different place compared to i386.
	 * Hopefully nobody expects them at a fixed place (Wine?)
	 */
	[GDT_ENTRY_KERNEL32_CS] = { { { 0x0000ffff, 0x00cf9b00 } } },
	[GDT_ENTRY_KERNEL_CS] = { { { 0x0000ffff, 0x00af9b00 } } },
	[GDT_ENTRY_KERNEL_DS] = { { { 0x0000ffff, 0x00cf9300 } } },
	[GDT_ENTRY_DEFAULT_USER32_CS] = { { { 0x0000ffff, 0x00cffb00 } } },
	[GDT_ENTRY_DEFAULT_USER_DS] = { { { 0x0000ffff, 0x00cff300 } } },
	[GDT_ENTRY_DEFAULT_USER_CS] = { { { 0x0000ffff, 0x00affb00 } } },
#else
	[GDT_ENTRY_KERNEL_CS] = { { { 0x0000ffff, 0x00cf9a00 } } },
	[GDT_ENTRY_KERNEL_DS] = { { { 0x0000ffff, 0x00cf9200 } } },
	[GDT_ENTRY_DEFAULT_USER_CS] = { { { 0x0000ffff, 0x00cffa00 } } },
	[GDT_ENTRY_DEFAULT_USER_DS] = { { { 0x0000ffff, 0x00cff200 } } },
	/*
	 * Segments used for calling PnP BIOS have byte granularity.
	 * They code segments and data segments have fixed 64k limits,
	 * the transfer segment sizes are set at run time.
	 */
	/* 32-bit code */
	[GDT_ENTRY_PNPBIOS_CS32] = { { { 0x0000ffff, 0x00409a00 } } },
	/* 16-bit code */
	[GDT_ENTRY_PNPBIOS_CS16] = { { { 0x0000ffff, 0x00009a00 } } },
	/* 16-bit data */
	[GDT_ENTRY_PNPBIOS_DS] = { { { 0x0000ffff, 0x00009200 } } },
	/* 16-bit data */
	[GDT_ENTRY_PNPBIOS_TS1] = { { { 0x00000000, 0x00009200 } } },
	/* 16-bit data */
	[GDT_ENTRY_PNPBIOS_TS2] = { { { 0x00000000, 0x00009200 } } },
	/*
	 * The APM segments have byte granularity and their bases
	 * are set at run time.  All have 64k limits.
	 */
	/* 32-bit code */
	[GDT_ENTRY_APMBIOS_BASE] = { { { 0x0000ffff, 0x00409a00 } } },
	/* 16-bit code */
	[GDT_ENTRY_APMBIOS_BASE+1] = { { { 0x0000ffff, 0x00009a00 } } },
	/* data */
	[GDT_ENTRY_APMBIOS_BASE+2] = { { { 0x0000ffff, 0x00409200 } } },

	[GDT_ENTRY_ESPFIX_SS] = { { { 0x00000000, 0x00c09200 } } },
	[GDT_ENTRY_PERCPU] = { { { 0x0000ffff, 0x00cf9200 } } },
<<<<<<< HEAD
=======
	GDT_STACK_CANARY_INIT
>>>>>>> 7032e869
#endif
} };
EXPORT_PER_CPU_SYMBOL_GPL(gdt_page);

#ifdef CONFIG_X86_32
static int cachesize_override __cpuinitdata = -1;
static int disable_x86_serial_nr __cpuinitdata = 1;

static int __init cachesize_setup(char *str)
{
	get_option(&str, &cachesize_override);
	return 1;
}
__setup("cachesize=", cachesize_setup);

static int __init x86_fxsr_setup(char *s)
{
	setup_clear_cpu_cap(X86_FEATURE_FXSR);
	setup_clear_cpu_cap(X86_FEATURE_XMM);
	return 1;
}
__setup("nofxsr", x86_fxsr_setup);

static int __init x86_sep_setup(char *s)
{
	setup_clear_cpu_cap(X86_FEATURE_SEP);
	return 1;
}
__setup("nosep", x86_sep_setup);

/* Standard macro to see if a specific flag is changeable */
static inline int flag_is_changeable_p(u32 flag)
{
	u32 f1, f2;

	/*
	 * Cyrix and IDT cpus allow disabling of CPUID
	 * so the code below may return different results
	 * when it is executed before and after enabling
	 * the CPUID. Add "volatile" to not allow gcc to
	 * optimize the subsequent calls to this function.
	 */
	asm volatile ("pushfl\n\t"
		      "pushfl\n\t"
		      "popl %0\n\t"
		      "movl %0,%1\n\t"
		      "xorl %2,%0\n\t"
		      "pushl %0\n\t"
		      "popfl\n\t"
		      "pushfl\n\t"
		      "popl %0\n\t"
		      "popfl\n\t"
		      : "=&r" (f1), "=&r" (f2)
		      : "ir" (flag));

	return ((f1^f2) & flag) != 0;
}

/* Probe for the CPUID instruction */
static int __cpuinit have_cpuid_p(void)
{
	return flag_is_changeable_p(X86_EFLAGS_ID);
}

static void __cpuinit squash_the_stupid_serial_number(struct cpuinfo_x86 *c)
{
	if (cpu_has(c, X86_FEATURE_PN) && disable_x86_serial_nr) {
		/* Disable processor serial number */
		unsigned long lo, hi;
		rdmsr(MSR_IA32_BBL_CR_CTL, lo, hi);
		lo |= 0x200000;
		wrmsr(MSR_IA32_BBL_CR_CTL, lo, hi);
		printk(KERN_NOTICE "CPU serial number disabled.\n");
		clear_cpu_cap(c, X86_FEATURE_PN);

		/* Disabling the serial number may affect the cpuid level */
		c->cpuid_level = cpuid_eax(0);
	}
}

static int __init x86_serial_nr_setup(char *s)
{
	disable_x86_serial_nr = 0;
	return 1;
}
__setup("serialnumber", x86_serial_nr_setup);
#else
static inline int flag_is_changeable_p(u32 flag)
{
	return 1;
}
/* Probe for the CPUID instruction */
static inline int have_cpuid_p(void)
{
	return 1;
}
static inline void squash_the_stupid_serial_number(struct cpuinfo_x86 *c)
{
}
#endif

/*
 * Some CPU features depend on higher CPUID levels, which may not always
 * be available due to CPUID level capping or broken virtualization
 * software.  Add those features to this table to auto-disable them.
 */
struct cpuid_dependent_feature {
	u32 feature;
	u32 level;
};
static const struct cpuid_dependent_feature __cpuinitconst
cpuid_dependent_features[] = {
	{ X86_FEATURE_MWAIT,		0x00000005 },
	{ X86_FEATURE_DCA,		0x00000009 },
	{ X86_FEATURE_XSAVE,		0x0000000d },
	{ 0, 0 }
};

static void __cpuinit filter_cpuid_features(struct cpuinfo_x86 *c, bool warn)
{
	const struct cpuid_dependent_feature *df;
	for (df = cpuid_dependent_features; df->feature; df++) {
		/*
		 * Note: cpuid_level is set to -1 if unavailable, but
		 * extended_extended_level is set to 0 if unavailable
		 * and the legitimate extended levels are all negative
		 * when signed; hence the weird messing around with
		 * signs here...
		 */
		if (cpu_has(c, df->feature) &&
		    ((s32)df->feature < 0 ?
		     (u32)df->feature > (u32)c->extended_cpuid_level :
		     (s32)df->feature > (s32)c->cpuid_level)) {
			clear_cpu_cap(c, df->feature);
			if (warn)
				printk(KERN_WARNING
				       "CPU: CPU feature %s disabled "
				       "due to lack of CPUID level 0x%x\n",
				       x86_cap_flags[df->feature],
				       df->level);
		}
	}
}	

/*
 * Naming convention should be: <Name> [(<Codename>)]
 * This table only is used unless init_<vendor>() below doesn't set it;
 * in particular, if CPUID levels 0x80000002..4 are supported, this isn't used
 *
 */

/* Look up CPU names by table lookup. */
static char __cpuinit *table_lookup_model(struct cpuinfo_x86 *c)
{
	struct cpu_model_info *info;

	if (c->x86_model >= 16)
		return NULL;	/* Range check */

	if (!this_cpu)
		return NULL;

	info = this_cpu->c_models;

	while (info && info->family) {
		if (info->family == c->x86)
			return info->model_names[c->x86_model];
		info++;
	}
	return NULL;		/* Not found */
}

__u32 cleared_cpu_caps[NCAPINTS] __cpuinitdata;

void load_percpu_segment(int cpu)
{
#ifdef CONFIG_X86_32
	loadsegment(fs, __KERNEL_PERCPU);
#else
	loadsegment(gs, 0);
	wrmsrl(MSR_GS_BASE, (unsigned long)per_cpu(irq_stack_union.gs_base, cpu));
#endif
	load_stack_canary_segment();
}

/* Current gdt points %fs at the "master" per-cpu area: after this,
 * it's on the real one. */
void switch_to_new_gdt(int cpu)
{
	struct desc_ptr gdt_descr;

	gdt_descr.address = (long)get_cpu_gdt_table(cpu);
	gdt_descr.size = GDT_SIZE - 1;
	load_gdt(&gdt_descr);
	/* Reload the per-cpu base */

	load_percpu_segment(cpu);
}

static struct cpu_dev *cpu_devs[X86_VENDOR_NUM] = {};

static void __cpuinit default_init(struct cpuinfo_x86 *c)
{
#ifdef CONFIG_X86_64
	display_cacheinfo(c);
#else
	/* Not much we can do here... */
	/* Check if at least it has cpuid */
	if (c->cpuid_level == -1) {
		/* No cpuid. It must be an ancient CPU */
		if (c->x86 == 4)
			strcpy(c->x86_model_id, "486");
		else if (c->x86 == 3)
			strcpy(c->x86_model_id, "386");
	}
#endif
}

static struct cpu_dev __cpuinitdata default_cpu = {
	.c_init	= default_init,
	.c_vendor = "Unknown",
	.c_x86_vendor = X86_VENDOR_UNKNOWN,
};

static void __cpuinit get_model_name(struct cpuinfo_x86 *c)
{
	unsigned int *v;
	char *p, *q;

	if (c->extended_cpuid_level < 0x80000004)
		return;

	v = (unsigned int *) c->x86_model_id;
	cpuid(0x80000002, &v[0], &v[1], &v[2], &v[3]);
	cpuid(0x80000003, &v[4], &v[5], &v[6], &v[7]);
	cpuid(0x80000004, &v[8], &v[9], &v[10], &v[11]);
	c->x86_model_id[48] = 0;

	/* Intel chips right-justify this string for some dumb reason;
	   undo that brain damage */
	p = q = &c->x86_model_id[0];
	while (*p == ' ')
	     p++;
	if (p != q) {
	     while (*p)
		  *q++ = *p++;
	     while (q <= &c->x86_model_id[48])
		  *q++ = '\0';	/* Zero-pad the rest */
	}
}

void __cpuinit display_cacheinfo(struct cpuinfo_x86 *c)
{
	unsigned int n, dummy, ebx, ecx, edx, l2size;

	n = c->extended_cpuid_level;

	if (n >= 0x80000005) {
		cpuid(0x80000005, &dummy, &ebx, &ecx, &edx);
		printk(KERN_INFO "CPU: L1 I Cache: %dK (%d bytes/line), D cache %dK (%d bytes/line)\n",
				edx>>24, edx&0xFF, ecx>>24, ecx&0xFF);
		c->x86_cache_size = (ecx>>24) + (edx>>24);
#ifdef CONFIG_X86_64
		/* On K8 L1 TLB is inclusive, so don't count it */
		c->x86_tlbsize = 0;
#endif
	}

	if (n < 0x80000006)	/* Some chips just has a large L1. */
		return;

	cpuid(0x80000006, &dummy, &ebx, &ecx, &edx);
	l2size = ecx >> 16;

#ifdef CONFIG_X86_64
	c->x86_tlbsize += ((ebx >> 16) & 0xfff) + (ebx & 0xfff);
#else
	/* do processor-specific cache resizing */
	if (this_cpu->c_size_cache)
		l2size = this_cpu->c_size_cache(c, l2size);

	/* Allow user to override all this if necessary. */
	if (cachesize_override != -1)
		l2size = cachesize_override;

	if (l2size == 0)
		return;		/* Again, no L2 cache is possible */
#endif

	c->x86_cache_size = l2size;

	printk(KERN_INFO "CPU: L2 Cache: %dK (%d bytes/line)\n",
			l2size, ecx & 0xFF);
}

void __cpuinit detect_ht(struct cpuinfo_x86 *c)
{
#ifdef CONFIG_X86_HT
	u32 eax, ebx, ecx, edx;
	int index_msb, core_bits;

	if (!cpu_has(c, X86_FEATURE_HT))
		return;

	if (cpu_has(c, X86_FEATURE_CMP_LEGACY))
		goto out;

	if (cpu_has(c, X86_FEATURE_XTOPOLOGY))
		return;

	cpuid(1, &eax, &ebx, &ecx, &edx);

	smp_num_siblings = (ebx & 0xff0000) >> 16;

	if (smp_num_siblings == 1) {
		printk(KERN_INFO  "CPU: Hyper-Threading is disabled\n");
	} else if (smp_num_siblings > 1) {

		if (smp_num_siblings > nr_cpu_ids) {
			printk(KERN_WARNING "CPU: Unsupported number of siblings %d",
					smp_num_siblings);
			smp_num_siblings = 1;
			return;
		}

		index_msb = get_count_order(smp_num_siblings);
		c->phys_proc_id = apic->phys_pkg_id(c->initial_apicid, index_msb);

		smp_num_siblings = smp_num_siblings / c->x86_max_cores;

		index_msb = get_count_order(smp_num_siblings);

		core_bits = get_count_order(c->x86_max_cores);

		c->cpu_core_id = apic->phys_pkg_id(c->initial_apicid, index_msb) &
					       ((1 << core_bits) - 1);
	}

out:
	if ((c->x86_max_cores * smp_num_siblings) > 1) {
		printk(KERN_INFO  "CPU: Physical Processor ID: %d\n",
		       c->phys_proc_id);
		printk(KERN_INFO  "CPU: Processor Core ID: %d\n",
		       c->cpu_core_id);
	}
#endif
}

static void __cpuinit get_cpu_vendor(struct cpuinfo_x86 *c)
{
	char *v = c->x86_vendor_id;
	int i;
	static int printed;

	for (i = 0; i < X86_VENDOR_NUM; i++) {
		if (!cpu_devs[i])
			break;

		if (!strcmp(v, cpu_devs[i]->c_ident[0]) ||
		    (cpu_devs[i]->c_ident[1] &&
		     !strcmp(v, cpu_devs[i]->c_ident[1]))) {
			this_cpu = cpu_devs[i];
			c->x86_vendor = this_cpu->c_x86_vendor;
			return;
		}
	}

	if (!printed) {
		printed++;
		printk(KERN_ERR "CPU: vendor_id '%s' unknown, using generic init.\n", v);
		printk(KERN_ERR "CPU: Your system may be unstable.\n");
	}

	c->x86_vendor = X86_VENDOR_UNKNOWN;
	this_cpu = &default_cpu;
}

void __cpuinit cpu_detect(struct cpuinfo_x86 *c)
{
	/* Get vendor name */
	cpuid(0x00000000, (unsigned int *)&c->cpuid_level,
	      (unsigned int *)&c->x86_vendor_id[0],
	      (unsigned int *)&c->x86_vendor_id[8],
	      (unsigned int *)&c->x86_vendor_id[4]);

	c->x86 = 4;
	/* Intel-defined flags: level 0x00000001 */
	if (c->cpuid_level >= 0x00000001) {
		u32 junk, tfms, cap0, misc;
		cpuid(0x00000001, &tfms, &misc, &junk, &cap0);
		c->x86 = (tfms >> 8) & 0xf;
		c->x86_model = (tfms >> 4) & 0xf;
		c->x86_mask = tfms & 0xf;
		if (c->x86 == 0xf)
			c->x86 += (tfms >> 20) & 0xff;
		if (c->x86 >= 0x6)
			c->x86_model += ((tfms >> 16) & 0xf) << 4;
		if (cap0 & (1<<19)) {
			c->x86_clflush_size = ((misc >> 8) & 0xff) * 8;
			c->x86_cache_alignment = c->x86_clflush_size;
		}
	}
}

static void __cpuinit get_cpu_cap(struct cpuinfo_x86 *c)
{
	u32 tfms, xlvl;
	u32 ebx;

	/* Intel-defined flags: level 0x00000001 */
	if (c->cpuid_level >= 0x00000001) {
		u32 capability, excap;
		cpuid(0x00000001, &tfms, &ebx, &excap, &capability);
		c->x86_capability[0] = capability;
		c->x86_capability[4] = excap;
	}

	/* AMD-defined flags: level 0x80000001 */
	xlvl = cpuid_eax(0x80000000);
	c->extended_cpuid_level = xlvl;
	if ((xlvl & 0xffff0000) == 0x80000000) {
		if (xlvl >= 0x80000001) {
			c->x86_capability[1] = cpuid_edx(0x80000001);
			c->x86_capability[6] = cpuid_ecx(0x80000001);
		}
	}

#ifdef CONFIG_X86_64
	if (c->extended_cpuid_level >= 0x80000008) {
		u32 eax = cpuid_eax(0x80000008);

		c->x86_virt_bits = (eax >> 8) & 0xff;
		c->x86_phys_bits = eax & 0xff;
	}
#endif

	if (c->extended_cpuid_level >= 0x80000007)
		c->x86_power = cpuid_edx(0x80000007);

}

static void __cpuinit identify_cpu_without_cpuid(struct cpuinfo_x86 *c)
{
#ifdef CONFIG_X86_32
	int i;

	/*
	 * First of all, decide if this is a 486 or higher
	 * It's a 486 if we can modify the AC flag
	 */
	if (flag_is_changeable_p(X86_EFLAGS_AC))
		c->x86 = 4;
	else
		c->x86 = 3;

	for (i = 0; i < X86_VENDOR_NUM; i++)
		if (cpu_devs[i] && cpu_devs[i]->c_identify) {
			c->x86_vendor_id[0] = 0;
			cpu_devs[i]->c_identify(c);
			if (c->x86_vendor_id[0]) {
				get_cpu_vendor(c);
				break;
			}
		}
#endif
}

/*
 * Do minimum CPU detection early.
 * Fields really needed: vendor, cpuid_level, family, model, mask,
 * cache alignment.
 * The others are not touched to avoid unwanted side effects.
 *
 * WARNING: this function is only called on the BP.  Don't add code here
 * that is supposed to run on all CPUs.
 */
static void __init early_identify_cpu(struct cpuinfo_x86 *c)
{
#ifdef CONFIG_X86_64
	c->x86_clflush_size = 64;
#else
	c->x86_clflush_size = 32;
#endif
	c->x86_cache_alignment = c->x86_clflush_size;

	memset(&c->x86_capability, 0, sizeof c->x86_capability);
	c->extended_cpuid_level = 0;

	if (!have_cpuid_p())
		identify_cpu_without_cpuid(c);

	/* cyrix could have cpuid enabled via c_identify()*/
	if (!have_cpuid_p())
		return;

	cpu_detect(c);

	get_cpu_vendor(c);

	get_cpu_cap(c);

	if (this_cpu->c_early_init)
		this_cpu->c_early_init(c);

#ifdef CONFIG_SMP
	c->cpu_index = boot_cpu_id;
#endif
	filter_cpuid_features(c, false);
}

void __init early_cpu_init(void)
{
	struct cpu_dev **cdev;
	int count = 0;

	printk("KERNEL supported cpus:\n");
	for (cdev = __x86_cpu_dev_start; cdev < __x86_cpu_dev_end; cdev++) {
		struct cpu_dev *cpudev = *cdev;
		unsigned int j;

		if (count >= X86_VENDOR_NUM)
			break;
		cpu_devs[count] = cpudev;
		count++;

		for (j = 0; j < 2; j++) {
			if (!cpudev->c_ident[j])
				continue;
			printk("  %s %s\n", cpudev->c_vendor,
				cpudev->c_ident[j]);
		}
	}

	early_identify_cpu(&boot_cpu_data);
}

/*
 * The NOPL instruction is supposed to exist on all CPUs with
 * family >= 6; unfortunately, that's not true in practice because
 * of early VIA chips and (more importantly) broken virtualizers that
 * are not easy to detect.  In the latter case it doesn't even *fail*
 * reliably, so probing for it doesn't even work.  Disable it completely
 * unless we can find a reliable way to detect all the broken cases.
 */
static void __cpuinit detect_nopl(struct cpuinfo_x86 *c)
{
	clear_cpu_cap(c, X86_FEATURE_NOPL);
}

static void __cpuinit generic_identify(struct cpuinfo_x86 *c)
{
	c->extended_cpuid_level = 0;

	if (!have_cpuid_p())
		identify_cpu_without_cpuid(c);

	/* cyrix could have cpuid enabled via c_identify()*/
	if (!have_cpuid_p())
		return;

	cpu_detect(c);

	get_cpu_vendor(c);

	get_cpu_cap(c);

	if (c->cpuid_level >= 0x00000001) {
		c->initial_apicid = (cpuid_ebx(1) >> 24) & 0xFF;
#ifdef CONFIG_X86_32
# ifdef CONFIG_X86_HT
		c->apicid = apic->phys_pkg_id(c->initial_apicid, 0);
# else
		c->apicid = c->initial_apicid;
# endif
#endif

#ifdef CONFIG_X86_HT
		c->phys_proc_id = c->initial_apicid;
#endif
	}

	get_model_name(c); /* Default name */

	init_scattered_cpuid_features(c);
	detect_nopl(c);
}

/*
 * This does the hard work of actually picking apart the CPU stuff...
 */
static void __cpuinit identify_cpu(struct cpuinfo_x86 *c)
{
	int i;

	c->loops_per_jiffy = loops_per_jiffy;
	c->x86_cache_size = -1;
	c->x86_vendor = X86_VENDOR_UNKNOWN;
	c->x86_model = c->x86_mask = 0;	/* So far unknown... */
	c->x86_vendor_id[0] = '\0'; /* Unset */
	c->x86_model_id[0] = '\0';  /* Unset */
	c->x86_max_cores = 1;
	c->x86_coreid_bits = 0;
#ifdef CONFIG_X86_64
	c->x86_clflush_size = 64;
#else
	c->cpuid_level = -1;	/* CPUID not detected */
	c->x86_clflush_size = 32;
#endif
	c->x86_cache_alignment = c->x86_clflush_size;
	memset(&c->x86_capability, 0, sizeof c->x86_capability);

	generic_identify(c);

	if (this_cpu->c_identify)
		this_cpu->c_identify(c);

#ifdef CONFIG_X86_64
	c->apicid = apic->phys_pkg_id(c->initial_apicid, 0);
#endif

	/*
	 * Vendor-specific initialization.  In this section we
	 * canonicalize the feature flags, meaning if there are
	 * features a certain CPU supports which CPUID doesn't
	 * tell us, CPUID claiming incorrect flags, or other bugs,
	 * we handle them here.
	 *
	 * At the end of this section, c->x86_capability better
	 * indicate the features this CPU genuinely supports!
	 */
	if (this_cpu->c_init)
		this_cpu->c_init(c);

	/* Disable the PN if appropriate */
	squash_the_stupid_serial_number(c);

	/*
	 * The vendor-specific functions might have changed features.  Now
	 * we do "generic changes."
	 */

	/* Filter out anything that depends on CPUID levels we don't have */
	filter_cpuid_features(c, true);

	/* If the model name is still unset, do table lookup. */
	if (!c->x86_model_id[0]) {
		char *p;
		p = table_lookup_model(c);
		if (p)
			strcpy(c->x86_model_id, p);
		else
			/* Last resort... */
			sprintf(c->x86_model_id, "%02x/%02x",
				c->x86, c->x86_model);
	}

#ifdef CONFIG_X86_64
	detect_ht(c);
#endif

	init_hypervisor(c);
	/*
	 * On SMP, boot_cpu_data holds the common feature set between
	 * all CPUs; so make sure that we indicate which features are
	 * common between the CPUs.  The first time this routine gets
	 * executed, c == &boot_cpu_data.
	 */
	if (c != &boot_cpu_data) {
		/* AND the already accumulated flags with these */
		for (i = 0; i < NCAPINTS; i++)
			boot_cpu_data.x86_capability[i] &= c->x86_capability[i];
	}

	/* Clear all flags overriden by options */
	for (i = 0; i < NCAPINTS; i++)
		c->x86_capability[i] &= ~cleared_cpu_caps[i];

#ifdef CONFIG_X86_MCE
	/* Init Machine Check Exception if available. */
	mcheck_init(c);
#endif

	select_idle_routine(c);

#if defined(CONFIG_NUMA) && defined(CONFIG_X86_64)
	numa_add_cpu(smp_processor_id());
#endif
}

#ifdef CONFIG_X86_64
static void vgetcpu_set_mode(void)
{
	if (cpu_has(&boot_cpu_data, X86_FEATURE_RDTSCP))
		vgetcpu_mode = VGETCPU_RDTSCP;
	else
		vgetcpu_mode = VGETCPU_LSL;
}
#endif

void __init identify_boot_cpu(void)
{
	identify_cpu(&boot_cpu_data);
#ifdef CONFIG_X86_32
	sysenter_setup();
	enable_sep_cpu();
#else
	vgetcpu_set_mode();
#endif
	init_hw_perf_counters();
}

void __cpuinit identify_secondary_cpu(struct cpuinfo_x86 *c)
{
	BUG_ON(c == &boot_cpu_data);
	identify_cpu(c);
#ifdef CONFIG_X86_32
	enable_sep_cpu();
#endif
	mtrr_ap_init();
}

struct msr_range {
	unsigned min;
	unsigned max;
};

static struct msr_range msr_range_array[] __cpuinitdata = {
	{ 0x00000000, 0x00000418},
	{ 0xc0000000, 0xc000040b},
	{ 0xc0010000, 0xc0010142},
	{ 0xc0011000, 0xc001103b},
};

static void __cpuinit print_cpu_msr(void)
{
	unsigned index;
	u64 val;
	int i;
	unsigned index_min, index_max;

	for (i = 0; i < ARRAY_SIZE(msr_range_array); i++) {
		index_min = msr_range_array[i].min;
		index_max = msr_range_array[i].max;
		for (index = index_min; index < index_max; index++) {
			if (rdmsrl_amd_safe(index, &val))
				continue;
			printk(KERN_INFO " MSR%08x: %016llx\n", index, val);
		}
	}
}

static int show_msr __cpuinitdata;
static __init int setup_show_msr(char *arg)
{
	int num;

	get_option(&arg, &num);

	if (num > 0)
		show_msr = num;
	return 1;
}
__setup("show_msr=", setup_show_msr);

static __init int setup_noclflush(char *arg)
{
	setup_clear_cpu_cap(X86_FEATURE_CLFLSH);
	return 1;
}
__setup("noclflush", setup_noclflush);

void __cpuinit print_cpu_info(struct cpuinfo_x86 *c)
{
	char *vendor = NULL;

	if (c->x86_vendor < X86_VENDOR_NUM)
		vendor = this_cpu->c_vendor;
	else if (c->cpuid_level >= 0)
		vendor = c->x86_vendor_id;

	if (vendor && !strstr(c->x86_model_id, vendor))
		printk(KERN_CONT "%s ", vendor);

	if (c->x86_model_id[0])
		printk(KERN_CONT "%s", c->x86_model_id);
	else
		printk(KERN_CONT "%d86", c->x86);

	if (c->x86_mask || c->cpuid_level >= 0)
		printk(KERN_CONT " stepping %02x\n", c->x86_mask);
	else
		printk(KERN_CONT "\n");

#ifdef CONFIG_SMP
	if (c->cpu_index < show_msr)
		print_cpu_msr();
#else
	if (show_msr)
		print_cpu_msr();
#endif
}

static __init int setup_disablecpuid(char *arg)
{
	int bit;
	if (get_option(&arg, &bit) && bit < NCAPINTS*32)
		setup_clear_cpu_cap(bit);
	else
		return 0;
	return 1;
}
__setup("clearcpuid=", setup_disablecpuid);

#ifdef CONFIG_X86_64
struct desc_ptr idt_descr = { 256 * 16 - 1, (unsigned long) idt_table };

DEFINE_PER_CPU_FIRST(union irq_stack_union,
		     irq_stack_union) __aligned(PAGE_SIZE);
<<<<<<< HEAD
#ifdef CONFIG_SMP
DEFINE_PER_CPU(char *, irq_stack_ptr);	/* will be set during per cpu init */
#else
DEFINE_PER_CPU(char *, irq_stack_ptr) =
	per_cpu_var(irq_stack_union.irq_stack) + IRQ_STACK_SIZE - 64;
#endif
=======
DEFINE_PER_CPU(char *, irq_stack_ptr) =
	init_per_cpu_var(irq_stack_union.irq_stack) + IRQ_STACK_SIZE - 64;
>>>>>>> 7032e869

DEFINE_PER_CPU(unsigned long, kernel_stack) =
	(unsigned long)&init_thread_union - KERNEL_STACK_OFFSET + THREAD_SIZE;
EXPORT_PER_CPU_SYMBOL(kernel_stack);

DEFINE_PER_CPU(unsigned int, irq_count) = -1;

static DEFINE_PER_CPU_PAGE_ALIGNED(char, exception_stacks
	[(N_EXCEPTION_STACKS - 1) * EXCEPTION_STKSZ + DEBUG_STKSZ])
	__aligned(PAGE_SIZE);

extern asmlinkage void ignore_sysret(void);

/* May not be marked __init: used by software suspend */
void syscall_init(void)
{
	/*
	 * LSTAR and STAR live in a bit strange symbiosis.
	 * They both write to the same internal register. STAR allows to
	 * set CS/DS but only a 32bit target. LSTAR sets the 64bit rip.
	 */
	wrmsrl(MSR_STAR,  ((u64)__USER32_CS)<<48  | ((u64)__KERNEL_CS)<<32);
	wrmsrl(MSR_LSTAR, system_call);
	wrmsrl(MSR_CSTAR, ignore_sysret);

#ifdef CONFIG_IA32_EMULATION
	syscall32_cpu_init();
#endif

	/* Flags to clear on syscall */
	wrmsrl(MSR_SYSCALL_MASK,
	       X86_EFLAGS_TF|X86_EFLAGS_DF|X86_EFLAGS_IF|X86_EFLAGS_IOPL);
}

unsigned long kernel_eflags;

/*
 * Copies of the original ist values from the tss are only accessed during
 * debugging, no special alignment required.
 */
DEFINE_PER_CPU(struct orig_ist, orig_ist);

#else	/* x86_64 */

#ifdef CONFIG_CC_STACKPROTECTOR
DEFINE_PER_CPU(unsigned long, stack_canary);
#endif

/* Make sure %fs and %gs are initialized properly in idle threads */
struct pt_regs * __cpuinit idle_regs(struct pt_regs *regs)
{
	memset(regs, 0, sizeof(struct pt_regs));
	regs->fs = __KERNEL_PERCPU;
	regs->gs = __KERNEL_STACK_CANARY;
	return regs;
}
#endif	/* x86_64 */

/*
 * cpu_init() initializes state that is per-CPU. Some data is already
 * initialized (naturally) in the bootstrap process, such as the GDT
 * and IDT. We reload them nevertheless, this function acts as a
 * 'CPU state barrier', nothing should get across.
 * A lot of state is already set up in PDA init for 64 bit
 */
#ifdef CONFIG_X86_64
void __cpuinit cpu_init(void)
{
	int cpu = stack_smp_processor_id();
	struct tss_struct *t = &per_cpu(init_tss, cpu);
	struct orig_ist *orig_ist = &per_cpu(orig_ist, cpu);
	unsigned long v;
	struct task_struct *me;
	int i;

<<<<<<< HEAD
	loadsegment(fs, 0);
	loadsegment(gs, 0);
	load_gs_base(cpu);

=======
>>>>>>> 7032e869
#ifdef CONFIG_NUMA
	if (cpu != 0 && percpu_read(node_number) == 0 &&
	    cpu_to_node(cpu) != NUMA_NO_NODE)
		percpu_write(node_number, cpu_to_node(cpu));
#endif

	me = current;

	if (cpumask_test_and_set_cpu(cpu, cpu_initialized_mask))
		panic("CPU#%d already initialized!\n", cpu);

	printk(KERN_INFO "Initializing CPU#%d\n", cpu);

	clear_in_cr4(X86_CR4_VME|X86_CR4_PVI|X86_CR4_TSD|X86_CR4_DE);

	/*
	 * Initialize the per-CPU GDT with the boot GDT,
	 * and set up the GDT descriptor:
	 */

	switch_to_new_gdt(cpu);
	loadsegment(fs, 0);

	load_idt((const struct desc_ptr *)&idt_descr);

	memset(me->thread.tls_array, 0, GDT_ENTRY_TLS_ENTRIES * 8);
	syscall_init();

	wrmsrl(MSR_FS_BASE, 0);
	wrmsrl(MSR_KERNEL_GS_BASE, 0);
	barrier();

	check_efer();
	if (cpu != 0 && x2apic)
		enable_x2apic();

	/*
	 * set up and load the per-CPU TSS
	 */
	if (!orig_ist->ist[0]) {
		static const unsigned int sizes[N_EXCEPTION_STACKS] = {
		  [0 ... N_EXCEPTION_STACKS - 1] = EXCEPTION_STKSZ,
		  [DEBUG_STACK - 1] = DEBUG_STKSZ
		};
		char *estacks = per_cpu(exception_stacks, cpu);
		for (v = 0; v < N_EXCEPTION_STACKS; v++) {
			estacks += sizes[v];
			orig_ist->ist[v] = t->x86_tss.ist[v] =
					(unsigned long)estacks;
		}
	}

	t->x86_tss.io_bitmap_base = offsetof(struct tss_struct, io_bitmap);
	/*
	 * <= is required because the CPU will access up to
	 * 8 bits beyond the end of the IO permission bitmap.
	 */
	for (i = 0; i <= IO_BITMAP_LONGS; i++)
		t->io_bitmap[i] = ~0UL;

	atomic_inc(&init_mm.mm_count);
	me->active_mm = &init_mm;
	if (me->mm)
		BUG();
	enter_lazy_tlb(&init_mm, me);

	load_sp0(t, &current->thread);
	set_tss_desc(cpu, t);
	load_TR_desc();
	load_LDT(&init_mm.context);

#ifdef CONFIG_KGDB
	/*
	 * If the kgdb is connected no debug regs should be altered.  This
	 * is only applicable when KGDB and a KGDB I/O module are built
	 * into the kernel and you are using early debugging with
	 * kgdbwait. KGDB will control the kernel HW breakpoint registers.
	 */
	if (kgdb_connected && arch_kgdb_ops.correct_hw_break)
		arch_kgdb_ops.correct_hw_break();
	else
#endif
	{
		/*
		 * Clear all 6 debug registers:
		 */
		set_debugreg(0UL, 0);
		set_debugreg(0UL, 1);
		set_debugreg(0UL, 2);
		set_debugreg(0UL, 3);
		set_debugreg(0UL, 6);
		set_debugreg(0UL, 7);
	}

	fpu_init();

	raw_local_save_flags(kernel_eflags);

	if (is_uv_system())
		uv_cpu_init();
}

#else

void __cpuinit cpu_init(void)
{
	int cpu = smp_processor_id();
	struct task_struct *curr = current;
	struct tss_struct *t = &per_cpu(init_tss, cpu);
	struct thread_struct *thread = &curr->thread;

	if (cpumask_test_and_set_cpu(cpu, cpu_initialized_mask)) {
		printk(KERN_WARNING "CPU#%d already initialized!\n", cpu);
		for (;;) local_irq_enable();
	}

	printk(KERN_INFO "Initializing CPU#%d\n", cpu);

	if (cpu_has_vme || cpu_has_tsc || cpu_has_de)
		clear_in_cr4(X86_CR4_VME|X86_CR4_PVI|X86_CR4_TSD|X86_CR4_DE);

	load_idt(&idt_descr);
	switch_to_new_gdt(cpu);

	/*
	 * Set up and load the per-CPU TSS and LDT
	 */
	atomic_inc(&init_mm.mm_count);
	curr->active_mm = &init_mm;
	if (curr->mm)
		BUG();
	enter_lazy_tlb(&init_mm, curr);

	load_sp0(t, thread);
	set_tss_desc(cpu, t);
	load_TR_desc();
	load_LDT(&init_mm.context);

#ifdef CONFIG_DOUBLEFAULT
	/* Set up doublefault TSS pointer in the GDT */
	__set_tss_desc(cpu, GDT_ENTRY_DOUBLEFAULT_TSS, &doublefault_tss);
#endif

	/* Clear all 6 debug registers: */
	set_debugreg(0, 0);
	set_debugreg(0, 1);
	set_debugreg(0, 2);
	set_debugreg(0, 3);
	set_debugreg(0, 6);
	set_debugreg(0, 7);

	/*
	 * Force FPU initialization:
	 */
	if (cpu_has_xsave)
		current_thread_info()->status = TS_XSAVE;
	else
		current_thread_info()->status = 0;
	clear_used_math();
	mxcsr_feature_mask_init();

	/*
	 * Boot processor to setup the FP and extended state context info.
	 */
	if (smp_processor_id() == boot_cpu_id)
		init_thread_xstate();

	xsave_init();
}


#endif<|MERGE_RESOLUTION|>--- conflicted
+++ resolved
@@ -28,10 +28,7 @@
 #include <asm/mpspec.h>
 #include <asm/apic.h>
 #include <asm/genapic.h>
-<<<<<<< HEAD
-=======
 #include <asm/genapic.h>
->>>>>>> 7032e869
 #include <asm/uv/uv.h>
 #endif
 
@@ -127,10 +124,7 @@
 
 	[GDT_ENTRY_ESPFIX_SS] = { { { 0x00000000, 0x00c09200 } } },
 	[GDT_ENTRY_PERCPU] = { { { 0x0000ffff, 0x00cf9200 } } },
-<<<<<<< HEAD
-=======
 	GDT_STACK_CANARY_INIT
->>>>>>> 7032e869
 #endif
 } };
 EXPORT_PER_CPU_SYMBOL_GPL(gdt_page);
@@ -949,17 +943,8 @@
 
 DEFINE_PER_CPU_FIRST(union irq_stack_union,
 		     irq_stack_union) __aligned(PAGE_SIZE);
-<<<<<<< HEAD
-#ifdef CONFIG_SMP
-DEFINE_PER_CPU(char *, irq_stack_ptr);	/* will be set during per cpu init */
-#else
-DEFINE_PER_CPU(char *, irq_stack_ptr) =
-	per_cpu_var(irq_stack_union.irq_stack) + IRQ_STACK_SIZE - 64;
-#endif
-=======
 DEFINE_PER_CPU(char *, irq_stack_ptr) =
 	init_per_cpu_var(irq_stack_union.irq_stack) + IRQ_STACK_SIZE - 64;
->>>>>>> 7032e869
 
 DEFINE_PER_CPU(unsigned long, kernel_stack) =
 	(unsigned long)&init_thread_union - KERNEL_STACK_OFFSET + THREAD_SIZE;
@@ -1035,13 +1020,6 @@
 	struct task_struct *me;
 	int i;
 
-<<<<<<< HEAD
-	loadsegment(fs, 0);
-	loadsegment(gs, 0);
-	load_gs_base(cpu);
-
-=======
->>>>>>> 7032e869
 #ifdef CONFIG_NUMA
 	if (cpu != 0 && percpu_read(node_number) == 0 &&
 	    cpu_to_node(cpu) != NUMA_NO_NODE)
