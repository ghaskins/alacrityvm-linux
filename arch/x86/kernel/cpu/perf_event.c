/*
 * Performance events x86 architecture code
 *
 *  Copyright (C) 2008 Thomas Gleixner <tglx@linutronix.de>
 *  Copyright (C) 2008-2009 Red Hat, Inc., Ingo Molnar
 *  Copyright (C) 2009 Jaswinder Singh Rajput
 *  Copyright (C) 2009 Advanced Micro Devices, Inc., Robert Richter
 *  Copyright (C) 2008-2009 Red Hat, Inc., Peter Zijlstra <pzijlstr@redhat.com>
 *  Copyright (C) 2009 Intel Corporation, <markus.t.metzger@intel.com>
 *  Copyright (C) 2009 Google, Inc., Stephane Eranian
 *
 *  For licencing details see kernel-base/COPYING
 */

#include <linux/perf_event.h>
#include <linux/capability.h>
#include <linux/notifier.h>
#include <linux/hardirq.h>
#include <linux/kprobes.h>
#include <linux/module.h>
#include <linux/kdebug.h>
#include <linux/sched.h>
#include <linux/uaccess.h>
#include <linux/slab.h>
#include <linux/cpu.h>
#include <linux/bitops.h>

#include <asm/apic.h>
#include <asm/stacktrace.h>
#include <asm/nmi.h>
#include <asm/compat.h>
#include <asm/smp.h>
#include <asm/alternative.h>

#include "perf_event.h"

#if 0
#undef wrmsrl
#define wrmsrl(msr, val) 					\
do {								\
	trace_printk("wrmsrl(%lx, %lx)\n", (unsigned long)(msr),\
			(unsigned long)(val));			\
	native_write_msr((msr), (u32)((u64)(val)), 		\
			(u32)((u64)(val) >> 32));		\
} while (0)
#endif

struct x86_pmu x86_pmu __read_mostly;

DEFINE_PER_CPU(struct cpu_hw_events, cpu_hw_events) = {
	.enabled = 1,
};

u64 __read_mostly hw_cache_event_ids
				[PERF_COUNT_HW_CACHE_MAX]
				[PERF_COUNT_HW_CACHE_OP_MAX]
				[PERF_COUNT_HW_CACHE_RESULT_MAX];
u64 __read_mostly hw_cache_extra_regs
				[PERF_COUNT_HW_CACHE_MAX]
				[PERF_COUNT_HW_CACHE_OP_MAX]
				[PERF_COUNT_HW_CACHE_RESULT_MAX];

/*
 * Propagate event elapsed time into the generic event.
 * Can only be executed on the CPU where the event is active.
 * Returns the delta events processed.
 */
u64 x86_perf_event_update(struct perf_event *event)
{
	struct hw_perf_event *hwc = &event->hw;
	int shift = 64 - x86_pmu.cntval_bits;
	u64 prev_raw_count, new_raw_count;
	int idx = hwc->idx;
	s64 delta;

	if (idx == X86_PMC_IDX_FIXED_BTS)
		return 0;

	/*
	 * Careful: an NMI might modify the previous event value.
	 *
	 * Our tactic to handle this is to first atomically read and
	 * exchange a new raw count - then add that new-prev delta
	 * count to the generic event atomically:
	 */
again:
	prev_raw_count = local64_read(&hwc->prev_count);
	rdmsrl(hwc->event_base, new_raw_count);

	if (local64_cmpxchg(&hwc->prev_count, prev_raw_count,
					new_raw_count) != prev_raw_count)
		goto again;

	/*
	 * Now we have the new raw value and have updated the prev
	 * timestamp already. We can now calculate the elapsed delta
	 * (event-)time and add that to the generic event.
	 *
	 * Careful, not all hw sign-extends above the physical width
	 * of the count.
	 */
	delta = (new_raw_count << shift) - (prev_raw_count << shift);
	delta >>= shift;

	local64_add(delta, &event->count);
	local64_sub(delta, &hwc->period_left);

	return new_raw_count;
}

/*
 * Find and validate any extra registers to set up.
 */
static int x86_pmu_extra_regs(u64 config, struct perf_event *event)
{
	struct hw_perf_event_extra *reg;
	struct extra_reg *er;

	reg = &event->hw.extra_reg;

	if (!x86_pmu.extra_regs)
		return 0;

	for (er = x86_pmu.extra_regs; er->msr; er++) {
		if (er->event != (config & er->config_mask))
			continue;
		if (event->attr.config1 & ~er->valid_mask)
			return -EINVAL;

		reg->idx = er->idx;
		reg->config = event->attr.config1;
		reg->reg = er->msr;
		break;
	}
	return 0;
}

static atomic_t active_events;
static DEFINE_MUTEX(pmc_reserve_mutex);

#ifdef CONFIG_X86_LOCAL_APIC

static bool reserve_pmc_hardware(void)
{
	int i;

	for (i = 0; i < x86_pmu.num_counters; i++) {
		if (!reserve_perfctr_nmi(x86_pmu_event_addr(i)))
			goto perfctr_fail;
	}

	for (i = 0; i < x86_pmu.num_counters; i++) {
		if (!reserve_evntsel_nmi(x86_pmu_config_addr(i)))
			goto eventsel_fail;
	}

	return true;

eventsel_fail:
	for (i--; i >= 0; i--)
		release_evntsel_nmi(x86_pmu_config_addr(i));

	i = x86_pmu.num_counters;

perfctr_fail:
	for (i--; i >= 0; i--)
		release_perfctr_nmi(x86_pmu_event_addr(i));

	return false;
}

static void release_pmc_hardware(void)
{
	int i;

	for (i = 0; i < x86_pmu.num_counters; i++) {
		release_perfctr_nmi(x86_pmu_event_addr(i));
		release_evntsel_nmi(x86_pmu_config_addr(i));
	}
}

#else

static bool reserve_pmc_hardware(void) { return true; }
static void release_pmc_hardware(void) {}

#endif

static bool check_hw_exists(void)
{
	u64 val, val_new = 0;
	int i, reg, ret = 0;

	/*
	 * Check to see if the BIOS enabled any of the counters, if so
	 * complain and bail.
	 */
	for (i = 0; i < x86_pmu.num_counters; i++) {
		reg = x86_pmu_config_addr(i);
		ret = rdmsrl_safe(reg, &val);
		if (ret)
			goto msr_fail;
		if (val & ARCH_PERFMON_EVENTSEL_ENABLE)
			goto bios_fail;
	}

	if (x86_pmu.num_counters_fixed) {
		reg = MSR_ARCH_PERFMON_FIXED_CTR_CTRL;
		ret = rdmsrl_safe(reg, &val);
		if (ret)
			goto msr_fail;
		for (i = 0; i < x86_pmu.num_counters_fixed; i++) {
			if (val & (0x03 << i*4))
				goto bios_fail;
		}
	}

	/*
	 * Now write a value and read it back to see if it matches,
	 * this is needed to detect certain hardware emulators (qemu/kvm)
	 * that don't trap on the MSR access and always return 0s.
	 */
	val = 0xabcdUL;
	ret = checking_wrmsrl(x86_pmu_event_addr(0), val);
	ret |= rdmsrl_safe(x86_pmu_event_addr(0), &val_new);
	if (ret || val != val_new)
		goto msr_fail;

	return true;

bios_fail:
	/*
	 * We still allow the PMU driver to operate:
	 */
	printk(KERN_CONT "Broken BIOS detected, complain to your hardware vendor.\n");
	printk(KERN_ERR FW_BUG "the BIOS has corrupted hw-PMU resources (MSR %x is %Lx)\n", reg, val);

	return true;

msr_fail:
	printk(KERN_CONT "Broken PMU hardware detected, using software events only.\n");

	return false;
}

static void hw_perf_event_destroy(struct perf_event *event)
{
	if (atomic_dec_and_mutex_lock(&active_events, &pmc_reserve_mutex)) {
		release_pmc_hardware();
		release_ds_buffers();
		mutex_unlock(&pmc_reserve_mutex);
	}
}

static inline int x86_pmu_initialized(void)
{
	return x86_pmu.handle_irq != NULL;
}

static inline int
set_ext_hw_attr(struct hw_perf_event *hwc, struct perf_event *event)
{
	struct perf_event_attr *attr = &event->attr;
	unsigned int cache_type, cache_op, cache_result;
	u64 config, val;

	config = attr->config;

	cache_type = (config >>  0) & 0xff;
	if (cache_type >= PERF_COUNT_HW_CACHE_MAX)
		return -EINVAL;

	cache_op = (config >>  8) & 0xff;
	if (cache_op >= PERF_COUNT_HW_CACHE_OP_MAX)
		return -EINVAL;

	cache_result = (config >> 16) & 0xff;
	if (cache_result >= PERF_COUNT_HW_CACHE_RESULT_MAX)
		return -EINVAL;

	val = hw_cache_event_ids[cache_type][cache_op][cache_result];

	if (val == 0)
		return -ENOENT;

	if (val == -1)
		return -EINVAL;

	hwc->config |= val;
	attr->config1 = hw_cache_extra_regs[cache_type][cache_op][cache_result];
	return x86_pmu_extra_regs(val, event);
}

int x86_setup_perfctr(struct perf_event *event)
{
	struct perf_event_attr *attr = &event->attr;
	struct hw_perf_event *hwc = &event->hw;
	u64 config;
<<<<<<< HEAD
	int err;

	if (!x86_pmu_initialized())
		return -ENODEV;

	err = 0;
	if (!atomic_inc_not_zero(&active_events)) {
		mutex_lock(&pmc_reserve_mutex);
		if (atomic_read(&active_events) == 0) {
			if (!reserve_pmc_hardware())
				err = -EBUSY;
			else {
				err = reserve_bts_hardware();
				if (err)
					release_pmc_hardware();
			}
		}
		if (!err)
			atomic_inc(&active_events);
		mutex_unlock(&pmc_reserve_mutex);
	}
	if (err)
		return err;

	event->destroy = hw_perf_event_destroy;
=======
>>>>>>> 805a6af8

	if (!is_sampling_event(event)) {
		hwc->sample_period = x86_pmu.max_period;
		hwc->last_period = hwc->sample_period;
		local64_set(&hwc->period_left, hwc->sample_period);
	} else {
		/*
		 * If we have a PMU initialized but no APIC
		 * interrupts, we cannot sample hardware
		 * events (user-space has to fall back and
		 * sample via a hrtimer based software event):
		 */
		if (!x86_pmu.apic)
			return -EOPNOTSUPP;
	}

	if (attr->type == PERF_TYPE_RAW)
		return x86_pmu_extra_regs(event->attr.config, event);

	if (attr->type == PERF_TYPE_HW_CACHE)
		return set_ext_hw_attr(hwc, event);

	if (attr->config >= x86_pmu.max_events)
		return -EINVAL;

	/*
	 * The generic map:
	 */
	config = x86_pmu.event_map(attr->config);

	if (config == 0)
		return -ENOENT;

	if (config == -1LL)
		return -EINVAL;

	/*
	 * Branch tracing:
	 */
	if (attr->config == PERF_COUNT_HW_BRANCH_INSTRUCTIONS &&
	    !attr->freq && hwc->sample_period == 1) {
		/* BTS is not supported by this architecture. */
		if (!x86_pmu.bts_active)
			return -EOPNOTSUPP;

		/* BTS is currently only allowed for user-mode. */
		if (!attr->exclude_kernel)
			return -EOPNOTSUPP;
	}

	hwc->config |= config;

	return 0;
}

int x86_pmu_hw_config(struct perf_event *event)
{
	if (event->attr.precise_ip) {
		int precise = 0;

		/* Support for constant skid */
		if (x86_pmu.pebs_active) {
			precise++;

			/* Support for IP fixup */
			if (x86_pmu.lbr_nr)
				precise++;
		}

		if (event->attr.precise_ip > precise)
			return -EOPNOTSUPP;
	}

	/*
	 * Generate PMC IRQs:
	 * (keep 'enabled' bit clear for now)
	 */
	event->hw.config = ARCH_PERFMON_EVENTSEL_INT;

	/*
	 * Count user and OS events unless requested not to
	 */
	if (!event->attr.exclude_user)
		event->hw.config |= ARCH_PERFMON_EVENTSEL_USR;
	if (!event->attr.exclude_kernel)
		event->hw.config |= ARCH_PERFMON_EVENTSEL_OS;

	if (event->attr.type == PERF_TYPE_RAW)
		event->hw.config |= event->attr.config & X86_RAW_EVENT_MASK;

	return x86_setup_perfctr(event);
}

/*
 * Setup the hardware configuration for a given attr_type
 */
static int __x86_pmu_event_init(struct perf_event *event)
{
	int err;

	if (!x86_pmu_initialized())
		return -ENODEV;

	err = 0;
	if (!atomic_inc_not_zero(&active_events)) {
		mutex_lock(&pmc_reserve_mutex);
		if (atomic_read(&active_events) == 0) {
			if (!reserve_pmc_hardware())
				err = -EBUSY;
			else
				reserve_ds_buffers();
		}
		if (!err)
			atomic_inc(&active_events);
		mutex_unlock(&pmc_reserve_mutex);
	}
	if (err)
		return err;

	event->destroy = hw_perf_event_destroy;

	event->hw.idx = -1;
	event->hw.last_cpu = -1;
	event->hw.last_tag = ~0ULL;

	/* mark unused */
	event->hw.extra_reg.idx = EXTRA_REG_NONE;

	return x86_pmu.hw_config(event);
}

void x86_pmu_disable_all(void)
{
	struct cpu_hw_events *cpuc = &__get_cpu_var(cpu_hw_events);
	int idx;

	for (idx = 0; idx < x86_pmu.num_counters; idx++) {
		u64 val;

		if (!test_bit(idx, cpuc->active_mask))
			continue;
		rdmsrl(x86_pmu_config_addr(idx), val);
		if (!(val & ARCH_PERFMON_EVENTSEL_ENABLE))
			continue;
		val &= ~ARCH_PERFMON_EVENTSEL_ENABLE;
		wrmsrl(x86_pmu_config_addr(idx), val);
	}
}

static void x86_pmu_disable(struct pmu *pmu)
{
	struct cpu_hw_events *cpuc = &__get_cpu_var(cpu_hw_events);

	if (!x86_pmu_initialized())
		return;

	if (!cpuc->enabled)
		return;

	cpuc->n_added = 0;
	cpuc->enabled = 0;
	barrier();

	x86_pmu.disable_all();
}

void x86_pmu_enable_all(int added)
{
	struct cpu_hw_events *cpuc = &__get_cpu_var(cpu_hw_events);
	int idx;

	for (idx = 0; idx < x86_pmu.num_counters; idx++) {
		struct hw_perf_event *hwc = &cpuc->events[idx]->hw;

		if (!test_bit(idx, cpuc->active_mask))
			continue;

		__x86_pmu_enable_event(hwc, ARCH_PERFMON_EVENTSEL_ENABLE);
	}
}

static struct pmu pmu;

static inline int is_x86_event(struct perf_event *event)
{
	return event->pmu == &pmu;
}

int x86_schedule_events(struct cpu_hw_events *cpuc, int n, int *assign)
{
	struct event_constraint *c, *constraints[X86_PMC_IDX_MAX];
	unsigned long used_mask[BITS_TO_LONGS(X86_PMC_IDX_MAX)];
	int i, j, w, wmax, num = 0;
	struct hw_perf_event *hwc;

	bitmap_zero(used_mask, X86_PMC_IDX_MAX);

	for (i = 0; i < n; i++) {
		c = x86_pmu.get_event_constraints(cpuc, cpuc->event_list[i]);
		constraints[i] = c;
	}

	/*
	 * fastpath, try to reuse previous register
	 */
	for (i = 0; i < n; i++) {
		hwc = &cpuc->event_list[i]->hw;
		c = constraints[i];

		/* never assigned */
		if (hwc->idx == -1)
			break;

		/* constraint still honored */
		if (!test_bit(hwc->idx, c->idxmsk))
			break;

		/* not already used */
		if (test_bit(hwc->idx, used_mask))
			break;

		__set_bit(hwc->idx, used_mask);
		if (assign)
			assign[i] = hwc->idx;
	}
	if (i == n)
		goto done;

	/*
	 * begin slow path
	 */

	bitmap_zero(used_mask, X86_PMC_IDX_MAX);

	/*
	 * weight = number of possible counters
	 *
	 * 1    = most constrained, only works on one counter
	 * wmax = least constrained, works on any counter
	 *
	 * assign events to counters starting with most
	 * constrained events.
	 */
	wmax = x86_pmu.num_counters;

	/*
	 * when fixed event counters are present,
	 * wmax is incremented by 1 to account
	 * for one more choice
	 */
	if (x86_pmu.num_counters_fixed)
		wmax++;

	for (w = 1, num = n; num && w <= wmax; w++) {
		/* for each event */
		for (i = 0; num && i < n; i++) {
			c = constraints[i];
			hwc = &cpuc->event_list[i]->hw;

			if (c->weight != w)
				continue;

			for_each_set_bit(j, c->idxmsk, X86_PMC_IDX_MAX) {
				if (!test_bit(j, used_mask))
					break;
			}

			if (j == X86_PMC_IDX_MAX)
				break;

			__set_bit(j, used_mask);

			if (assign)
				assign[i] = j;
			num--;
		}
	}
done:
	/*
	 * scheduling failed or is just a simulation,
	 * free resources if necessary
	 */
	if (!assign || num) {
		for (i = 0; i < n; i++) {
			if (x86_pmu.put_event_constraints)
				x86_pmu.put_event_constraints(cpuc, cpuc->event_list[i]);
		}
	}
	return num ? -EINVAL : 0;
}

/*
 * dogrp: true if must collect siblings events (group)
 * returns total number of events and error code
 */
static int collect_events(struct cpu_hw_events *cpuc, struct perf_event *leader, bool dogrp)
{
	struct perf_event *event;
	int n, max_count;

	max_count = x86_pmu.num_counters + x86_pmu.num_counters_fixed;

	/* current number of events already accepted */
	n = cpuc->n_events;

	if (is_x86_event(leader)) {
		if (n >= max_count)
			return -EINVAL;
		cpuc->event_list[n] = leader;
		n++;
	}
	if (!dogrp)
		return n;

	list_for_each_entry(event, &leader->sibling_list, group_entry) {
		if (!is_x86_event(event) ||
		    event->state <= PERF_EVENT_STATE_OFF)
			continue;

		if (n >= max_count)
			return -EINVAL;

		cpuc->event_list[n] = event;
		n++;
	}
	return n;
}

static inline void x86_assign_hw_event(struct perf_event *event,
				struct cpu_hw_events *cpuc, int i)
{
	struct hw_perf_event *hwc = &event->hw;

	hwc->idx = cpuc->assign[i];
	hwc->last_cpu = smp_processor_id();
	hwc->last_tag = ++cpuc->tags[i];

	if (hwc->idx == X86_PMC_IDX_FIXED_BTS) {
		hwc->config_base = 0;
		hwc->event_base	= 0;
	} else if (hwc->idx >= X86_PMC_IDX_FIXED) {
		hwc->config_base = MSR_ARCH_PERFMON_FIXED_CTR_CTRL;
		hwc->event_base = MSR_ARCH_PERFMON_FIXED_CTR0 + (hwc->idx - X86_PMC_IDX_FIXED);
	} else {
		hwc->config_base = x86_pmu_config_addr(hwc->idx);
		hwc->event_base  = x86_pmu_event_addr(hwc->idx);
	}
}

static inline int match_prev_assignment(struct hw_perf_event *hwc,
					struct cpu_hw_events *cpuc,
					int i)
{
	return hwc->idx == cpuc->assign[i] &&
		hwc->last_cpu == smp_processor_id() &&
		hwc->last_tag == cpuc->tags[i];
}

static void x86_pmu_start(struct perf_event *event, int flags);

static void x86_pmu_enable(struct pmu *pmu)
{
	struct cpu_hw_events *cpuc = &__get_cpu_var(cpu_hw_events);
	struct perf_event *event;
	struct hw_perf_event *hwc;
	int i, added = cpuc->n_added;

	if (!x86_pmu_initialized())
		return;

	if (cpuc->enabled)
		return;

	if (cpuc->n_added) {
		int n_running = cpuc->n_events - cpuc->n_added;
		/*
		 * apply assignment obtained either from
		 * hw_perf_group_sched_in() or x86_pmu_enable()
		 *
		 * step1: save events moving to new counters
		 * step2: reprogram moved events into new counters
		 */
		for (i = 0; i < n_running; i++) {
			event = cpuc->event_list[i];
			hwc = &event->hw;

			/*
			 * we can avoid reprogramming counter if:
			 * - assigned same counter as last time
			 * - running on same CPU as last time
			 * - no other event has used the counter since
			 */
			if (hwc->idx == -1 ||
			    match_prev_assignment(hwc, cpuc, i))
				continue;

			/*
			 * Ensure we don't accidentally enable a stopped
			 * counter simply because we rescheduled.
			 */
			if (hwc->state & PERF_HES_STOPPED)
				hwc->state |= PERF_HES_ARCH;

			x86_pmu_stop(event, PERF_EF_UPDATE);
		}

		for (i = 0; i < cpuc->n_events; i++) {
			event = cpuc->event_list[i];
			hwc = &event->hw;

			if (!match_prev_assignment(hwc, cpuc, i))
				x86_assign_hw_event(event, cpuc, i);
			else if (i < n_running)
				continue;

			if (hwc->state & PERF_HES_ARCH)
				continue;

			x86_pmu_start(event, PERF_EF_RELOAD);
		}
		cpuc->n_added = 0;
		perf_events_lapic_init();
	}

	cpuc->enabled = 1;
	barrier();

	x86_pmu.enable_all(added);
}

static DEFINE_PER_CPU(u64 [X86_PMC_IDX_MAX], pmc_prev_left);

/*
 * Set the next IRQ period, based on the hwc->period_left value.
 * To be called with the event disabled in hw:
 */
int x86_perf_event_set_period(struct perf_event *event)
{
	struct hw_perf_event *hwc = &event->hw;
	s64 left = local64_read(&hwc->period_left);
	s64 period = hwc->sample_period;
	int ret = 0, idx = hwc->idx;

	if (idx == X86_PMC_IDX_FIXED_BTS)
		return 0;

	/*
	 * If we are way outside a reasonable range then just skip forward:
	 */
	if (unlikely(left <= -period)) {
		left = period;
		local64_set(&hwc->period_left, left);
		hwc->last_period = period;
		ret = 1;
	}

	if (unlikely(left <= 0)) {
		left += period;
		local64_set(&hwc->period_left, left);
		hwc->last_period = period;
		ret = 1;
	}
	/*
	 * Quirk: certain CPUs dont like it if just 1 hw_event is left:
	 */
	if (unlikely(left < 2))
		left = 2;

	if (left > x86_pmu.max_period)
		left = x86_pmu.max_period;

	per_cpu(pmc_prev_left[idx], smp_processor_id()) = left;

	/*
	 * The hw event starts counting from this event offset,
	 * mark it to be able to extra future deltas:
	 */
	local64_set(&hwc->prev_count, (u64)-left);

	wrmsrl(hwc->event_base, (u64)(-left) & x86_pmu.cntval_mask);

	/*
	 * Due to erratum on certan cpu we need
	 * a second write to be sure the register
	 * is updated properly
	 */
	if (x86_pmu.perfctr_second_write) {
		wrmsrl(hwc->event_base,
			(u64)(-left) & x86_pmu.cntval_mask);
	}

	perf_event_update_userpage(event);

	return ret;
}

void x86_pmu_enable_event(struct perf_event *event)
{
	if (__this_cpu_read(cpu_hw_events.enabled))
		__x86_pmu_enable_event(&event->hw,
				       ARCH_PERFMON_EVENTSEL_ENABLE);
}

/*
 * Add a single event to the PMU.
 *
 * The event is added to the group of enabled events
 * but only if it can be scehduled with existing events.
 */
static int x86_pmu_add(struct perf_event *event, int flags)
{
	struct cpu_hw_events *cpuc = &__get_cpu_var(cpu_hw_events);
	struct hw_perf_event *hwc;
	int assign[X86_PMC_IDX_MAX];
	int n, n0, ret;

	hwc = &event->hw;

	perf_pmu_disable(event->pmu);
	n0 = cpuc->n_events;
	ret = n = collect_events(cpuc, event, false);
	if (ret < 0)
		goto out;

	hwc->state = PERF_HES_UPTODATE | PERF_HES_STOPPED;
	if (!(flags & PERF_EF_START))
		hwc->state |= PERF_HES_ARCH;

	/*
	 * If group events scheduling transaction was started,
	 * skip the schedulability test here, it will be performed
	 * at commit time (->commit_txn) as a whole
	 */
	if (cpuc->group_flag & PERF_EVENT_TXN)
		goto done_collect;

	ret = x86_pmu.schedule_events(cpuc, n, assign);
	if (ret)
		goto out;
	/*
	 * copy new assignment, now we know it is possible
	 * will be used by hw_perf_enable()
	 */
	memcpy(cpuc->assign, assign, n*sizeof(int));

done_collect:
	cpuc->n_events = n;
	cpuc->n_added += n - n0;
	cpuc->n_txn += n - n0;

	ret = 0;
out:
	perf_pmu_enable(event->pmu);
	return ret;
}

static void x86_pmu_start(struct perf_event *event, int flags)
{
	struct cpu_hw_events *cpuc = &__get_cpu_var(cpu_hw_events);
	int idx = event->hw.idx;

	if (WARN_ON_ONCE(!(event->hw.state & PERF_HES_STOPPED)))
		return;

	if (WARN_ON_ONCE(idx == -1))
		return;

	if (flags & PERF_EF_RELOAD) {
		WARN_ON_ONCE(!(event->hw.state & PERF_HES_UPTODATE));
		x86_perf_event_set_period(event);
	}

	event->hw.state = 0;

	cpuc->events[idx] = event;
	__set_bit(idx, cpuc->active_mask);
	__set_bit(idx, cpuc->running);
	x86_pmu.enable(event);
	perf_event_update_userpage(event);
}

void perf_event_print_debug(void)
{
	u64 ctrl, status, overflow, pmc_ctrl, pmc_count, prev_left, fixed;
	u64 pebs;
	struct cpu_hw_events *cpuc;
	unsigned long flags;
	int cpu, idx;

	if (!x86_pmu.num_counters)
		return;

	local_irq_save(flags);

	cpu = smp_processor_id();
	cpuc = &per_cpu(cpu_hw_events, cpu);

	if (x86_pmu.version >= 2) {
		rdmsrl(MSR_CORE_PERF_GLOBAL_CTRL, ctrl);
		rdmsrl(MSR_CORE_PERF_GLOBAL_STATUS, status);
		rdmsrl(MSR_CORE_PERF_GLOBAL_OVF_CTRL, overflow);
		rdmsrl(MSR_ARCH_PERFMON_FIXED_CTR_CTRL, fixed);
		rdmsrl(MSR_IA32_PEBS_ENABLE, pebs);

		pr_info("\n");
		pr_info("CPU#%d: ctrl:       %016llx\n", cpu, ctrl);
		pr_info("CPU#%d: status:     %016llx\n", cpu, status);
		pr_info("CPU#%d: overflow:   %016llx\n", cpu, overflow);
		pr_info("CPU#%d: fixed:      %016llx\n", cpu, fixed);
		pr_info("CPU#%d: pebs:       %016llx\n", cpu, pebs);
	}
	pr_info("CPU#%d: active:     %016llx\n", cpu, *(u64 *)cpuc->active_mask);

	for (idx = 0; idx < x86_pmu.num_counters; idx++) {
		rdmsrl(x86_pmu_config_addr(idx), pmc_ctrl);
		rdmsrl(x86_pmu_event_addr(idx), pmc_count);

		prev_left = per_cpu(pmc_prev_left[idx], cpu);

		pr_info("CPU#%d:   gen-PMC%d ctrl:  %016llx\n",
			cpu, idx, pmc_ctrl);
		pr_info("CPU#%d:   gen-PMC%d count: %016llx\n",
			cpu, idx, pmc_count);
		pr_info("CPU#%d:   gen-PMC%d left:  %016llx\n",
			cpu, idx, prev_left);
	}
	for (idx = 0; idx < x86_pmu.num_counters_fixed; idx++) {
		rdmsrl(MSR_ARCH_PERFMON_FIXED_CTR0 + idx, pmc_count);

		pr_info("CPU#%d: fixed-PMC%d count: %016llx\n",
			cpu, idx, pmc_count);
	}
	local_irq_restore(flags);
}

void x86_pmu_stop(struct perf_event *event, int flags)
{
	struct cpu_hw_events *cpuc = &__get_cpu_var(cpu_hw_events);
	struct hw_perf_event *hwc = &event->hw;

	if (__test_and_clear_bit(hwc->idx, cpuc->active_mask)) {
		x86_pmu.disable(event);
		cpuc->events[hwc->idx] = NULL;
		WARN_ON_ONCE(hwc->state & PERF_HES_STOPPED);
		hwc->state |= PERF_HES_STOPPED;
	}

	if ((flags & PERF_EF_UPDATE) && !(hwc->state & PERF_HES_UPTODATE)) {
		/*
		 * Drain the remaining delta count out of a event
		 * that we are disabling:
		 */
		x86_perf_event_update(event);
		hwc->state |= PERF_HES_UPTODATE;
	}
}

static void x86_pmu_del(struct perf_event *event, int flags)
{
	struct cpu_hw_events *cpuc = &__get_cpu_var(cpu_hw_events);
	int i;

	/*
	 * If we're called during a txn, we don't need to do anything.
	 * The events never got scheduled and ->cancel_txn will truncate
	 * the event_list.
	 */
	if (cpuc->group_flag & PERF_EVENT_TXN)
		return;

	x86_pmu_stop(event, PERF_EF_UPDATE);

	for (i = 0; i < cpuc->n_events; i++) {
		if (event == cpuc->event_list[i]) {

			if (x86_pmu.put_event_constraints)
				x86_pmu.put_event_constraints(cpuc, event);

			while (++i < cpuc->n_events)
				cpuc->event_list[i-1] = cpuc->event_list[i];

			--cpuc->n_events;
			break;
		}
	}
	perf_event_update_userpage(event);
}

int x86_pmu_handle_irq(struct pt_regs *regs)
{
	struct perf_sample_data data;
	struct cpu_hw_events *cpuc;
	struct perf_event *event;
	int idx, handled = 0;
	u64 val;

	perf_sample_data_init(&data, 0);

	cpuc = &__get_cpu_var(cpu_hw_events);

	/*
	 * Some chipsets need to unmask the LVTPC in a particular spot
	 * inside the nmi handler.  As a result, the unmasking was pushed
	 * into all the nmi handlers.
	 *
	 * This generic handler doesn't seem to have any issues where the
	 * unmasking occurs so it was left at the top.
	 */
	apic_write(APIC_LVTPC, APIC_DM_NMI);

	for (idx = 0; idx < x86_pmu.num_counters; idx++) {
		if (!test_bit(idx, cpuc->active_mask)) {
			/*
			 * Though we deactivated the counter some cpus
			 * might still deliver spurious interrupts still
			 * in flight. Catch them:
			 */
			if (__test_and_clear_bit(idx, cpuc->running))
				handled++;
			continue;
		}

		event = cpuc->events[idx];

		val = x86_perf_event_update(event);
		if (val & (1ULL << (x86_pmu.cntval_bits - 1)))
			continue;

		/*
		 * event overflow
		 */
		handled++;
		data.period	= event->hw.last_period;

		if (!x86_perf_event_set_period(event))
			continue;

		if (perf_event_overflow(event, &data, regs))
			x86_pmu_stop(event, 0);
	}

	if (handled)
		inc_irq_stat(apic_perf_irqs);

	return handled;
}

void perf_events_lapic_init(void)
{
	if (!x86_pmu.apic || !x86_pmu_initialized())
		return;

	/*
	 * Always use NMI for PMU
	 */
	apic_write(APIC_LVTPC, APIC_DM_NMI);
}

static int __kprobes
perf_event_nmi_handler(unsigned int cmd, struct pt_regs *regs)
{
	if (!atomic_read(&active_events))
		return NMI_DONE;

	return x86_pmu.handle_irq(regs);
}

struct event_constraint emptyconstraint;
struct event_constraint unconstrained;

static int __cpuinit
x86_pmu_notifier(struct notifier_block *self, unsigned long action, void *hcpu)
{
	unsigned int cpu = (long)hcpu;
	struct cpu_hw_events *cpuc = &per_cpu(cpu_hw_events, cpu);
	int ret = NOTIFY_OK;

	switch (action & ~CPU_TASKS_FROZEN) {
	case CPU_UP_PREPARE:
		cpuc->kfree_on_online = NULL;
		if (x86_pmu.cpu_prepare)
			ret = x86_pmu.cpu_prepare(cpu);
		break;

	case CPU_STARTING:
		if (x86_pmu.cpu_starting)
			x86_pmu.cpu_starting(cpu);
		break;

	case CPU_ONLINE:
		kfree(cpuc->kfree_on_online);
		break;

	case CPU_DYING:
		if (x86_pmu.cpu_dying)
			x86_pmu.cpu_dying(cpu);
		break;

	case CPU_UP_CANCELED:
	case CPU_DEAD:
		if (x86_pmu.cpu_dead)
			x86_pmu.cpu_dead(cpu);
		break;

	default:
		break;
	}

	return ret;
}

static void __init pmu_check_apic(void)
{
	if (cpu_has_apic)
		return;

	x86_pmu.apic = 0;
	pr_info("no APIC, boot with the \"lapic\" boot parameter to force-enable it.\n");
	pr_info("no hardware sampling interrupt available.\n");
}

static int __init init_hw_perf_events(void)
{
	struct event_constraint *c;
	int err;

	pr_info("Performance Events: ");

	switch (boot_cpu_data.x86_vendor) {
	case X86_VENDOR_INTEL:
		err = intel_pmu_init();
		break;
	case X86_VENDOR_AMD:
		err = amd_pmu_init();
		break;
	default:
		return 0;
	}
	if (err != 0) {
		pr_cont("no PMU driver, software events only.\n");
		return 0;
	}

	pmu_check_apic();

	/* sanity check that the hardware exists or is emulated */
	if (!check_hw_exists())
		return 0;

	pr_cont("%s PMU driver.\n", x86_pmu.name);

	if (x86_pmu.quirks)
		x86_pmu.quirks();

	if (x86_pmu.num_counters > X86_PMC_MAX_GENERIC) {
		WARN(1, KERN_ERR "hw perf events %d > max(%d), clipping!",
		     x86_pmu.num_counters, X86_PMC_MAX_GENERIC);
		x86_pmu.num_counters = X86_PMC_MAX_GENERIC;
	}
	x86_pmu.intel_ctrl = (1 << x86_pmu.num_counters) - 1;

	if (x86_pmu.num_counters_fixed > X86_PMC_MAX_FIXED) {
		WARN(1, KERN_ERR "hw perf events fixed %d > max(%d), clipping!",
		     x86_pmu.num_counters_fixed, X86_PMC_MAX_FIXED);
		x86_pmu.num_counters_fixed = X86_PMC_MAX_FIXED;
	}

	x86_pmu.intel_ctrl |=
		((1LL << x86_pmu.num_counters_fixed)-1) << X86_PMC_IDX_FIXED;

	perf_events_lapic_init();
	register_nmi_handler(NMI_LOCAL, perf_event_nmi_handler, 0, "PMI");

	unconstrained = (struct event_constraint)
		__EVENT_CONSTRAINT(0, (1ULL << x86_pmu.num_counters) - 1,
				   0, x86_pmu.num_counters);

	if (x86_pmu.event_constraints) {
		for_each_event_constraint(c, x86_pmu.event_constraints) {
			if (c->cmask != X86_RAW_EVENT_MASK)
				continue;

			c->idxmsk64 |= (1ULL << x86_pmu.num_counters) - 1;
			c->weight += x86_pmu.num_counters;
		}
	}

	pr_info("... version:                %d\n",     x86_pmu.version);
	pr_info("... bit width:              %d\n",     x86_pmu.cntval_bits);
	pr_info("... generic registers:      %d\n",     x86_pmu.num_counters);
	pr_info("... value mask:             %016Lx\n", x86_pmu.cntval_mask);
	pr_info("... max period:             %016Lx\n", x86_pmu.max_period);
	pr_info("... fixed-purpose events:   %d\n",     x86_pmu.num_counters_fixed);
	pr_info("... event mask:             %016Lx\n", x86_pmu.intel_ctrl);

	perf_pmu_register(&pmu, "cpu", PERF_TYPE_RAW);
	perf_cpu_notifier(x86_pmu_notifier);

	return 0;
}
early_initcall(init_hw_perf_events);

static inline void x86_pmu_read(struct perf_event *event)
{
	x86_perf_event_update(event);
}

/*
 * Start group events scheduling transaction
 * Set the flag to make pmu::enable() not perform the
 * schedulability test, it will be performed at commit time
 */
static void x86_pmu_start_txn(struct pmu *pmu)
{
	perf_pmu_disable(pmu);
	__this_cpu_or(cpu_hw_events.group_flag, PERF_EVENT_TXN);
	__this_cpu_write(cpu_hw_events.n_txn, 0);
}

/*
 * Stop group events scheduling transaction
 * Clear the flag and pmu::enable() will perform the
 * schedulability test.
 */
static void x86_pmu_cancel_txn(struct pmu *pmu)
{
	__this_cpu_and(cpu_hw_events.group_flag, ~PERF_EVENT_TXN);
	/*
	 * Truncate the collected events.
	 */
	__this_cpu_sub(cpu_hw_events.n_added, __this_cpu_read(cpu_hw_events.n_txn));
	__this_cpu_sub(cpu_hw_events.n_events, __this_cpu_read(cpu_hw_events.n_txn));
	perf_pmu_enable(pmu);
}

/*
 * Commit group events scheduling transaction
 * Perform the group schedulability test as a whole
 * Return 0 if success
 */
static int x86_pmu_commit_txn(struct pmu *pmu)
{
	struct cpu_hw_events *cpuc = &__get_cpu_var(cpu_hw_events);
	int assign[X86_PMC_IDX_MAX];
	int n, ret;

	n = cpuc->n_events;

	if (!x86_pmu_initialized())
		return -EAGAIN;

	ret = x86_pmu.schedule_events(cpuc, n, assign);
	if (ret)
		return ret;

	/*
	 * copy new assignment, now we know it is possible
	 * will be used by hw_perf_enable()
	 */
	memcpy(cpuc->assign, assign, n*sizeof(int));

	cpuc->group_flag &= ~PERF_EVENT_TXN;
	perf_pmu_enable(pmu);
	return 0;
}
/*
 * a fake_cpuc is used to validate event groups. Due to
 * the extra reg logic, we need to also allocate a fake
 * per_core and per_cpu structure. Otherwise, group events
 * using extra reg may conflict without the kernel being
 * able to catch this when the last event gets added to
 * the group.
 */
static void free_fake_cpuc(struct cpu_hw_events *cpuc)
{
	kfree(cpuc->shared_regs);
	kfree(cpuc);
}

static struct cpu_hw_events *allocate_fake_cpuc(void)
{
	struct cpu_hw_events *cpuc;
	int cpu = raw_smp_processor_id();

	cpuc = kzalloc(sizeof(*cpuc), GFP_KERNEL);
	if (!cpuc)
		return ERR_PTR(-ENOMEM);

	/* only needed, if we have extra_regs */
	if (x86_pmu.extra_regs) {
		cpuc->shared_regs = allocate_shared_regs(cpu);
		if (!cpuc->shared_regs)
			goto error;
	}
	return cpuc;
error:
	free_fake_cpuc(cpuc);
	return ERR_PTR(-ENOMEM);
}

/*
 * validate that we can schedule this event
 */
static int validate_event(struct perf_event *event)
{
	struct cpu_hw_events *fake_cpuc;
	struct event_constraint *c;
	int ret = 0;

	fake_cpuc = allocate_fake_cpuc();
	if (IS_ERR(fake_cpuc))
		return PTR_ERR(fake_cpuc);

	c = x86_pmu.get_event_constraints(fake_cpuc, event);

	if (!c || !c->weight)
		ret = -EINVAL;

	if (x86_pmu.put_event_constraints)
		x86_pmu.put_event_constraints(fake_cpuc, event);

	free_fake_cpuc(fake_cpuc);

	return ret;
}

/*
 * validate a single event group
 *
 * validation include:
 *	- check events are compatible which each other
 *	- events do not compete for the same counter
 *	- number of events <= number of counters
 *
 * validation ensures the group can be loaded onto the
 * PMU if it was the only group available.
 */
static int validate_group(struct perf_event *event)
{
	struct perf_event *leader = event->group_leader;
	struct cpu_hw_events *fake_cpuc;
	int ret = -EINVAL, n;

	fake_cpuc = allocate_fake_cpuc();
	if (IS_ERR(fake_cpuc))
		return PTR_ERR(fake_cpuc);
	/*
	 * the event is not yet connected with its
	 * siblings therefore we must first collect
	 * existing siblings, then add the new event
	 * before we can simulate the scheduling
	 */
	n = collect_events(fake_cpuc, leader, true);
	if (n < 0)
		goto out;

	fake_cpuc->n_events = n;
	n = collect_events(fake_cpuc, event, false);
	if (n < 0)
		goto out;

	fake_cpuc->n_events = n;

	ret = x86_pmu.schedule_events(fake_cpuc, n, NULL);

out:
	free_fake_cpuc(fake_cpuc);
	return ret;
}

static int x86_pmu_event_init(struct perf_event *event)
{
	struct pmu *tmp;
	int err;

	switch (event->attr.type) {
	case PERF_TYPE_RAW:
	case PERF_TYPE_HARDWARE:
	case PERF_TYPE_HW_CACHE:
		break;

	default:
		return -ENOENT;
	}

	err = __x86_pmu_event_init(event);
	if (!err) {
		/*
		 * we temporarily connect event to its pmu
		 * such that validate_group() can classify
		 * it as an x86 event using is_x86_event()
		 */
		tmp = event->pmu;
		event->pmu = &pmu;

		if (event->group_leader != event)
			err = validate_group(event);
		else
			err = validate_event(event);

		event->pmu = tmp;
	}
	if (err) {
		if (event->destroy)
			event->destroy(event);
	}

	return err;
}

static struct pmu pmu = {
	.pmu_enable	= x86_pmu_enable,
	.pmu_disable	= x86_pmu_disable,

	.event_init	= x86_pmu_event_init,

	.add		= x86_pmu_add,
	.del		= x86_pmu_del,
	.start		= x86_pmu_start,
	.stop		= x86_pmu_stop,
	.read		= x86_pmu_read,

	.start_txn	= x86_pmu_start_txn,
	.cancel_txn	= x86_pmu_cancel_txn,
	.commit_txn	= x86_pmu_commit_txn,
};

/*
 * callchain support
 */

static int backtrace_stack(void *data, char *name)
{
	return 0;
}

static void backtrace_address(void *data, unsigned long addr, int reliable)
{
	struct perf_callchain_entry *entry = data;

	perf_callchain_store(entry, addr);
}

static const struct stacktrace_ops backtrace_ops = {
	.stack			= backtrace_stack,
	.address		= backtrace_address,
	.walk_stack		= print_context_stack_bp,
};

void
perf_callchain_kernel(struct perf_callchain_entry *entry, struct pt_regs *regs)
{
	if (perf_guest_cbs && perf_guest_cbs->is_in_guest()) {
		/* TODO: We don't support guest os callchain now */
		return;
	}

	perf_callchain_store(entry, regs->ip);

	dump_trace(NULL, regs, NULL, 0, &backtrace_ops, entry);
}

#ifdef CONFIG_COMPAT
static inline int
perf_callchain_user32(struct pt_regs *regs, struct perf_callchain_entry *entry)
{
	/* 32-bit process in 64-bit kernel. */
	struct stack_frame_ia32 frame;
	const void __user *fp;

	if (!test_thread_flag(TIF_IA32))
		return 0;

	fp = compat_ptr(regs->bp);
	while (entry->nr < PERF_MAX_STACK_DEPTH) {
		unsigned long bytes;
		frame.next_frame     = 0;
		frame.return_address = 0;

		bytes = copy_from_user_nmi(&frame, fp, sizeof(frame));
		if (bytes != sizeof(frame))
			break;

		if (fp < compat_ptr(regs->sp))
			break;

		perf_callchain_store(entry, frame.return_address);
		fp = compat_ptr(frame.next_frame);
	}
	return 1;
}
#else
static inline int
perf_callchain_user32(struct pt_regs *regs, struct perf_callchain_entry *entry)
{
    return 0;
}
#endif

void
perf_callchain_user(struct perf_callchain_entry *entry, struct pt_regs *regs)
{
	struct stack_frame frame;
	const void __user *fp;

	if (perf_guest_cbs && perf_guest_cbs->is_in_guest()) {
		/* TODO: We don't support guest os callchain now */
		return;
	}

	fp = (void __user *)regs->bp;

	perf_callchain_store(entry, regs->ip);

	if (!current->mm)
		return;

	if (perf_callchain_user32(regs, entry))
		return;

	while (entry->nr < PERF_MAX_STACK_DEPTH) {
		unsigned long bytes;
		frame.next_frame	     = NULL;
		frame.return_address = 0;

		bytes = copy_from_user_nmi(&frame, fp, sizeof(frame));
		if (bytes != sizeof(frame))
			break;

		if ((unsigned long)fp < regs->sp)
			break;

		perf_callchain_store(entry, frame.return_address);
		fp = frame.next_frame;
	}
}

unsigned long perf_instruction_pointer(struct pt_regs *regs)
{
	unsigned long ip;

	if (perf_guest_cbs && perf_guest_cbs->is_in_guest())
		ip = perf_guest_cbs->get_guest_ip();
	else
		ip = instruction_pointer(regs);

	return ip;
}

unsigned long perf_misc_flags(struct pt_regs *regs)
{
	int misc = 0;

	if (perf_guest_cbs && perf_guest_cbs->is_in_guest()) {
		if (perf_guest_cbs->is_user_mode())
			misc |= PERF_RECORD_MISC_GUEST_USER;
		else
			misc |= PERF_RECORD_MISC_GUEST_KERNEL;
	} else {
		if (user_mode(regs))
			misc |= PERF_RECORD_MISC_USER;
		else
			misc |= PERF_RECORD_MISC_KERNEL;
	}

	if (regs->flags & PERF_EFLAGS_EXACT)
		misc |= PERF_RECORD_MISC_EXACT_IP;

	return misc;
}<|MERGE_RESOLUTION|>--- conflicted
+++ resolved
@@ -296,34 +296,6 @@
 	struct perf_event_attr *attr = &event->attr;
 	struct hw_perf_event *hwc = &event->hw;
 	u64 config;
-<<<<<<< HEAD
-	int err;
-
-	if (!x86_pmu_initialized())
-		return -ENODEV;
-
-	err = 0;
-	if (!atomic_inc_not_zero(&active_events)) {
-		mutex_lock(&pmc_reserve_mutex);
-		if (atomic_read(&active_events) == 0) {
-			if (!reserve_pmc_hardware())
-				err = -EBUSY;
-			else {
-				err = reserve_bts_hardware();
-				if (err)
-					release_pmc_hardware();
-			}
-		}
-		if (!err)
-			atomic_inc(&active_events);
-		mutex_unlock(&pmc_reserve_mutex);
-	}
-	if (err)
-		return err;
-
-	event->destroy = hw_perf_event_destroy;
-=======
->>>>>>> 805a6af8
 
 	if (!is_sampling_event(event)) {
 		hwc->sample_period = x86_pmu.max_period;
