
/*
 *   (c) 2003-2006 Advanced Micro Devices, Inc.
 *  Your use of this code is subject to the terms and conditions of the
 *  GNU general public license version 2. See "COPYING" or
 *  http://www.gnu.org/licenses/gpl.html
 *
 *  Support : mark.langsdorf@amd.com
 *
 *  Based on the powernow-k7.c module written by Dave Jones.
 *  (C) 2003 Dave Jones on behalf of SuSE Labs
 *  (C) 2004 Dominik Brodowski <linux@brodo.de>
 *  (C) 2004 Pavel Machek <pavel@suse.cz>
 *  Licensed under the terms of the GNU GPL License version 2.
 *  Based upon datasheets & sample CPUs kindly provided by AMD.
 *
 *  Valuable input gratefully received from Dave Jones, Pavel Machek,
 *  Dominik Brodowski, Jacob Shin, and others.
 *  Originally developed by Paul Devriendt.
 *  Processor information obtained from Chapter 9 (Power and Thermal Management)
 *  of the "BIOS and Kernel Developer's Guide for the AMD Athlon 64 and AMD
 *  Opteron Processors" available for download from www.amd.com
 *
 *  Tables for specific CPUs can be inferred from
 *     http://www.amd.com/us-en/assets/content_type/white_papers_and_tech_docs/30430.pdf
 */

#include <linux/kernel.h>
#include <linux/smp.h>
#include <linux/module.h>
#include <linux/init.h>
#include <linux/cpufreq.h>
#include <linux/slab.h>
#include <linux/string.h>
#include <linux/cpumask.h>
#include <linux/sched.h>	/* for current / set_cpus_allowed() */
#include <linux/io.h>
#include <linux/delay.h>

#include <asm/msr.h>

#include <linux/acpi.h>
#include <linux/mutex.h>
#include <acpi/processor.h>

#define PFX "powernow-k8: "
#define VERSION "version 2.20.00"
#include "powernow-k8.h"

/* serialize freq changes  */
static DEFINE_MUTEX(fidvid_mutex);

static DEFINE_PER_CPU(struct powernow_k8_data *, powernow_data);

static int cpu_family = CPU_OPTERON;

#ifndef CONFIG_SMP
static inline const struct cpumask *cpu_core_mask(int cpu)
{
	return cpumask_of(0);
}
#endif

/* Return a frequency in MHz, given an input fid */
static u32 find_freq_from_fid(u32 fid)
{
	return 800 + (fid * 100);
}

/* Return a frequency in KHz, given an input fid */
static u32 find_khz_freq_from_fid(u32 fid)
{
	return 1000 * find_freq_from_fid(fid);
}

static u32 find_khz_freq_from_pstate(struct cpufreq_frequency_table *data,
		u32 pstate)
{
	return data[pstate].frequency;
}

/* Return the vco fid for an input fid
 *
 * Each "low" fid has corresponding "high" fid, and you can get to "low" fids
 * only from corresponding high fids. This returns "high" fid corresponding to
 * "low" one.
 */
static u32 convert_fid_to_vco_fid(u32 fid)
{
	if (fid < HI_FID_TABLE_BOTTOM)
		return 8 + (2 * fid);
	else
		return fid;
}

/*
 * Return 1 if the pending bit is set. Unless we just instructed the processor
 * to transition to a new state, seeing this bit set is really bad news.
 */
static int pending_bit_stuck(void)
{
	u32 lo, hi;

	if (cpu_family == CPU_HW_PSTATE)
		return 0;

	rdmsr(MSR_FIDVID_STATUS, lo, hi);
	return lo & MSR_S_LO_CHANGE_PENDING ? 1 : 0;
}

/*
 * Update the global current fid / vid values from the status msr.
 * Returns 1 on error.
 */
static int query_current_values_with_pending_wait(struct powernow_k8_data *data)
{
	u32 lo, hi;
	u32 i = 0;

	if (cpu_family == CPU_HW_PSTATE) {
		rdmsr(MSR_PSTATE_STATUS, lo, hi);
		i = lo & HW_PSTATE_MASK;
		data->currpstate = i;

		/*
		 * a workaround for family 11h erratum 311 might cause
		 * an "out-of-range Pstate if the core is in Pstate-0
		 */
		if ((boot_cpu_data.x86 == 0x11) && (i >= data->numps))
			data->currpstate = HW_PSTATE_0;

		return 0;
	}
	do {
		if (i++ > 10000) {
			dprintk("detected change pending stuck\n");
			return 1;
		}
		rdmsr(MSR_FIDVID_STATUS, lo, hi);
	} while (lo & MSR_S_LO_CHANGE_PENDING);

	data->currvid = hi & MSR_S_HI_CURRENT_VID;
	data->currfid = lo & MSR_S_LO_CURRENT_FID;

	return 0;
}

/* the isochronous relief time */
static void count_off_irt(struct powernow_k8_data *data)
{
	udelay((1 << data->irt) * 10);
	return;
}

/* the voltage stabilization time */
static void count_off_vst(struct powernow_k8_data *data)
{
	udelay(data->vstable * VST_UNITS_20US);
	return;
}

/* need to init the control msr to a safe value (for each cpu) */
static void fidvid_msr_init(void)
{
	u32 lo, hi;
	u8 fid, vid;

	rdmsr(MSR_FIDVID_STATUS, lo, hi);
	vid = hi & MSR_S_HI_CURRENT_VID;
	fid = lo & MSR_S_LO_CURRENT_FID;
	lo = fid | (vid << MSR_C_LO_VID_SHIFT);
	hi = MSR_C_HI_STP_GNT_BENIGN;
	dprintk("cpu%d, init lo 0x%x, hi 0x%x\n", smp_processor_id(), lo, hi);
	wrmsr(MSR_FIDVID_CTL, lo, hi);
}

/* write the new fid value along with the other control fields to the msr */
static int write_new_fid(struct powernow_k8_data *data, u32 fid)
{
	u32 lo;
	u32 savevid = data->currvid;
	u32 i = 0;

	if ((fid & INVALID_FID_MASK) || (data->currvid & INVALID_VID_MASK)) {
		printk(KERN_ERR PFX "internal error - overflow on fid write\n");
		return 1;
	}

	lo = fid;
	lo |= (data->currvid << MSR_C_LO_VID_SHIFT);
	lo |= MSR_C_LO_INIT_FID_VID;

	dprintk("writing fid 0x%x, lo 0x%x, hi 0x%x\n",
		fid, lo, data->plllock * PLL_LOCK_CONVERSION);

	do {
		wrmsr(MSR_FIDVID_CTL, lo, data->plllock * PLL_LOCK_CONVERSION);
		if (i++ > 100) {
			printk(KERN_ERR PFX
				"Hardware error - pending bit very stuck - "
				"no further pstate changes possible\n");
			return 1;
		}
	} while (query_current_values_with_pending_wait(data));

	count_off_irt(data);

	if (savevid != data->currvid) {
		printk(KERN_ERR PFX
			"vid change on fid trans, old 0x%x, new 0x%x\n",
			savevid, data->currvid);
		return 1;
	}

	if (fid != data->currfid) {
		printk(KERN_ERR PFX
			"fid trans failed, fid 0x%x, curr 0x%x\n", fid,
			data->currfid);
		return 1;
	}

	return 0;
}

/* Write a new vid to the hardware */
static int write_new_vid(struct powernow_k8_data *data, u32 vid)
{
	u32 lo;
	u32 savefid = data->currfid;
	int i = 0;

	if ((data->currfid & INVALID_FID_MASK) || (vid & INVALID_VID_MASK)) {
		printk(KERN_ERR PFX "internal error - overflow on vid write\n");
		return 1;
	}

	lo = data->currfid;
	lo |= (vid << MSR_C_LO_VID_SHIFT);
	lo |= MSR_C_LO_INIT_FID_VID;

	dprintk("writing vid 0x%x, lo 0x%x, hi 0x%x\n",
		vid, lo, STOP_GRANT_5NS);

	do {
		wrmsr(MSR_FIDVID_CTL, lo, STOP_GRANT_5NS);
		if (i++ > 100) {
			printk(KERN_ERR PFX "internal error - pending bit "
					"very stuck - no further pstate "
					"changes possible\n");
			return 1;
		}
	} while (query_current_values_with_pending_wait(data));

	if (savefid != data->currfid) {
		printk(KERN_ERR PFX "fid changed on vid trans, old "
			"0x%x new 0x%x\n",
		       savefid, data->currfid);
		return 1;
	}

	if (vid != data->currvid) {
		printk(KERN_ERR PFX "vid trans failed, vid 0x%x, "
				"curr 0x%x\n",
				vid, data->currvid);
		return 1;
	}

	return 0;
}

/*
 * Reduce the vid by the max of step or reqvid.
 * Decreasing vid codes represent increasing voltages:
 * vid of 0 is 1.550V, vid of 0x1e is 0.800V, vid of VID_OFF is off.
 */
static int decrease_vid_code_by_step(struct powernow_k8_data *data,
		u32 reqvid, u32 step)
{
	if ((data->currvid - reqvid) > step)
		reqvid = data->currvid - step;

	if (write_new_vid(data, reqvid))
		return 1;

	count_off_vst(data);

	return 0;
}

/* Change hardware pstate by single MSR write */
static int transition_pstate(struct powernow_k8_data *data, u32 pstate)
{
	wrmsr(MSR_PSTATE_CTRL, pstate, 0);
	data->currpstate = pstate;
	return 0;
}

/* Change Opteron/Athlon64 fid and vid, by the 3 phases. */
static int transition_fid_vid(struct powernow_k8_data *data,
		u32 reqfid, u32 reqvid)
{
	if (core_voltage_pre_transition(data, reqvid, reqfid))
		return 1;

	if (core_frequency_transition(data, reqfid))
		return 1;

	if (core_voltage_post_transition(data, reqvid))
		return 1;

	if (query_current_values_with_pending_wait(data))
		return 1;

	if ((reqfid != data->currfid) || (reqvid != data->currvid)) {
		printk(KERN_ERR PFX "failed (cpu%d): req 0x%x 0x%x, "
				"curr 0x%x 0x%x\n",
				smp_processor_id(),
				reqfid, reqvid, data->currfid, data->currvid);
		return 1;
	}

	dprintk("transitioned (cpu%d): new fid 0x%x, vid 0x%x\n",
		smp_processor_id(), data->currfid, data->currvid);

	return 0;
}

/* Phase 1 - core voltage transition ... setup voltage */
static int core_voltage_pre_transition(struct powernow_k8_data *data,
		u32 reqvid, u32 reqfid)
{
	u32 rvosteps = data->rvo;
	u32 savefid = data->currfid;
	u32 maxvid, lo, rvomult = 1;

	dprintk("ph1 (cpu%d): start, currfid 0x%x, currvid 0x%x, "
		"reqvid 0x%x, rvo 0x%x\n",
		smp_processor_id(),
		data->currfid, data->currvid, reqvid, data->rvo);

	if ((savefid < LO_FID_TABLE_TOP) && (reqfid < LO_FID_TABLE_TOP))
		rvomult = 2;
	rvosteps *= rvomult;
	rdmsr(MSR_FIDVID_STATUS, lo, maxvid);
	maxvid = 0x1f & (maxvid >> 16);
	dprintk("ph1 maxvid=0x%x\n", maxvid);
	if (reqvid < maxvid) /* lower numbers are higher voltages */
		reqvid = maxvid;

	while (data->currvid > reqvid) {
		dprintk("ph1: curr 0x%x, req vid 0x%x\n",
			data->currvid, reqvid);
		if (decrease_vid_code_by_step(data, reqvid, data->vidmvs))
			return 1;
	}

	while ((rvosteps > 0) &&
			((rvomult * data->rvo + data->currvid) > reqvid)) {
		if (data->currvid == maxvid) {
			rvosteps = 0;
		} else {
			dprintk("ph1: changing vid for rvo, req 0x%x\n",
				data->currvid - 1);
			if (decrease_vid_code_by_step(data, data->currvid-1, 1))
				return 1;
			rvosteps--;
		}
	}

	if (query_current_values_with_pending_wait(data))
		return 1;

	if (savefid != data->currfid) {
		printk(KERN_ERR PFX "ph1 err, currfid changed 0x%x\n",
				data->currfid);
		return 1;
	}

	dprintk("ph1 complete, currfid 0x%x, currvid 0x%x\n",
		data->currfid, data->currvid);

	return 0;
}

/* Phase 2 - core frequency transition */
static int core_frequency_transition(struct powernow_k8_data *data, u32 reqfid)
{
	u32 vcoreqfid, vcocurrfid, vcofiddiff;
	u32 fid_interval, savevid = data->currvid;

	if (data->currfid == reqfid) {
		printk(KERN_ERR PFX "ph2 null fid transition 0x%x\n",
				data->currfid);
		return 0;
	}

	dprintk("ph2 (cpu%d): starting, currfid 0x%x, currvid 0x%x, "
		"reqfid 0x%x\n",
		smp_processor_id(),
		data->currfid, data->currvid, reqfid);

	vcoreqfid = convert_fid_to_vco_fid(reqfid);
	vcocurrfid = convert_fid_to_vco_fid(data->currfid);
	vcofiddiff = vcocurrfid > vcoreqfid ? vcocurrfid - vcoreqfid
	    : vcoreqfid - vcocurrfid;

	if ((reqfid <= LO_FID_TABLE_TOP) && (data->currfid <= LO_FID_TABLE_TOP))
		vcofiddiff = 0;

	while (vcofiddiff > 2) {
		(data->currfid & 1) ? (fid_interval = 1) : (fid_interval = 2);

		if (reqfid > data->currfid) {
			if (data->currfid > LO_FID_TABLE_TOP) {
				if (write_new_fid(data,
						data->currfid + fid_interval))
					return 1;
			} else {
				if (write_new_fid
				    (data,
				     2 + convert_fid_to_vco_fid(data->currfid)))
					return 1;
			}
		} else {
			if (write_new_fid(data, data->currfid - fid_interval))
				return 1;
		}

		vcocurrfid = convert_fid_to_vco_fid(data->currfid);
		vcofiddiff = vcocurrfid > vcoreqfid ? vcocurrfid - vcoreqfid
		    : vcoreqfid - vcocurrfid;
	}

	if (write_new_fid(data, reqfid))
		return 1;

	if (query_current_values_with_pending_wait(data))
		return 1;

	if (data->currfid != reqfid) {
		printk(KERN_ERR PFX
			"ph2: mismatch, failed fid transition, "
			"curr 0x%x, req 0x%x\n",
			data->currfid, reqfid);
		return 1;
	}

	if (savevid != data->currvid) {
		printk(KERN_ERR PFX "ph2: vid changed, save 0x%x, curr 0x%x\n",
			savevid, data->currvid);
		return 1;
	}

	dprintk("ph2 complete, currfid 0x%x, currvid 0x%x\n",
		data->currfid, data->currvid);

	return 0;
}

/* Phase 3 - core voltage transition flow ... jump to the final vid. */
static int core_voltage_post_transition(struct powernow_k8_data *data,
		u32 reqvid)
{
	u32 savefid = data->currfid;
	u32 savereqvid = reqvid;

	dprintk("ph3 (cpu%d): starting, currfid 0x%x, currvid 0x%x\n",
		smp_processor_id(),
		data->currfid, data->currvid);

	if (reqvid != data->currvid) {
		if (write_new_vid(data, reqvid))
			return 1;

		if (savefid != data->currfid) {
			printk(KERN_ERR PFX
			       "ph3: bad fid change, save 0x%x, curr 0x%x\n",
			       savefid, data->currfid);
			return 1;
		}

		if (data->currvid != reqvid) {
			printk(KERN_ERR PFX
			       "ph3: failed vid transition\n, "
			       "req 0x%x, curr 0x%x",
			       reqvid, data->currvid);
			return 1;
		}
	}

	if (query_current_values_with_pending_wait(data))
		return 1;

	if (savereqvid != data->currvid) {
		dprintk("ph3 failed, currvid 0x%x\n", data->currvid);
		return 1;
	}

	if (savefid != data->currfid) {
		dprintk("ph3 failed, currfid changed 0x%x\n",
			data->currfid);
		return 1;
	}

	dprintk("ph3 complete, currfid 0x%x, currvid 0x%x\n",
		data->currfid, data->currvid);

	return 0;
}

static void check_supported_cpu(void *_rc)
{
	u32 eax, ebx, ecx, edx;
	int *rc = _rc;

	*rc = -ENODEV;

	if (current_cpu_data.x86_vendor != X86_VENDOR_AMD)
		return;

	eax = cpuid_eax(CPUID_PROCESSOR_SIGNATURE);
	if (((eax & CPUID_XFAM) != CPUID_XFAM_K8) &&
	    ((eax & CPUID_XFAM) < CPUID_XFAM_10H))
		return;

	if ((eax & CPUID_XFAM) == CPUID_XFAM_K8) {
		if (((eax & CPUID_USE_XFAM_XMOD) != CPUID_USE_XFAM_XMOD) ||
		    ((eax & CPUID_XMOD) > CPUID_XMOD_REV_MASK)) {
			printk(KERN_INFO PFX
				"Processor cpuid %x not supported\n", eax);
			return;
		}

		eax = cpuid_eax(CPUID_GET_MAX_CAPABILITIES);
		if (eax < CPUID_FREQ_VOLT_CAPABILITIES) {
			printk(KERN_INFO PFX
			       "No frequency change capabilities detected\n");
			return;
		}

		cpuid(CPUID_FREQ_VOLT_CAPABILITIES, &eax, &ebx, &ecx, &edx);
		if ((edx & P_STATE_TRANSITION_CAPABLE)
			!= P_STATE_TRANSITION_CAPABLE) {
			printk(KERN_INFO PFX
				"Power state transitions not supported\n");
			return;
		}
	} else { /* must be a HW Pstate capable processor */
		cpuid(CPUID_FREQ_VOLT_CAPABILITIES, &eax, &ebx, &ecx, &edx);
		if ((edx & USE_HW_PSTATE) == USE_HW_PSTATE)
			cpu_family = CPU_HW_PSTATE;
		else
			return;
	}

	*rc = 0;
}

static int check_pst_table(struct powernow_k8_data *data, struct pst_s *pst,
		u8 maxvid)
{
	unsigned int j;
	u8 lastfid = 0xff;

	for (j = 0; j < data->numps; j++) {
		if (pst[j].vid > LEAST_VID) {
			printk(KERN_ERR FW_BUG PFX "vid %d invalid : 0x%x\n",
			       j, pst[j].vid);
			return -EINVAL;
		}
		if (pst[j].vid < data->rvo) {
			/* vid + rvo >= 0 */
			printk(KERN_ERR FW_BUG PFX "0 vid exceeded with pstate"
			       " %d\n", j);
			return -ENODEV;
		}
		if (pst[j].vid < maxvid + data->rvo) {
			/* vid + rvo >= maxvid */
			printk(KERN_ERR FW_BUG PFX "maxvid exceeded with pstate"
			       " %d\n", j);
			return -ENODEV;
		}
		if (pst[j].fid > MAX_FID) {
			printk(KERN_ERR FW_BUG PFX "maxfid exceeded with pstate"
			       " %d\n", j);
			return -ENODEV;
		}
		if (j && (pst[j].fid < HI_FID_TABLE_BOTTOM)) {
			/* Only first fid is allowed to be in "low" range */
			printk(KERN_ERR FW_BUG PFX "two low fids - %d : "
			       "0x%x\n", j, pst[j].fid);
			return -EINVAL;
		}
		if (pst[j].fid < lastfid)
			lastfid = pst[j].fid;
	}
	if (lastfid & 1) {
		printk(KERN_ERR FW_BUG PFX "lastfid invalid\n");
		return -EINVAL;
	}
	if (lastfid > LO_FID_TABLE_TOP)
		printk(KERN_INFO FW_BUG PFX
			"first fid not from lo freq table\n");

	return 0;
}

static void invalidate_entry(struct cpufreq_frequency_table *powernow_table,
		unsigned int entry)
{
	powernow_table[entry].frequency = CPUFREQ_ENTRY_INVALID;
}

static void print_basics(struct powernow_k8_data *data)
{
	int j;
	for (j = 0; j < data->numps; j++) {
		if (data->powernow_table[j].frequency !=
				CPUFREQ_ENTRY_INVALID) {
			if (cpu_family == CPU_HW_PSTATE) {
				printk(KERN_INFO PFX
					"   %d : pstate %d (%d MHz)\n", j,
					data->powernow_table[j].index,
					data->powernow_table[j].frequency/1000);
			} else {
				printk(KERN_INFO PFX
					"   %d : fid 0x%x (%d MHz), vid 0x%x\n",
					j,
					data->powernow_table[j].index & 0xff,
					data->powernow_table[j].frequency/1000,
					data->powernow_table[j].index >> 8);
			}
		}
	}
	if (data->batps)
		printk(KERN_INFO PFX "Only %d pstates on battery\n",
				data->batps);
}

static u32 freq_from_fid_did(u32 fid, u32 did)
{
	u32 mhz = 0;

	if (boot_cpu_data.x86 == 0x10)
		mhz = (100 * (fid + 0x10)) >> did;
	else if (boot_cpu_data.x86 == 0x11)
		mhz = (100 * (fid + 8)) >> did;
	else
		BUG();

	return mhz * 1000;
}

static int fill_powernow_table(struct powernow_k8_data *data,
		struct pst_s *pst, u8 maxvid)
{
	struct cpufreq_frequency_table *powernow_table;
	unsigned int j;

	if (data->batps) {
		/* use ACPI support to get full speed on mains power */
		printk(KERN_WARNING PFX
			"Only %d pstates usable (use ACPI driver for full "
			"range\n", data->batps);
		data->numps = data->batps;
	}

	for (j = 1; j < data->numps; j++) {
		if (pst[j-1].fid >= pst[j].fid) {
			printk(KERN_ERR PFX "PST out of sequence\n");
			return -EINVAL;
		}
	}

	if (data->numps < 2) {
		printk(KERN_ERR PFX "no p states to transition\n");
		return -ENODEV;
	}

	if (check_pst_table(data, pst, maxvid))
		return -EINVAL;

	powernow_table = kmalloc((sizeof(struct cpufreq_frequency_table)
		* (data->numps + 1)), GFP_KERNEL);
	if (!powernow_table) {
		printk(KERN_ERR PFX "powernow_table memory alloc failure\n");
		return -ENOMEM;
	}

	for (j = 0; j < data->numps; j++) {
		int freq;
		powernow_table[j].index = pst[j].fid; /* lower 8 bits */
		powernow_table[j].index |= (pst[j].vid << 8); /* upper 8 bits */
		freq = find_khz_freq_from_fid(pst[j].fid);
		powernow_table[j].frequency = freq;
	}
	powernow_table[data->numps].frequency = CPUFREQ_TABLE_END;
	powernow_table[data->numps].index = 0;

	if (query_current_values_with_pending_wait(data)) {
		kfree(powernow_table);
		return -EIO;
	}

	dprintk("cfid 0x%x, cvid 0x%x\n", data->currfid, data->currvid);
	data->powernow_table = powernow_table;
	if (cpumask_first(cpu_core_mask(data->cpu)) == data->cpu)
		print_basics(data);

	for (j = 0; j < data->numps; j++)
		if ((pst[j].fid == data->currfid) &&
		    (pst[j].vid == data->currvid))
			return 0;

	dprintk("currfid/vid do not match PST, ignoring\n");
	return 0;
}

/* Find and validate the PSB/PST table in BIOS. */
static int find_psb_table(struct powernow_k8_data *data)
{
	struct psb_s *psb;
	unsigned int i;
	u32 mvs;
	u8 maxvid;
	u32 cpst = 0;
	u32 thiscpuid;

	for (i = 0xc0000; i < 0xffff0; i += 0x10) {
		/* Scan BIOS looking for the signature. */
		/* It can not be at ffff0 - it is too big. */

		psb = phys_to_virt(i);
		if (memcmp(psb, PSB_ID_STRING, PSB_ID_STRING_LEN) != 0)
			continue;

		dprintk("found PSB header at 0x%p\n", psb);

		dprintk("table vers: 0x%x\n", psb->tableversion);
		if (psb->tableversion != PSB_VERSION_1_4) {
			printk(KERN_ERR FW_BUG PFX "PSB table is not v1.4\n");
			return -ENODEV;
		}

		dprintk("flags: 0x%x\n", psb->flags1);
		if (psb->flags1) {
			printk(KERN_ERR FW_BUG PFX "unknown flags\n");
			return -ENODEV;
		}

		data->vstable = psb->vstable;
		dprintk("voltage stabilization time: %d(*20us)\n",
				data->vstable);

		dprintk("flags2: 0x%x\n", psb->flags2);
		data->rvo = psb->flags2 & 3;
		data->irt = ((psb->flags2) >> 2) & 3;
		mvs = ((psb->flags2) >> 4) & 3;
		data->vidmvs = 1 << mvs;
		data->batps = ((psb->flags2) >> 6) & 3;

		dprintk("ramp voltage offset: %d\n", data->rvo);
		dprintk("isochronous relief time: %d\n", data->irt);
		dprintk("maximum voltage step: %d - 0x%x\n", mvs, data->vidmvs);

		dprintk("numpst: 0x%x\n", psb->num_tables);
		cpst = psb->num_tables;
		if ((psb->cpuid == 0x00000fc0) ||
		    (psb->cpuid == 0x00000fe0)) {
			thiscpuid = cpuid_eax(CPUID_PROCESSOR_SIGNATURE);
			if ((thiscpuid == 0x00000fc0) ||
			    (thiscpuid == 0x00000fe0))
				cpst = 1;
		}
		if (cpst != 1) {
			printk(KERN_ERR FW_BUG PFX "numpst must be 1\n");
			return -ENODEV;
		}

		data->plllock = psb->plllocktime;
		dprintk("plllocktime: 0x%x (units 1us)\n", psb->plllocktime);
		dprintk("maxfid: 0x%x\n", psb->maxfid);
		dprintk("maxvid: 0x%x\n", psb->maxvid);
		maxvid = psb->maxvid;

		data->numps = psb->numps;
		dprintk("numpstates: 0x%x\n", data->numps);
		return fill_powernow_table(data,
				(struct pst_s *)(psb+1), maxvid);
	}
	/*
	 * If you see this message, complain to BIOS manufacturer. If
	 * he tells you "we do not support Linux" or some similar
	 * nonsense, remember that Windows 2000 uses the same legacy
	 * mechanism that the old Linux PSB driver uses. Tell them it
	 * is broken with Windows 2000.
	 *
	 * The reference to the AMD documentation is chapter 9 in the
	 * BIOS and Kernel Developer's Guide, which is available on
	 * www.amd.com
	 */
	printk(KERN_ERR FW_BUG PFX "No PSB or ACPI _PSS objects\n");
	return -ENODEV;
}

static void powernow_k8_acpi_pst_values(struct powernow_k8_data *data,
		unsigned int index)
{
	acpi_integer control;

	if (!data->acpi_data.state_count || (cpu_family == CPU_HW_PSTATE))
		return;

	control = data->acpi_data.states[index].control;
	data->irt = (control >> IRT_SHIFT) & IRT_MASK;
	data->rvo = (control >> RVO_SHIFT) & RVO_MASK;
	data->exttype = (control >> EXT_TYPE_SHIFT) & EXT_TYPE_MASK;
	data->plllock = (control >> PLL_L_SHIFT) & PLL_L_MASK;
	data->vidmvs = 1 << ((control >> MVS_SHIFT) & MVS_MASK);
	data->vstable = (control >> VST_SHIFT) & VST_MASK;
}

static int powernow_k8_cpu_init_acpi(struct powernow_k8_data *data)
{
	struct cpufreq_frequency_table *powernow_table;
	int ret_val = -ENODEV;
	acpi_integer control, status;

	if (acpi_processor_register_performance(&data->acpi_data, data->cpu)) {
		dprintk("register performance failed: bad ACPI data\n");
		return -EIO;
	}

	/* verify the data contained in the ACPI structures */
	if (data->acpi_data.state_count <= 1) {
		dprintk("No ACPI P-States\n");
		goto err_out;
	}

	control = data->acpi_data.control_register.space_id;
	status = data->acpi_data.status_register.space_id;

	if ((control != ACPI_ADR_SPACE_FIXED_HARDWARE) ||
	    (status != ACPI_ADR_SPACE_FIXED_HARDWARE)) {
		dprintk("Invalid control/status registers (%x - %x)\n",
			control, status);
		goto err_out;
	}

	/* fill in data->powernow_table */
	powernow_table = kmalloc((sizeof(struct cpufreq_frequency_table)
		* (data->acpi_data.state_count + 1)), GFP_KERNEL);
	if (!powernow_table) {
		dprintk("powernow_table memory alloc failure\n");
		goto err_out;
	}

	/* fill in data */
	data->numps = data->acpi_data.state_count;
	powernow_k8_acpi_pst_values(data, 0);

	if (cpu_family == CPU_HW_PSTATE)
		ret_val = fill_powernow_table_pstate(data, powernow_table);
	else
		ret_val = fill_powernow_table_fidvid(data, powernow_table);
	if (ret_val)
		goto err_out_mem;

	powernow_table[data->acpi_data.state_count].frequency =
		CPUFREQ_TABLE_END;
	powernow_table[data->acpi_data.state_count].index = 0;
	data->powernow_table = powernow_table;

	if (cpumask_first(cpu_core_mask(data->cpu)) == data->cpu)
		print_basics(data);

	/* notify BIOS that we exist */
	acpi_processor_notify_smm(THIS_MODULE);

	if (!zalloc_cpumask_var(&data->acpi_data.shared_cpu_map, GFP_KERNEL)) {
		printk(KERN_ERR PFX
				"unable to alloc powernow_k8_data cpumask\n");
		ret_val = -ENOMEM;
		goto err_out_mem;
	}

	return 0;

err_out_mem:
	kfree(powernow_table);

err_out:
	acpi_processor_unregister_performance(&data->acpi_data, data->cpu);

	/* data->acpi_data.state_count informs us at ->exit()
	 * whether ACPI was used */
	data->acpi_data.state_count = 0;

	return ret_val;
}

static int fill_powernow_table_pstate(struct powernow_k8_data *data,
		struct cpufreq_frequency_table *powernow_table)
{
	int i;
	u32 hi = 0, lo = 0;
	rdmsr(MSR_PSTATE_CUR_LIMIT, hi, lo);
	data->max_hw_pstate = (hi & HW_PSTATE_MAX_MASK) >> HW_PSTATE_MAX_SHIFT;

	for (i = 0; i < data->acpi_data.state_count; i++) {
		u32 index;

		index = data->acpi_data.states[i].control & HW_PSTATE_MASK;
		if (index > data->max_hw_pstate) {
			printk(KERN_ERR PFX "invalid pstate %d - "
					"bad value %d.\n", i, index);
			printk(KERN_ERR PFX "Please report to BIOS "
					"manufacturer\n");
			invalidate_entry(powernow_table, i);
			continue;
		}
		rdmsr(MSR_PSTATE_DEF_BASE + index, lo, hi);
		if (!(hi & HW_PSTATE_VALID_MASK)) {
			dprintk("invalid pstate %d, ignoring\n", index);
			invalidate_entry(powernow_table, i);
			continue;
		}

		powernow_table[i].index = index;

		/* Frequency may be rounded for these */
		if (boot_cpu_data.x86 == 0x10 || boot_cpu_data.x86 == 0x11) {
			powernow_table[i].frequency =
				freq_from_fid_did(lo & 0x3f, (lo >> 6) & 7);
		} else
			powernow_table[i].frequency =
				data->acpi_data.states[i].core_frequency * 1000;
	}
	return 0;
}

static int fill_powernow_table_fidvid(struct powernow_k8_data *data,
		struct cpufreq_frequency_table *powernow_table)
{
	int i;

	for (i = 0; i < data->acpi_data.state_count; i++) {
		u32 fid;
		u32 vid;
		u32 freq, index;
		acpi_integer status, control;

		if (data->exttype) {
			status =  data->acpi_data.states[i].status;
			fid = status & EXT_FID_MASK;
			vid = (status >> VID_SHIFT) & EXT_VID_MASK;
		} else {
			control =  data->acpi_data.states[i].control;
			fid = control & FID_MASK;
			vid = (control >> VID_SHIFT) & VID_MASK;
		}

		dprintk("   %d : fid 0x%x, vid 0x%x\n", i, fid, vid);

		index = fid | (vid<<8);
		powernow_table[i].index = index;

		freq = find_khz_freq_from_fid(fid);
		powernow_table[i].frequency = freq;

		/* verify frequency is OK */
		if ((freq > (MAX_FREQ * 1000)) || (freq < (MIN_FREQ * 1000))) {
			dprintk("invalid freq %u kHz, ignoring\n", freq);
			invalidate_entry(powernow_table, i);
			continue;
		}

		/* verify voltage is OK -
		 * BIOSs are using "off" to indicate invalid */
		if (vid == VID_OFF) {
			dprintk("invalid vid %u, ignoring\n", vid);
			invalidate_entry(powernow_table, i);
			continue;
		}

<<<<<<< HEAD
		/* verify only 1 entry from the lo frequency table */
		if (fid < HI_FID_TABLE_BOTTOM) {
			if (cntlofreq) {
				/* if both entries are the same,
				 * ignore this one ... */
				if ((freq != powernow_table[cntlofreq].frequency) ||
				    (index != powernow_table[cntlofreq].index)) {
					printk(KERN_ERR PFX
						"Too many lo freq table "
						"entries\n");
					return 1;
				}

				dprintk("double low frequency table entry, "
						"ignoring it.\n");
				invalidate_entry(powernow_table, i);
				continue;
			} else
				cntlofreq = i;
		}

=======
>>>>>>> b0e43706
		if (freq != (data->acpi_data.states[i].core_frequency * 1000)) {
			printk(KERN_INFO PFX "invalid freq entries "
				"%u kHz vs. %u kHz\n", freq,
				(unsigned int)
				(data->acpi_data.states[i].core_frequency
				 * 1000));
			invalidate_entry(powernow_table, i);
			continue;
		}
	}
	return 0;
}

static void powernow_k8_cpu_exit_acpi(struct powernow_k8_data *data)
{
	if (data->acpi_data.state_count)
		acpi_processor_unregister_performance(&data->acpi_data,
				data->cpu);
	free_cpumask_var(data->acpi_data.shared_cpu_map);
}

static int get_transition_latency(struct powernow_k8_data *data)
{
	int max_latency = 0;
	int i;
	for (i = 0; i < data->acpi_data.state_count; i++) {
		int cur_latency = data->acpi_data.states[i].transition_latency
			+ data->acpi_data.states[i].bus_master_latency;
		if (cur_latency > max_latency)
			max_latency = cur_latency;
	}
	if (max_latency == 0) {
		/*
		 * Fam 11h always returns 0 as transition latency.
		 * This is intended and means "very fast". While cpufreq core
		 * and governors currently can handle that gracefully, better
		 * set it to 1 to avoid problems in the future.
		 * For all others it's a BIOS bug.
		 */
		if (boot_cpu_data.x86 != 0x11)
			printk(KERN_ERR FW_WARN PFX "Invalid zero transition "
				"latency\n");
		max_latency = 1;
	}
	/* value in usecs, needs to be in nanoseconds */
	return 1000 * max_latency;
}

/* Take a frequency, and issue the fid/vid transition command */
static int transition_frequency_fidvid(struct powernow_k8_data *data,
		unsigned int index)
{
	u32 fid = 0;
	u32 vid = 0;
	int res, i;
	struct cpufreq_freqs freqs;

	dprintk("cpu %d transition to index %u\n", smp_processor_id(), index);

	/* fid/vid correctness check for k8 */
	/* fid are the lower 8 bits of the index we stored into
	 * the cpufreq frequency table in find_psb_table, vid
	 * are the upper 8 bits.
	 */
	fid = data->powernow_table[index].index & 0xFF;
	vid = (data->powernow_table[index].index & 0xFF00) >> 8;

	dprintk("table matched fid 0x%x, giving vid 0x%x\n", fid, vid);

	if (query_current_values_with_pending_wait(data))
		return 1;

	if ((data->currvid == vid) && (data->currfid == fid)) {
		dprintk("target matches current values (fid 0x%x, vid 0x%x)\n",
			fid, vid);
		return 0;
	}

	dprintk("cpu %d, changing to fid 0x%x, vid 0x%x\n",
		smp_processor_id(), fid, vid);
	freqs.old = find_khz_freq_from_fid(data->currfid);
	freqs.new = find_khz_freq_from_fid(fid);

	for_each_cpu(i, data->available_cores) {
		freqs.cpu = i;
		cpufreq_notify_transition(&freqs, CPUFREQ_PRECHANGE);
	}

	res = transition_fid_vid(data, fid, vid);
	freqs.new = find_khz_freq_from_fid(data->currfid);

	for_each_cpu(i, data->available_cores) {
		freqs.cpu = i;
		cpufreq_notify_transition(&freqs, CPUFREQ_POSTCHANGE);
	}
	return res;
}

/* Take a frequency, and issue the hardware pstate transition command */
static int transition_frequency_pstate(struct powernow_k8_data *data,
		unsigned int index)
{
	u32 pstate = 0;
	int res, i;
	struct cpufreq_freqs freqs;

	dprintk("cpu %d transition to index %u\n", smp_processor_id(), index);

	/* get MSR index for hardware pstate transition */
	pstate = index & HW_PSTATE_MASK;
	if (pstate > data->max_hw_pstate)
		return 0;
	freqs.old = find_khz_freq_from_pstate(data->powernow_table,
			data->currpstate);
	freqs.new = find_khz_freq_from_pstate(data->powernow_table, pstate);

	for_each_cpu(i, data->available_cores) {
		freqs.cpu = i;
		cpufreq_notify_transition(&freqs, CPUFREQ_PRECHANGE);
	}

	res = transition_pstate(data, pstate);
	freqs.new = find_khz_freq_from_pstate(data->powernow_table, pstate);

	for_each_cpu(i, data->available_cores) {
		freqs.cpu = i;
		cpufreq_notify_transition(&freqs, CPUFREQ_POSTCHANGE);
	}
	return res;
}

/* Driver entry point to switch to the target frequency */
static int powernowk8_target(struct cpufreq_policy *pol,
		unsigned targfreq, unsigned relation)
{
	cpumask_t oldmask;
	struct powernow_k8_data *data = per_cpu(powernow_data, pol->cpu);
	u32 checkfid;
	u32 checkvid;
	unsigned int newstate;
	int ret = -EIO;

	if (!data)
		return -EINVAL;

	checkfid = data->currfid;
	checkvid = data->currvid;

	/* only run on specific CPU from here on */
	oldmask = current->cpus_allowed;
	set_cpus_allowed_ptr(current, &cpumask_of_cpu(pol->cpu));

	if (smp_processor_id() != pol->cpu) {
		printk(KERN_ERR PFX "limiting to cpu %u failed\n", pol->cpu);
		goto err_out;
	}

	if (pending_bit_stuck()) {
		printk(KERN_ERR PFX "failing targ, change pending bit set\n");
		goto err_out;
	}

	dprintk("targ: cpu %d, %d kHz, min %d, max %d, relation %d\n",
		pol->cpu, targfreq, pol->min, pol->max, relation);

	if (query_current_values_with_pending_wait(data))
		goto err_out;

	if (cpu_family != CPU_HW_PSTATE) {
		dprintk("targ: curr fid 0x%x, vid 0x%x\n",
		data->currfid, data->currvid);

		if ((checkvid != data->currvid) ||
		    (checkfid != data->currfid)) {
			printk(KERN_INFO PFX
				"error - out of sync, fix 0x%x 0x%x, "
				"vid 0x%x 0x%x\n",
				checkfid, data->currfid,
				checkvid, data->currvid);
		}
	}

	if (cpufreq_frequency_table_target(pol, data->powernow_table,
				targfreq, relation, &newstate))
		goto err_out;

	mutex_lock(&fidvid_mutex);

	powernow_k8_acpi_pst_values(data, newstate);

	if (cpu_family == CPU_HW_PSTATE)
		ret = transition_frequency_pstate(data, newstate);
	else
		ret = transition_frequency_fidvid(data, newstate);
	if (ret) {
		printk(KERN_ERR PFX "transition frequency failed\n");
		ret = 1;
		mutex_unlock(&fidvid_mutex);
		goto err_out;
	}
	mutex_unlock(&fidvid_mutex);

	if (cpu_family == CPU_HW_PSTATE)
		pol->cur = find_khz_freq_from_pstate(data->powernow_table,
				newstate);
	else
		pol->cur = find_khz_freq_from_fid(data->currfid);
	ret = 0;

err_out:
	set_cpus_allowed_ptr(current, &oldmask);
	return ret;
}

/* Driver entry point to verify the policy and range of frequencies */
static int powernowk8_verify(struct cpufreq_policy *pol)
{
	struct powernow_k8_data *data = per_cpu(powernow_data, pol->cpu);

	if (!data)
		return -EINVAL;

	return cpufreq_frequency_table_verify(pol, data->powernow_table);
}

struct init_on_cpu {
	struct powernow_k8_data *data;
	int rc;
};

static void __cpuinit powernowk8_cpu_init_on_cpu(void *_init_on_cpu)
{
	struct init_on_cpu *init_on_cpu = _init_on_cpu;

	if (pending_bit_stuck()) {
		printk(KERN_ERR PFX "failing init, change pending bit set\n");
		init_on_cpu->rc = -ENODEV;
		return;
	}

	if (query_current_values_with_pending_wait(init_on_cpu->data)) {
		init_on_cpu->rc = -ENODEV;
		return;
	}

	if (cpu_family == CPU_OPTERON)
		fidvid_msr_init();

	init_on_cpu->rc = 0;
}

/* per CPU init entry point to the driver */
static int __cpuinit powernowk8_cpu_init(struct cpufreq_policy *pol)
{
	static const char ACPI_PSS_BIOS_BUG_MSG[] =
		KERN_ERR FW_BUG PFX "No compatible ACPI _PSS objects found.\n"
		FW_BUG PFX "Try again with latest BIOS.\n";
	struct powernow_k8_data *data;
	struct init_on_cpu init_on_cpu;
	int rc;

	if (!cpu_online(pol->cpu))
		return -ENODEV;

	smp_call_function_single(pol->cpu, check_supported_cpu, &rc, 1);
	if (rc)
		return -ENODEV;

	data = kzalloc(sizeof(struct powernow_k8_data), GFP_KERNEL);
	if (!data) {
		printk(KERN_ERR PFX "unable to alloc powernow_k8_data");
		return -ENOMEM;
	}

	data->cpu = pol->cpu;
	data->currpstate = HW_PSTATE_INVALID;

	if (powernow_k8_cpu_init_acpi(data)) {
		/*
		 * Use the PSB BIOS structure. This is only availabe on
		 * an UP version, and is deprecated by AMD.
		 */
		if (num_online_cpus() != 1) {
			printk_once(ACPI_PSS_BIOS_BUG_MSG);
			goto err_out;
		}
		if (pol->cpu != 0) {
			printk(KERN_ERR FW_BUG PFX "No ACPI _PSS objects for "
			       "CPU other than CPU0. Complain to your BIOS "
			       "vendor.\n");
			goto err_out;
		}
		rc = find_psb_table(data);
		if (rc)
			goto err_out;

		/* Take a crude guess here.
		 * That guess was in microseconds, so multiply with 1000 */
		pol->cpuinfo.transition_latency = (
			 ((data->rvo + 8) * data->vstable * VST_UNITS_20US) +
			 ((1 << data->irt) * 30)) * 1000;
	} else /* ACPI _PSS objects available */
		pol->cpuinfo.transition_latency = get_transition_latency(data);

	/* only run on specific CPU from here on */
	init_on_cpu.data = data;
	smp_call_function_single(data->cpu, powernowk8_cpu_init_on_cpu,
				 &init_on_cpu, 1);
	rc = init_on_cpu.rc;
	if (rc != 0)
		goto err_out_exit_acpi;

	if (cpu_family == CPU_HW_PSTATE)
		cpumask_copy(pol->cpus, cpumask_of(pol->cpu));
	else
		cpumask_copy(pol->cpus, cpu_core_mask(pol->cpu));
	data->available_cores = pol->cpus;

	if (cpu_family == CPU_HW_PSTATE)
		pol->cur = find_khz_freq_from_pstate(data->powernow_table,
				data->currpstate);
	else
		pol->cur = find_khz_freq_from_fid(data->currfid);
	dprintk("policy current frequency %d kHz\n", pol->cur);

	/* min/max the cpu is capable of */
	if (cpufreq_frequency_table_cpuinfo(pol, data->powernow_table)) {
		printk(KERN_ERR FW_BUG PFX "invalid powernow_table\n");
		powernow_k8_cpu_exit_acpi(data);
		kfree(data->powernow_table);
		kfree(data);
		return -EINVAL;
	}

	cpufreq_frequency_table_get_attr(data->powernow_table, pol->cpu);

	if (cpu_family == CPU_HW_PSTATE)
		dprintk("cpu_init done, current pstate 0x%x\n",
				data->currpstate);
	else
		dprintk("cpu_init done, current fid 0x%x, vid 0x%x\n",
			data->currfid, data->currvid);

	per_cpu(powernow_data, pol->cpu) = data;

	return 0;

err_out_exit_acpi:
	powernow_k8_cpu_exit_acpi(data);

err_out:
	kfree(data);
	return -ENODEV;
}

static int __devexit powernowk8_cpu_exit(struct cpufreq_policy *pol)
{
	struct powernow_k8_data *data = per_cpu(powernow_data, pol->cpu);

	if (!data)
		return -EINVAL;

	powernow_k8_cpu_exit_acpi(data);

	cpufreq_frequency_table_put_attr(pol->cpu);

	kfree(data->powernow_table);
	kfree(data);

	return 0;
}

static void query_values_on_cpu(void *_err)
{
	int *err = _err;
	struct powernow_k8_data *data = __get_cpu_var(powernow_data);

	*err = query_current_values_with_pending_wait(data);
}

static unsigned int powernowk8_get(unsigned int cpu)
{
	struct powernow_k8_data *data = per_cpu(powernow_data, cpu);
	unsigned int khz = 0;
	int err;

	if (!data)
		return -EINVAL;

	smp_call_function_single(cpu, query_values_on_cpu, &err, true);
	if (err)
		goto out;

	if (cpu_family == CPU_HW_PSTATE)
		khz = find_khz_freq_from_pstate(data->powernow_table,
						data->currpstate);
	else
		khz = find_khz_freq_from_fid(data->currfid);


out:
	return khz;
}

static struct freq_attr *powernow_k8_attr[] = {
	&cpufreq_freq_attr_scaling_available_freqs,
	NULL,
};

static struct cpufreq_driver cpufreq_amd64_driver = {
	.verify = powernowk8_verify,
	.target = powernowk8_target,
	.init = powernowk8_cpu_init,
	.exit = __devexit_p(powernowk8_cpu_exit),
	.get = powernowk8_get,
	.name = "powernow-k8",
	.owner = THIS_MODULE,
	.attr = powernow_k8_attr,
};

/* driver entry point for init */
static int __cpuinit powernowk8_init(void)
{
	unsigned int i, supported_cpus = 0;

	for_each_online_cpu(i) {
		int rc;
		smp_call_function_single(i, check_supported_cpu, &rc, 1);
		if (rc == 0)
			supported_cpus++;
	}

	if (supported_cpus == num_online_cpus()) {
		printk(KERN_INFO PFX "Found %d %s "
			"processors (%d cpu cores) (" VERSION ")\n",
			num_online_nodes(),
			boot_cpu_data.x86_model_id, supported_cpus);
		return cpufreq_register_driver(&cpufreq_amd64_driver);
	}

	return -ENODEV;
}

/* driver entry point for term */
static void __exit powernowk8_exit(void)
{
	dprintk("exit\n");

	cpufreq_unregister_driver(&cpufreq_amd64_driver);
}

MODULE_AUTHOR("Paul Devriendt <paul.devriendt@amd.com> and "
		"Mark Langsdorf <mark.langsdorf@amd.com>");
MODULE_DESCRIPTION("AMD Athlon 64 and Opteron processor frequency driver.");
MODULE_LICENSE("GPL");

late_initcall(powernowk8_init);
module_exit(powernowk8_exit);<|MERGE_RESOLUTION|>--- conflicted
+++ resolved
@@ -983,30 +983,6 @@
 			continue;
 		}
 
-<<<<<<< HEAD
-		/* verify only 1 entry from the lo frequency table */
-		if (fid < HI_FID_TABLE_BOTTOM) {
-			if (cntlofreq) {
-				/* if both entries are the same,
-				 * ignore this one ... */
-				if ((freq != powernow_table[cntlofreq].frequency) ||
-				    (index != powernow_table[cntlofreq].index)) {
-					printk(KERN_ERR PFX
-						"Too many lo freq table "
-						"entries\n");
-					return 1;
-				}
-
-				dprintk("double low frequency table entry, "
-						"ignoring it.\n");
-				invalidate_entry(powernow_table, i);
-				continue;
-			} else
-				cntlofreq = i;
-		}
-
-=======
->>>>>>> b0e43706
 		if (freq != (data->acpi_data.states[i].core_frequency * 1000)) {
 			printk(KERN_INFO PFX "invalid freq entries "
 				"%u kHz vs. %u kHz\n", freq,
