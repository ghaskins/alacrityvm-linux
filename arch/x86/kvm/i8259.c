/*
 * 8259 interrupt controller emulation
 *
 * Copyright (c) 2003-2004 Fabrice Bellard
 * Copyright (c) 2007 Intel Corporation
 *
 * Permission is hereby granted, free of charge, to any person obtaining a copy
 * of this software and associated documentation files (the "Software"), to deal
 * in the Software without restriction, including without limitation the rights
 * to use, copy, modify, merge, publish, distribute, sublicense, and/or sell
 * copies of the Software, and to permit persons to whom the Software is
 * furnished to do so, subject to the following conditions:
 *
 * The above copyright notice and this permission notice shall be included in
 * all copies or substantial portions of the Software.
 *
 * THE SOFTWARE IS PROVIDED "AS IS", WITHOUT WARRANTY OF ANY KIND, EXPRESS OR
 * IMPLIED, INCLUDING BUT NOT LIMITED TO THE WARRANTIES OF MERCHANTABILITY,
 * FITNESS FOR A PARTICULAR PURPOSE AND NONINFRINGEMENT. IN NO EVENT SHALL
 * THE AUTHORS OR COPYRIGHT HOLDERS BE LIABLE FOR ANY CLAIM, DAMAGES OR OTHER
 * LIABILITY, WHETHER IN AN ACTION OF CONTRACT, TORT OR OTHERWISE, ARISING FROM,
 * OUT OF OR IN CONNECTION WITH THE SOFTWARE OR THE USE OR OTHER DEALINGS IN
 * THE SOFTWARE.
 * Authors:
 *   Yaozu (Eddie) Dong <Eddie.dong@intel.com>
 *   Port from Qemu.
 */
#include <linux/mm.h>
#include <linux/bitops.h>
#include "irq.h"

#include <linux/kvm_host.h>
#include "trace.h"

static void pic_clear_isr(struct kvm_kpic_state *s, int irq)
{
	s->isr &= ~(1 << irq);
	s->isr_ack |= (1 << irq);
	if (s != &s->pics_state->pics[0])
		irq += 8;
	kvm_notify_acked_irq(s->pics_state->kvm, SELECT_PIC(irq), irq);
}

void kvm_pic_clear_isr_ack(struct kvm *kvm)
{
	struct kvm_pic *s = pic_irqchip(kvm);
<<<<<<< HEAD
	pic_lock(s);
	s->pics[0].isr_ack = 0xff;
	s->pics[1].isr_ack = 0xff;
	pic_unlock(s);
=======
	spin_lock(&s->lock);
	s->pics[0].isr_ack = 0xff;
	s->pics[1].isr_ack = 0xff;
	spin_unlock(&s->lock);
>>>>>>> b0e43706
}

/*
 * set irq level. If an edge is detected, then the IRR is set to 1
 */
static inline int pic_set_irq1(struct kvm_kpic_state *s, int irq, int level)
{
	int mask, ret = 1;
	mask = 1 << irq;
	if (s->elcr & mask)	/* level triggered */
		if (level) {
			ret = !(s->irr & mask);
			s->irr |= mask;
			s->last_irr |= mask;
		} else {
			s->irr &= ~mask;
			s->last_irr &= ~mask;
		}
	else	/* edge triggered */
		if (level) {
			if ((s->last_irr & mask) == 0) {
				ret = !(s->irr & mask);
				s->irr |= mask;
			}
			s->last_irr |= mask;
		} else
			s->last_irr &= ~mask;

	return (s->imr & mask) ? -1 : ret;
}

/*
 * return the highest priority found in mask (highest = smallest
 * number). Return 8 if no irq
 */
static inline int get_priority(struct kvm_kpic_state *s, int mask)
{
	int priority;
	if (mask == 0)
		return 8;
	priority = 0;
	while ((mask & (1 << ((priority + s->priority_add) & 7))) == 0)
		priority++;
	return priority;
}

/*
 * return the pic wanted interrupt. return -1 if none
 */
static int pic_get_irq(struct kvm_kpic_state *s)
{
	int mask, cur_priority, priority;

	mask = s->irr & ~s->imr;
	priority = get_priority(s, mask);
	if (priority == 8)
		return -1;
	/*
	 * compute current priority. If special fully nested mode on the
	 * master, the IRQ coming from the slave is not taken into account
	 * for the priority computation.
	 */
	mask = s->isr;
	if (s->special_fully_nested_mode && s == &s->pics_state->pics[0])
		mask &= ~(1 << 2);
	cur_priority = get_priority(s, mask);
	if (priority < cur_priority)
		/*
		 * higher priority found: an irq should be generated
		 */
		return (priority + s->priority_add) & 7;
	else
		return -1;
}

/*
 * raise irq to CPU if necessary. must be called every time the active
 * irq may change
 */
static void pic_update_irq(struct kvm_pic *s)
{
	int irq2, irq;

	irq2 = pic_get_irq(&s->pics[1]);
	if (irq2 >= 0) {
		/*
		 * if irq request by slave pic, signal master PIC
		 */
		pic_set_irq1(&s->pics[0], 2, 1);
		pic_set_irq1(&s->pics[0], 2, 0);
	}
	irq = pic_get_irq(&s->pics[0]);
	if (irq >= 0)
		s->irq_request(s->irq_request_opaque, 1);
	else
		s->irq_request(s->irq_request_opaque, 0);
}

void kvm_pic_update_irq(struct kvm_pic *s)
{
	spin_lock(&s->lock);
	pic_update_irq(s);
	spin_unlock(&s->lock);
}

int kvm_pic_set_irq(void *opaque, int irq, int level)
{
	struct kvm_pic *s = opaque;
	int ret = -1;

	spin_lock(&s->lock);
	if (irq >= 0 && irq < PIC_NUM_PINS) {
		ret = pic_set_irq1(&s->pics[irq >> 3], irq & 7, level);
		pic_update_irq(s);
		trace_kvm_pic_set_irq(irq >> 3, irq & 7, s->pics[irq >> 3].elcr,
				      s->pics[irq >> 3].imr, ret == 0);
	}
	spin_unlock(&s->lock);

	return ret;
}

/*
 * acknowledge interrupt 'irq'
 */
static inline void pic_intack(struct kvm_kpic_state *s, int irq)
{
	s->isr |= 1 << irq;
	/*
	 * We don't clear a level sensitive interrupt here
	 */
	if (!(s->elcr & (1 << irq)))
		s->irr &= ~(1 << irq);

	if (s->auto_eoi) {
		if (s->rotate_on_auto_eoi)
			s->priority_add = (irq + 1) & 7;
		pic_clear_isr(s, irq);
	}

}

int kvm_pic_read_irq(struct kvm *kvm)
{
	int irq, irq2, intno;
	struct kvm_pic *s = pic_irqchip(kvm);

	spin_lock(&s->lock);
	irq = pic_get_irq(&s->pics[0]);
	if (irq >= 0) {
		pic_intack(&s->pics[0], irq);
		if (irq == 2) {
			irq2 = pic_get_irq(&s->pics[1]);
			if (irq2 >= 0)
				pic_intack(&s->pics[1], irq2);
			else
				/*
				 * spurious IRQ on slave controller
				 */
				irq2 = 7;
			intno = s->pics[1].irq_base + irq2;
			irq = irq2 + 8;
		} else
			intno = s->pics[0].irq_base + irq;
	} else {
		/*
		 * spurious IRQ on host controller
		 */
		irq = 7;
		intno = s->pics[0].irq_base + irq;
	}
	pic_update_irq(s);
	spin_unlock(&s->lock);

	return intno;
}

void kvm_pic_reset(struct kvm_kpic_state *s)
{
	int irq, irqbase, n;
	struct kvm *kvm = s->pics_state->irq_request_opaque;
	struct kvm_vcpu *vcpu0 = kvm->bsp_vcpu;

	if (s == &s->pics_state->pics[0])
		irqbase = 0;
	else
		irqbase = 8;

	for (irq = 0; irq < PIC_NUM_PINS/2; irq++) {
		if (vcpu0 && kvm_apic_accept_pic_intr(vcpu0))
			if (s->irr & (1 << irq) || s->isr & (1 << irq)) {
				n = irq + irqbase;
				kvm_notify_acked_irq(kvm, SELECT_PIC(n), n);
			}
	}
	s->last_irr = 0;
	s->irr = 0;
	s->imr = 0;
	s->isr = 0;
	s->isr_ack = 0xff;
	s->priority_add = 0;
	s->irq_base = 0;
	s->read_reg_select = 0;
	s->poll = 0;
	s->special_mask = 0;
	s->init_state = 0;
	s->auto_eoi = 0;
	s->rotate_on_auto_eoi = 0;
	s->special_fully_nested_mode = 0;
	s->init4 = 0;
}

static void pic_ioport_write(void *opaque, u32 addr, u32 val)
{
	struct kvm_kpic_state *s = opaque;
	int priority, cmd, irq;

	addr &= 1;
	if (addr == 0) {
		if (val & 0x10) {
			kvm_pic_reset(s);	/* init */
			/*
			 * deassert a pending interrupt
			 */
			s->pics_state->irq_request(s->pics_state->
						   irq_request_opaque, 0);
			s->init_state = 1;
			s->init4 = val & 1;
			if (val & 0x02)
				printk(KERN_ERR "single mode not supported");
			if (val & 0x08)
				printk(KERN_ERR
				       "level sensitive irq not supported");
		} else if (val & 0x08) {
			if (val & 0x04)
				s->poll = 1;
			if (val & 0x02)
				s->read_reg_select = val & 1;
			if (val & 0x40)
				s->special_mask = (val >> 5) & 1;
		} else {
			cmd = val >> 5;
			switch (cmd) {
			case 0:
			case 4:
				s->rotate_on_auto_eoi = cmd >> 2;
				break;
			case 1:	/* end of interrupt */
			case 5:
				priority = get_priority(s, s->isr);
				if (priority != 8) {
					irq = (priority + s->priority_add) & 7;
					if (cmd == 5)
						s->priority_add = (irq + 1) & 7;
					pic_clear_isr(s, irq);
					pic_update_irq(s->pics_state);
				}
				break;
			case 3:
				irq = val & 7;
				pic_clear_isr(s, irq);
				pic_update_irq(s->pics_state);
				break;
			case 6:
				s->priority_add = (val + 1) & 7;
				pic_update_irq(s->pics_state);
				break;
			case 7:
				irq = val & 7;
				s->priority_add = (irq + 1) & 7;
				pic_clear_isr(s, irq);
				pic_update_irq(s->pics_state);
				break;
			default:
				break;	/* no operation */
			}
		}
	} else
		switch (s->init_state) {
		case 0:		/* normal mode */
			s->imr = val;
			pic_update_irq(s->pics_state);
			break;
		case 1:
			s->irq_base = val & 0xf8;
			s->init_state = 2;
			break;
		case 2:
			if (s->init4)
				s->init_state = 3;
			else
				s->init_state = 0;
			break;
		case 3:
			s->special_fully_nested_mode = (val >> 4) & 1;
			s->auto_eoi = (val >> 1) & 1;
			s->init_state = 0;
			break;
		}
}

static u32 pic_poll_read(struct kvm_kpic_state *s, u32 addr1)
{
	int ret;

	ret = pic_get_irq(s);
	if (ret >= 0) {
		if (addr1 >> 7) {
			s->pics_state->pics[0].isr &= ~(1 << 2);
			s->pics_state->pics[0].irr &= ~(1 << 2);
		}
		s->irr &= ~(1 << ret);
		pic_clear_isr(s, ret);
		if (addr1 >> 7 || ret != 2)
			pic_update_irq(s->pics_state);
	} else {
		ret = 0x07;
		pic_update_irq(s->pics_state);
	}

	return ret;
}

static u32 pic_ioport_read(void *opaque, u32 addr1)
{
	struct kvm_kpic_state *s = opaque;
	unsigned int addr;
	int ret;

	addr = addr1;
	addr &= 1;
	if (s->poll) {
		ret = pic_poll_read(s, addr1);
		s->poll = 0;
	} else
		if (addr == 0)
			if (s->read_reg_select)
				ret = s->isr;
			else
				ret = s->irr;
		else
			ret = s->imr;
	return ret;
}

static void elcr_ioport_write(void *opaque, u32 addr, u32 val)
{
	struct kvm_kpic_state *s = opaque;
	s->elcr = val & s->elcr_mask;
}

static u32 elcr_ioport_read(void *opaque, u32 addr1)
{
	struct kvm_kpic_state *s = opaque;
	return s->elcr;
}

static int picdev_in_range(gpa_t addr)
{
	switch (addr) {
	case 0x20:
	case 0x21:
	case 0xa0:
	case 0xa1:
	case 0x4d0:
	case 0x4d1:
		return 1;
	default:
		return 0;
	}
}

static inline struct kvm_pic *to_pic(struct kvm_io_device *dev)
{
	return container_of(dev, struct kvm_pic, dev);
}

static int picdev_write(struct kvm_io_device *this,
			 gpa_t addr, int len, const void *val)
{
	struct kvm_pic *s = to_pic(this);
	unsigned char data = *(unsigned char *)val;
	if (!picdev_in_range(addr))
		return -EOPNOTSUPP;

	if (len != 1) {
		if (printk_ratelimit())
			printk(KERN_ERR "PIC: non byte write\n");
		return 0;
	}
	spin_lock(&s->lock);
	switch (addr) {
	case 0x20:
	case 0x21:
	case 0xa0:
	case 0xa1:
		pic_ioport_write(&s->pics[addr >> 7], addr, data);
		break;
	case 0x4d0:
	case 0x4d1:
		elcr_ioport_write(&s->pics[addr & 1], addr, data);
		break;
	}
<<<<<<< HEAD
	pic_unlock(s);
=======
	spin_unlock(&s->lock);
>>>>>>> b0e43706
	return 0;
}

static int picdev_read(struct kvm_io_device *this,
		       gpa_t addr, int len, void *val)
{
	struct kvm_pic *s = to_pic(this);
	unsigned char data = 0;
	if (!picdev_in_range(addr))
		return -EOPNOTSUPP;

	if (len != 1) {
		if (printk_ratelimit())
			printk(KERN_ERR "PIC: non byte read\n");
		return 0;
	}
	spin_lock(&s->lock);
	switch (addr) {
	case 0x20:
	case 0x21:
	case 0xa0:
	case 0xa1:
		data = pic_ioport_read(&s->pics[addr >> 7], addr);
		break;
	case 0x4d0:
	case 0x4d1:
		data = elcr_ioport_read(&s->pics[addr & 1], addr);
		break;
	}
	*(unsigned char *)val = data;
<<<<<<< HEAD
	pic_unlock(s);
=======
	spin_unlock(&s->lock);
>>>>>>> b0e43706
	return 0;
}

/*
 * callback when PIC0 irq status changed
 */
static void pic_irq_request(void *opaque, int level)
{
	struct kvm *kvm = opaque;
	struct kvm_vcpu *vcpu = kvm->bsp_vcpu;
	struct kvm_pic *s = pic_irqchip(kvm);
	int irq = pic_get_irq(&s->pics[0]);

	s->output = level;
	if (vcpu && level && (s->pics[0].isr_ack & (1 << irq))) {
		s->pics[0].isr_ack &= ~(1 << irq);
		kvm_vcpu_kick(vcpu);
	}
}

static const struct kvm_io_device_ops picdev_ops = {
	.read     = picdev_read,
	.write    = picdev_write,
};

struct kvm_pic *kvm_create_pic(struct kvm *kvm)
{
	struct kvm_pic *s;
	int ret;

	s = kzalloc(sizeof(struct kvm_pic), GFP_KERNEL);
	if (!s)
		return NULL;
	spin_lock_init(&s->lock);
	s->kvm = kvm;
	s->pics[0].elcr_mask = 0xf8;
	s->pics[1].elcr_mask = 0xde;
	s->irq_request = pic_irq_request;
	s->irq_request_opaque = kvm;
	s->pics[0].pics_state = s;
	s->pics[1].pics_state = s;

	/*
	 * Initialize PIO device
	 */
	kvm_iodevice_init(&s->dev, &picdev_ops);
	ret = kvm_io_bus_register_dev(kvm, &kvm->pio_bus, &s->dev);
	if (ret < 0) {
		kfree(s);
		return NULL;
	}

	return s;
}<|MERGE_RESOLUTION|>--- conflicted
+++ resolved
@@ -38,23 +38,24 @@
 	s->isr_ack |= (1 << irq);
 	if (s != &s->pics_state->pics[0])
 		irq += 8;
+	/*
+	 * We are dropping lock while calling ack notifiers since ack
+	 * notifier callbacks for assigned devices call into PIC recursively.
+	 * Other interrupt may be delivered to PIC while lock is dropped but
+	 * it should be safe since PIC state is already updated at this stage.
+	 */
+	spin_unlock(&s->pics_state->lock);
 	kvm_notify_acked_irq(s->pics_state->kvm, SELECT_PIC(irq), irq);
+	spin_lock(&s->pics_state->lock);
 }
 
 void kvm_pic_clear_isr_ack(struct kvm *kvm)
 {
 	struct kvm_pic *s = pic_irqchip(kvm);
-<<<<<<< HEAD
-	pic_lock(s);
-	s->pics[0].isr_ack = 0xff;
-	s->pics[1].isr_ack = 0xff;
-	pic_unlock(s);
-=======
 	spin_lock(&s->lock);
 	s->pics[0].isr_ack = 0xff;
 	s->pics[1].isr_ack = 0xff;
 	spin_unlock(&s->lock);
->>>>>>> b0e43706
 }
 
 /*
@@ -458,11 +459,7 @@
 		elcr_ioport_write(&s->pics[addr & 1], addr, data);
 		break;
 	}
-<<<<<<< HEAD
-	pic_unlock(s);
-=======
 	spin_unlock(&s->lock);
->>>>>>> b0e43706
 	return 0;
 }
 
@@ -493,11 +490,7 @@
 		break;
 	}
 	*(unsigned char *)val = data;
-<<<<<<< HEAD
-	pic_unlock(s);
-=======
 	spin_unlock(&s->lock);
->>>>>>> b0e43706
 	return 0;
 }
 
