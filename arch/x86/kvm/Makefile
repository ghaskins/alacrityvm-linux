--- conflicted
+++ resolved
@@ -6,12 +6,8 @@
 CFLAGS_vmx.o := -I.
 
 kvm-y			+= $(addprefix ../../../virt/kvm/, kvm_main.o ioapic.o \
-<<<<<<< HEAD
-				coalesced_mmio.o irq_comm.o eventfd.o xinterface.o)
-=======
 				coalesced_mmio.o irq_comm.o eventfd.o \
-				assigned-dev.o)
->>>>>>> 724e6d3f
+				assigned-dev.o xinterface.o)
 kvm-$(CONFIG_IOMMU_API)	+= $(addprefix ../../../virt/kvm/, iommu.o)
 
 kvm-y			+= x86.o mmu.o emulate.o i8259.o irq.o lapic.o \
