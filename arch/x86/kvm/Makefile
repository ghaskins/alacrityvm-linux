--- conflicted
+++ resolved
@@ -1,18 +1,3 @@
-<<<<<<< HEAD
-#
-# Makefile for Kernel-based Virtual Machine module
-#
-
-common-objs = $(addprefix ../../../virt/kvm/, kvm_main.o ioapic.o \
-                coalesced_mmio.o irq_comm.o eventfd.o xinterface.o)
-ifeq ($(CONFIG_KVM_TRACE),y)
-common-objs += $(addprefix ../../../virt/kvm/, kvm_trace.o)
-endif
-ifeq ($(CONFIG_IOMMU_API),y)
-common-objs += $(addprefix ../../../virt/kvm/, iommu.o)
-endif
-=======
->>>>>>> b0e43706
 
 EXTRA_CFLAGS += -Ivirt/kvm -Iarch/x86/kvm
 
@@ -21,7 +6,7 @@
 CFLAGS_vmx.o := -I.
 
 kvm-y			+= $(addprefix ../../../virt/kvm/, kvm_main.o ioapic.o \
-				coalesced_mmio.o irq_comm.o eventfd.o)
+				coalesced_mmio.o irq_comm.o eventfd.o xinterface.o)
 kvm-$(CONFIG_IOMMU_API)	+= $(addprefix ../../../virt/kvm/, iommu.o)
 
 kvm-y			+= x86.o mmu.o emulate.o i8259.o irq.o lapic.o \
