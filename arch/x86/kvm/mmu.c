--- conflicted
+++ resolved
@@ -255,14 +255,6 @@
 }
 EXPORT_SYMBOL_GPL(kvm_mmu_set_mask_ptes);
 
-<<<<<<< HEAD
-static bool is_write_protection(struct kvm_vcpu *vcpu)
-{
-	return kvm_read_cr0_bits(vcpu, X86_CR0_WP);
-}
-
-=======
->>>>>>> 805a6af8
 static int is_cpuid_PSE36(void)
 {
 	return 1;
@@ -2752,22 +2744,11 @@
 		hpa_t root = vcpu->arch.mmu.root_hpa;
 
 		ASSERT(!VALID_PAGE(root));
-<<<<<<< HEAD
-		if (tdp_enabled)
-			direct = 1;
-		if (mmu_check_root(vcpu, root_gfn))
-			return 1;
-		spin_lock(&vcpu->kvm->mmu_lock);
-		sp = kvm_mmu_get_page(vcpu, root_gfn, 0,
-				      PT64_ROOT_LEVEL, direct,
-				      ACC_ALL, NULL);
-=======
 
 		spin_lock(&vcpu->kvm->mmu_lock);
 		kvm_mmu_free_some_pages(vcpu);
 		sp = kvm_mmu_get_page(vcpu, root_gfn, 0, PT64_ROOT_LEVEL,
 				      0, ACC_ALL, NULL);
->>>>>>> 805a6af8
 		root = __pa(sp->spt);
 		++sp->root_count;
 		spin_unlock(&vcpu->kvm->mmu_lock);
@@ -2795,19 +2776,11 @@
 				continue;
 			}
 			root_gfn = pdptr >> PAGE_SHIFT;
-<<<<<<< HEAD
-		} else if (vcpu->arch.mmu.root_level == 0)
-			root_gfn = 0;
-		if (mmu_check_root(vcpu, root_gfn))
-			return 1;
-		spin_lock(&vcpu->kvm->mmu_lock);
-=======
 			if (mmu_check_root(vcpu, root_gfn))
 				return 1;
 		}
 		spin_lock(&vcpu->kvm->mmu_lock);
 		kvm_mmu_free_some_pages(vcpu);
->>>>>>> 805a6af8
 		sp = kvm_mmu_get_page(vcpu, root_gfn, i << 30,
 				      PT32_ROOT_LEVEL, 0,
 				      ACC_ALL, NULL);
@@ -2815,11 +2788,7 @@
 		++sp->root_count;
 		spin_unlock(&vcpu->kvm->mmu_lock);
 
-<<<<<<< HEAD
-		vcpu->arch.mmu.pae_root[i] = root | PT_PRESENT_MASK;
-=======
 		vcpu->arch.mmu.pae_root[i] = root | pm_mask;
->>>>>>> 805a6af8
 	}
 	vcpu->arch.mmu.root_hpa = __pa(vcpu->arch.mmu.pae_root);
 
@@ -3418,10 +3387,6 @@
 {
 	struct kvm_mmu *g_context = &vcpu->arch.nested_mmu;
 
-<<<<<<< HEAD
-	vcpu->arch.mmu.base_role.glevels = vcpu->arch.mmu.root_level;
-	vcpu->arch.mmu.base_role.cr0_wp = is_write_protection(vcpu);
-=======
 	g_context->get_cr3           = get_cr3;
 	g_context->get_pdptr         = kvm_pdptr_read;
 	g_context->inject_page_fault = kvm_inject_page_fault;
@@ -3452,7 +3417,6 @@
 		g_context->root_level = PT32_ROOT_LEVEL;
 		g_context->gva_to_gpa = paging32_gva_to_gpa_nested;
 	}
->>>>>>> 805a6af8
 
 	return 0;
 }
@@ -3489,12 +3453,6 @@
 	r = mmu_topup_memory_caches(vcpu);
 	if (r)
 		goto out;
-<<<<<<< HEAD
-	spin_lock(&vcpu->kvm->mmu_lock);
-	kvm_mmu_free_some_pages(vcpu);
-	spin_unlock(&vcpu->kvm->mmu_lock);
-=======
->>>>>>> 805a6af8
 	r = mmu_alloc_roots(vcpu);
 	spin_lock(&vcpu->kvm->mmu_lock);
 	mmu_sync_roots(vcpu);
