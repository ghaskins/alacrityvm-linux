/*
 * Core of Xen paravirt_ops implementation.
 *
 * This file contains the xen_paravirt_ops structure itself, and the
 * implementations for:
 * - privileged instructions
 * - interrupt flags
 * - segment operations
 * - booting and setup
 *
 * Jeremy Fitzhardinge <jeremy@xensource.com>, XenSource Inc, 2007
 */

#include <linux/kernel.h>
#include <linux/init.h>
#include <linux/smp.h>
#include <linux/preempt.h>
#include <linux/hardirq.h>
#include <linux/percpu.h>
#include <linux/delay.h>
#include <linux/start_kernel.h>
#include <linux/sched.h>
#include <linux/kprobes.h>
#include <linux/bootmem.h>
#include <linux/module.h>
#include <linux/mm.h>
#include <linux/page-flags.h>
#include <linux/highmem.h>
#include <linux/console.h>

#include <xen/interface/xen.h>
#include <xen/interface/version.h>
#include <xen/interface/physdev.h>
#include <xen/interface/vcpu.h>
#include <xen/features.h>
#include <xen/page.h>
#include <xen/hvc-console.h>

#include <asm/paravirt.h>
#include <asm/apic.h>
#include <asm/page.h>
#include <asm/xen/hypercall.h>
#include <asm/xen/hypervisor.h>
#include <asm/fixmap.h>
#include <asm/processor.h>
#include <asm/proto.h>
#include <asm/msr-index.h>
#include <asm/traps.h>
#include <asm/setup.h>
#include <asm/desc.h>
#include <asm/pgtable.h>
#include <asm/tlbflush.h>
#include <asm/reboot.h>
#include <asm/stackprotector.h>

#include "xen-ops.h"
#include "mmu.h"
#include "multicalls.h"

EXPORT_SYMBOL_GPL(hypercall_page);

DEFINE_PER_CPU(struct vcpu_info *, xen_vcpu);
DEFINE_PER_CPU(struct vcpu_info, xen_vcpu_info);

enum xen_domain_type xen_domain_type = XEN_NATIVE;
EXPORT_SYMBOL_GPL(xen_domain_type);

struct start_info *xen_start_info;
EXPORT_SYMBOL_GPL(xen_start_info);

struct shared_info xen_dummy_shared_info;

void *xen_initial_gdt;

/*
 * Point at some empty memory to start with. We map the real shared_info
 * page as soon as fixmap is up and running.
 */
struct shared_info *HYPERVISOR_shared_info = (void *)&xen_dummy_shared_info;

/*
 * Flag to determine whether vcpu info placement is available on all
 * VCPUs.  We assume it is to start with, and then set it to zero on
 * the first failure.  This is because it can succeed on some VCPUs
 * and not others, since it can involve hypervisor memory allocation,
 * or because the guest failed to guarantee all the appropriate
 * constraints on all VCPUs (ie buffer can't cross a page boundary).
 *
 * Note that any particular CPU may be using a placed vcpu structure,
 * but we can only optimise if the all are.
 *
 * 0: not available, 1: available
 */
static int have_vcpu_info_placement = 1;

static void xen_vcpu_setup(int cpu)
{
	struct vcpu_register_vcpu_info info;
	int err;
	struct vcpu_info *vcpup;

	BUG_ON(HYPERVISOR_shared_info == &xen_dummy_shared_info);
	per_cpu(xen_vcpu, cpu) = &HYPERVISOR_shared_info->vcpu_info[cpu];

	if (!have_vcpu_info_placement)
		return;		/* already tested, not available */

	vcpup = &per_cpu(xen_vcpu_info, cpu);

	info.mfn = arbitrary_virt_to_mfn(vcpup);
	info.offset = offset_in_page(vcpup);

	printk(KERN_DEBUG "trying to map vcpu_info %d at %p, mfn %llx, offset %d\n",
	       cpu, vcpup, info.mfn, info.offset);

	/* Check to see if the hypervisor will put the vcpu_info
	   structure where we want it, which allows direct access via
	   a percpu-variable. */
	err = HYPERVISOR_vcpu_op(VCPUOP_register_vcpu_info, cpu, &info);

	if (err) {
		printk(KERN_DEBUG "register_vcpu_info failed: err=%d\n", err);
		have_vcpu_info_placement = 0;
	} else {
		/* This cpu is using the registered vcpu info, even if
		   later ones fail to. */
		per_cpu(xen_vcpu, cpu) = vcpup;

		printk(KERN_DEBUG "cpu %d using vcpu_info at %p\n",
		       cpu, vcpup);
	}
}

/*
 * On restore, set the vcpu placement up again.
 * If it fails, then we're in a bad state, since
 * we can't back out from using it...
 */
void xen_vcpu_restore(void)
{
	int cpu;

	for_each_online_cpu(cpu) {
		bool other_cpu = (cpu != smp_processor_id());

		if (other_cpu &&
		    HYPERVISOR_vcpu_op(VCPUOP_down, cpu, NULL))
			BUG();

		xen_setup_runstate_info(cpu);

		if (have_vcpu_info_placement)
			xen_vcpu_setup(cpu);

		if (other_cpu &&
		    HYPERVISOR_vcpu_op(VCPUOP_up, cpu, NULL))
			BUG();
	}
}

static void __init xen_banner(void)
{
	unsigned version = HYPERVISOR_xen_version(XENVER_version, NULL);
	struct xen_extraversion extra;
	HYPERVISOR_xen_version(XENVER_extraversion, &extra);

	printk(KERN_INFO "Booting paravirtualized kernel on %s\n",
	       pv_info.name);
	printk(KERN_INFO "Xen version: %d.%d%s%s\n",
	       version >> 16, version & 0xffff, extra.extraversion,
	       xen_feature(XENFEAT_mmu_pt_update_preserve_ad) ? " (preserve-AD)" : "");
}

static __read_mostly unsigned int cpuid_leaf1_edx_mask = ~0;
static __read_mostly unsigned int cpuid_leaf1_ecx_mask = ~0;

static void xen_cpuid(unsigned int *ax, unsigned int *bx,
		      unsigned int *cx, unsigned int *dx)
{
	unsigned maskebx = ~0;
	unsigned maskecx = ~0;
	unsigned maskedx = ~0;

	/*
	 * Mask out inconvenient features, to try and disable as many
	 * unsupported kernel subsystems as possible.
	 */
	switch (*ax) {
	case 1:
		maskecx = cpuid_leaf1_ecx_mask;
		maskedx = cpuid_leaf1_edx_mask;
		break;

	case 0xb:
		/* Suppress extended topology stuff */
		maskebx = 0;
		break;
	}

	asm(XEN_EMULATE_PREFIX "cpuid"
		: "=a" (*ax),
		  "=b" (*bx),
		  "=c" (*cx),
		  "=d" (*dx)
		: "0" (*ax), "2" (*cx));

	*bx &= maskebx;
	*cx &= maskecx;
	*dx &= maskedx;
}

static __init void xen_init_cpuid_mask(void)
{
	unsigned int ax, bx, cx, dx;

	cpuid_leaf1_edx_mask =
		~((1 << X86_FEATURE_MCE)  |  /* disable MCE */
		  (1 << X86_FEATURE_MCA)  |  /* disable MCA */
		  (1 << X86_FEATURE_ACC));   /* thermal monitoring */

	if (!xen_initial_domain())
		cpuid_leaf1_edx_mask &=
			~((1 << X86_FEATURE_APIC) |  /* disable local APIC */
			  (1 << X86_FEATURE_ACPI));  /* disable ACPI */

	ax = 1;
	cx = 0;
	xen_cpuid(&ax, &bx, &cx, &dx);

	/* cpuid claims we support xsave; try enabling it to see what happens */
	if (cx & (1 << (X86_FEATURE_XSAVE % 32))) {
		unsigned long cr4;

		set_in_cr4(X86_CR4_OSXSAVE);
		
		cr4 = read_cr4();

		if ((cr4 & X86_CR4_OSXSAVE) == 0)
			cpuid_leaf1_ecx_mask &= ~(1 << (X86_FEATURE_XSAVE % 32));

		clear_in_cr4(X86_CR4_OSXSAVE);
	}
}

static void xen_set_debugreg(int reg, unsigned long val)
{
	HYPERVISOR_set_debugreg(reg, val);
}

static unsigned long xen_get_debugreg(int reg)
{
	return HYPERVISOR_get_debugreg(reg);
}

static void xen_end_context_switch(struct task_struct *next)
{
	xen_mc_flush();
	paravirt_end_context_switch(next);
}

static unsigned long xen_store_tr(void)
{
	return 0;
}

/*
 * Set the page permissions for a particular virtual address.  If the
 * address is a vmalloc mapping (or other non-linear mapping), then
 * find the linear mapping of the page and also set its protections to
 * match.
 */
static void set_aliased_prot(void *v, pgprot_t prot)
{
	int level;
	pte_t *ptep;
	pte_t pte;
	unsigned long pfn;
	struct page *page;

	ptep = lookup_address((unsigned long)v, &level);
	BUG_ON(ptep == NULL);

	pfn = pte_pfn(*ptep);
	page = pfn_to_page(pfn);

	pte = pfn_pte(pfn, prot);

	if (HYPERVISOR_update_va_mapping((unsigned long)v, pte, 0))
		BUG();

	if (!PageHighMem(page)) {
		void *av = __va(PFN_PHYS(pfn));

		if (av != v)
			if (HYPERVISOR_update_va_mapping((unsigned long)av, pte, 0))
				BUG();
	} else
		kmap_flush_unused();
}

static void xen_alloc_ldt(struct desc_struct *ldt, unsigned entries)
{
	const unsigned entries_per_page = PAGE_SIZE / LDT_ENTRY_SIZE;
	int i;

	for(i = 0; i < entries; i += entries_per_page)
		set_aliased_prot(ldt + i, PAGE_KERNEL_RO);
}

static void xen_free_ldt(struct desc_struct *ldt, unsigned entries)
{
	const unsigned entries_per_page = PAGE_SIZE / LDT_ENTRY_SIZE;
	int i;

	for(i = 0; i < entries; i += entries_per_page)
		set_aliased_prot(ldt + i, PAGE_KERNEL);
}

static void xen_set_ldt(const void *addr, unsigned entries)
{
	struct mmuext_op *op;
	struct multicall_space mcs = xen_mc_entry(sizeof(*op));

	op = mcs.args;
	op->cmd = MMUEXT_SET_LDT;
	op->arg1.linear_addr = (unsigned long)addr;
	op->arg2.nr_ents = entries;

	MULTI_mmuext_op(mcs.mc, op, 1, NULL, DOMID_SELF);

	xen_mc_issue(PARAVIRT_LAZY_CPU);
}

static void xen_load_gdt(const struct desc_ptr *dtr)
{
	unsigned long va = dtr->address;
	unsigned int size = dtr->size + 1;
	unsigned pages = (size + PAGE_SIZE - 1) / PAGE_SIZE;
	unsigned long frames[pages];
	int f;

	/*
	 * A GDT can be up to 64k in size, which corresponds to 8192
	 * 8-byte entries, or 16 4k pages..
	 */

	BUG_ON(size > 65536);
	BUG_ON(va & ~PAGE_MASK);

	for (f = 0; va < dtr->address + size; va += PAGE_SIZE, f++) {
		int level;
		pte_t *ptep;
		unsigned long pfn, mfn;
		void *virt;

		/*
		 * The GDT is per-cpu and is in the percpu data area.
		 * That can be virtually mapped, so we need to do a
		 * page-walk to get the underlying MFN for the
		 * hypercall.  The page can also be in the kernel's
		 * linear range, so we need to RO that mapping too.
		 */
		ptep = lookup_address(va, &level);
		BUG_ON(ptep == NULL);

		pfn = pte_pfn(*ptep);
		mfn = pfn_to_mfn(pfn);
		virt = __va(PFN_PHYS(pfn));

		frames[f] = mfn;

		make_lowmem_page_readonly((void *)va);
		make_lowmem_page_readonly(virt);
	}

	if (HYPERVISOR_set_gdt(frames, size / sizeof(struct desc_struct)))
		BUG();
}

/*
 * load_gdt for early boot, when the gdt is only mapped once
 */
static __init void xen_load_gdt_boot(const struct desc_ptr *dtr)
{
	unsigned long va = dtr->address;
	unsigned int size = dtr->size + 1;
	unsigned pages = (size + PAGE_SIZE - 1) / PAGE_SIZE;
	unsigned long frames[pages];
	int f;

	/*
	 * A GDT can be up to 64k in size, which corresponds to 8192
	 * 8-byte entries, or 16 4k pages..
	 */

	BUG_ON(size > 65536);
	BUG_ON(va & ~PAGE_MASK);

	for (f = 0; va < dtr->address + size; va += PAGE_SIZE, f++) {
		pte_t pte;
		unsigned long pfn, mfn;

		pfn = virt_to_pfn(va);
		mfn = pfn_to_mfn(pfn);

		pte = pfn_pte(pfn, PAGE_KERNEL_RO);

		if (HYPERVISOR_update_va_mapping((unsigned long)va, pte, 0))
			BUG();

		frames[f] = mfn;
	}

	if (HYPERVISOR_set_gdt(frames, size / sizeof(struct desc_struct)))
		BUG();
}

static void load_TLS_descriptor(struct thread_struct *t,
				unsigned int cpu, unsigned int i)
{
	struct desc_struct *gdt = get_cpu_gdt_table(cpu);
	xmaddr_t maddr = arbitrary_virt_to_machine(&gdt[GDT_ENTRY_TLS_MIN+i]);
	struct multicall_space mc = __xen_mc_entry(0);

	MULTI_update_descriptor(mc.mc, maddr.maddr, t->tls_array[i]);
}

static void xen_load_tls(struct thread_struct *t, unsigned int cpu)
{
	/*
	 * XXX sleazy hack: If we're being called in a lazy-cpu zone
	 * and lazy gs handling is enabled, it means we're in a
	 * context switch, and %gs has just been saved.  This means we
	 * can zero it out to prevent faults on exit from the
	 * hypervisor if the next process has no %gs.  Either way, it
	 * has been saved, and the new value will get loaded properly.
	 * This will go away as soon as Xen has been modified to not
	 * save/restore %gs for normal hypercalls.
	 *
	 * On x86_64, this hack is not used for %gs, because gs points
	 * to KERNEL_GS_BASE (and uses it for PDA references), so we
	 * must not zero %gs on x86_64
	 *
	 * For x86_64, we need to zero %fs, otherwise we may get an
	 * exception between the new %fs descriptor being loaded and
	 * %fs being effectively cleared at __switch_to().
	 */
	if (paravirt_get_lazy_mode() == PARAVIRT_LAZY_CPU) {
#ifdef CONFIG_X86_32
		lazy_load_gs(0);
#else
		loadsegment(fs, 0);
#endif
	}

	xen_mc_batch();

	load_TLS_descriptor(t, cpu, 0);
	load_TLS_descriptor(t, cpu, 1);
	load_TLS_descriptor(t, cpu, 2);

	xen_mc_issue(PARAVIRT_LAZY_CPU);
}

#ifdef CONFIG_X86_64
static void xen_load_gs_index(unsigned int idx)
{
	if (HYPERVISOR_set_segment_base(SEGBASE_GS_USER_SEL, idx))
		BUG();
}
#endif

static void xen_write_ldt_entry(struct desc_struct *dt, int entrynum,
				const void *ptr)
{
	xmaddr_t mach_lp = arbitrary_virt_to_machine(&dt[entrynum]);
	u64 entry = *(u64 *)ptr;

	preempt_disable();

	xen_mc_flush();
	if (HYPERVISOR_update_descriptor(mach_lp.maddr, entry))
		BUG();

	preempt_enable();
}

static int cvt_gate_to_trap(int vector, const gate_desc *val,
			    struct trap_info *info)
{
	unsigned long addr;

	if (val->type != GATE_TRAP && val->type != GATE_INTERRUPT)
		return 0;

	info->vector = vector;

	addr = gate_offset(*val);
#ifdef CONFIG_X86_64
	/*
	 * Look for known traps using IST, and substitute them
	 * appropriately.  The debugger ones are the only ones we care
	 * about.  Xen will handle faults like double_fault and
	 * machine_check, so we should never see them.  Warn if
	 * there's an unexpected IST-using fault handler.
	 */
	if (addr == (unsigned long)debug)
		addr = (unsigned long)xen_debug;
	else if (addr == (unsigned long)int3)
		addr = (unsigned long)xen_int3;
	else if (addr == (unsigned long)stack_segment)
		addr = (unsigned long)xen_stack_segment;
	else if (addr == (unsigned long)double_fault ||
		 addr == (unsigned long)nmi) {
		/* Don't need to handle these */
		return 0;
#ifdef CONFIG_X86_MCE
	} else if (addr == (unsigned long)machine_check) {
		return 0;
#endif
	} else {
		/* Some other trap using IST? */
		if (WARN_ON(val->ist != 0))
			return 0;
	}
#endif	/* CONFIG_X86_64 */
	info->address = addr;

	info->cs = gate_segment(*val);
	info->flags = val->dpl;
	/* interrupt gates clear IF */
	if (val->type == GATE_INTERRUPT)
		info->flags |= 1 << 2;

	return 1;
}

/* Locations of each CPU's IDT */
static DEFINE_PER_CPU(struct desc_ptr, idt_desc);

/* Set an IDT entry.  If the entry is part of the current IDT, then
   also update Xen. */
static void xen_write_idt_entry(gate_desc *dt, int entrynum, const gate_desc *g)
{
	unsigned long p = (unsigned long)&dt[entrynum];
	unsigned long start, end;

	preempt_disable();

	start = __get_cpu_var(idt_desc).address;
	end = start + __get_cpu_var(idt_desc).size + 1;

	xen_mc_flush();

	native_write_idt_entry(dt, entrynum, g);

	if (p >= start && (p + 8) <= end) {
		struct trap_info info[2];

		info[1].address = 0;

		if (cvt_gate_to_trap(entrynum, g, &info[0]))
			if (HYPERVISOR_set_trap_table(info))
				BUG();
	}

	preempt_enable();
}

static void xen_convert_trap_info(const struct desc_ptr *desc,
				  struct trap_info *traps)
{
	unsigned in, out, count;

	count = (desc->size+1) / sizeof(gate_desc);
	BUG_ON(count > 256);

	for (in = out = 0; in < count; in++) {
		gate_desc *entry = (gate_desc*)(desc->address) + in;

		if (cvt_gate_to_trap(in, entry, &traps[out]))
			out++;
	}
	traps[out].address = 0;
}

void xen_copy_trap_info(struct trap_info *traps)
{
	const struct desc_ptr *desc = &__get_cpu_var(idt_desc);

	xen_convert_trap_info(desc, traps);
}

/* Load a new IDT into Xen.  In principle this can be per-CPU, so we
   hold a spinlock to protect the static traps[] array (static because
   it avoids allocation, and saves stack space). */
static void xen_load_idt(const struct desc_ptr *desc)
{
	static DEFINE_SPINLOCK(lock);
	static struct trap_info traps[257];

	spin_lock(&lock);

	__get_cpu_var(idt_desc) = *desc;

	xen_convert_trap_info(desc, traps);

	xen_mc_flush();
	if (HYPERVISOR_set_trap_table(traps))
		BUG();

	spin_unlock(&lock);
}

/* Write a GDT descriptor entry.  Ignore LDT descriptors, since
   they're handled differently. */
static void xen_write_gdt_entry(struct desc_struct *dt, int entry,
				const void *desc, int type)
{
	preempt_disable();

	switch (type) {
	case DESC_LDT:
	case DESC_TSS:
		/* ignore */
		break;

	default: {
		xmaddr_t maddr = arbitrary_virt_to_machine(&dt[entry]);

		xen_mc_flush();
		if (HYPERVISOR_update_descriptor(maddr.maddr, *(u64 *)desc))
			BUG();
	}

	}

	preempt_enable();
}

/*
 * Version of write_gdt_entry for use at early boot-time needed to
 * update an entry as simply as possible.
 */
static __init void xen_write_gdt_entry_boot(struct desc_struct *dt, int entry,
					    const void *desc, int type)
{
	switch (type) {
	case DESC_LDT:
	case DESC_TSS:
		/* ignore */
		break;

	default: {
		xmaddr_t maddr = virt_to_machine(&dt[entry]);

		if (HYPERVISOR_update_descriptor(maddr.maddr, *(u64 *)desc))
			dt[entry] = *(struct desc_struct *)desc;
	}

	}
}

static void xen_load_sp0(struct tss_struct *tss,
			 struct thread_struct *thread)
{
	struct multicall_space mcs = xen_mc_entry(0);
	MULTI_stack_switch(mcs.mc, __KERNEL_DS, thread->sp0);
	xen_mc_issue(PARAVIRT_LAZY_CPU);
}

static void xen_set_iopl_mask(unsigned mask)
{
	struct physdev_set_iopl set_iopl;

	/* Force the change at ring 0. */
	set_iopl.iopl = (mask == 0) ? 1 : (mask >> 12) & 3;
	HYPERVISOR_physdev_op(PHYSDEVOP_set_iopl, &set_iopl);
}

static void xen_io_delay(void)
{
}

#ifdef CONFIG_X86_LOCAL_APIC
static u32 xen_apic_read(u32 reg)
{
	return 0;
}

static void xen_apic_write(u32 reg, u32 val)
{
	/* Warn to see if there's any stray references */
	WARN_ON(1);
}

static u64 xen_apic_icr_read(void)
{
	return 0;
}

static void xen_apic_icr_write(u32 low, u32 id)
{
	/* Warn to see if there's any stray references */
	WARN_ON(1);
}

static void xen_apic_wait_icr_idle(void)
{
        return;
}

static u32 xen_safe_apic_wait_icr_idle(void)
{
        return 0;
}

static void set_xen_basic_apic_ops(void)
{
	apic->read = xen_apic_read;
	apic->write = xen_apic_write;
	apic->icr_read = xen_apic_icr_read;
	apic->icr_write = xen_apic_icr_write;
	apic->wait_icr_idle = xen_apic_wait_icr_idle;
	apic->safe_wait_icr_idle = xen_safe_apic_wait_icr_idle;
}

#endif


static void xen_clts(void)
{
	struct multicall_space mcs;

	mcs = xen_mc_entry(0);

	MULTI_fpu_taskswitch(mcs.mc, 0);

	xen_mc_issue(PARAVIRT_LAZY_CPU);
}

static DEFINE_PER_CPU(unsigned long, xen_cr0_value);

static unsigned long xen_read_cr0(void)
{
	unsigned long cr0 = percpu_read(xen_cr0_value);

	if (unlikely(cr0 == 0)) {
		cr0 = native_read_cr0();
		percpu_write(xen_cr0_value, cr0);
	}

	return cr0;
}

static void xen_write_cr0(unsigned long cr0)
{
	struct multicall_space mcs;

	percpu_write(xen_cr0_value, cr0);

	/* Only pay attention to cr0.TS; everything else is
	   ignored. */
	mcs = xen_mc_entry(0);

	MULTI_fpu_taskswitch(mcs.mc, (cr0 & X86_CR0_TS) != 0);

	xen_mc_issue(PARAVIRT_LAZY_CPU);
}

static void xen_write_cr4(unsigned long cr4)
{
	cr4 &= ~X86_CR4_PGE;
	cr4 &= ~X86_CR4_PSE;

	native_write_cr4(cr4);
}

static int xen_write_msr_safe(unsigned int msr, unsigned low, unsigned high)
{
	int ret;

	ret = 0;

	switch (msr) {
#ifdef CONFIG_X86_64
		unsigned which;
		u64 base;

	case MSR_FS_BASE:		which = SEGBASE_FS; goto set;
	case MSR_KERNEL_GS_BASE:	which = SEGBASE_GS_USER; goto set;
	case MSR_GS_BASE:		which = SEGBASE_GS_KERNEL; goto set;

	set:
		base = ((u64)high << 32) | low;
		if (HYPERVISOR_set_segment_base(which, base) != 0)
			ret = -EIO;
		break;
#endif

	case MSR_STAR:
	case MSR_CSTAR:
	case MSR_LSTAR:
	case MSR_SYSCALL_MASK:
	case MSR_IA32_SYSENTER_CS:
	case MSR_IA32_SYSENTER_ESP:
	case MSR_IA32_SYSENTER_EIP:
		/* Fast syscall setup is all done in hypercalls, so
		   these are all ignored.  Stub them out here to stop
		   Xen console noise. */
		break;

	default:
		ret = native_write_msr_safe(msr, low, high);
	}

	return ret;
}

void xen_setup_shared_info(void)
{
	if (!xen_feature(XENFEAT_auto_translated_physmap)) {
		set_fixmap(FIX_PARAVIRT_BOOTMAP,
			   xen_start_info->shared_info);

		HYPERVISOR_shared_info =
			(struct shared_info *)fix_to_virt(FIX_PARAVIRT_BOOTMAP);
	} else
		HYPERVISOR_shared_info =
			(struct shared_info *)__va(xen_start_info->shared_info);

#ifndef CONFIG_SMP
	/* In UP this is as good a place as any to set up shared info */
	xen_setup_vcpu_info_placement();
#endif

	xen_setup_mfn_list_list();
}

/* This is called once we have the cpu_possible_map */
void xen_setup_vcpu_info_placement(void)
{
	int cpu;

	for_each_possible_cpu(cpu)
		xen_vcpu_setup(cpu);

	/* xen_vcpu_setup managed to place the vcpu_info within the
	   percpu area for all cpus, so make use of it */
	if (have_vcpu_info_placement) {
		printk(KERN_INFO "Xen: using vcpu_info placement\n");

		pv_irq_ops.save_fl = __PV_IS_CALLEE_SAVE(xen_save_fl_direct);
		pv_irq_ops.restore_fl = __PV_IS_CALLEE_SAVE(xen_restore_fl_direct);
		pv_irq_ops.irq_disable = __PV_IS_CALLEE_SAVE(xen_irq_disable_direct);
		pv_irq_ops.irq_enable = __PV_IS_CALLEE_SAVE(xen_irq_enable_direct);
		pv_mmu_ops.read_cr2 = xen_read_cr2_direct;
	}
}

static unsigned xen_patch(u8 type, u16 clobbers, void *insnbuf,
			  unsigned long addr, unsigned len)
{
	char *start, *end, *reloc;
	unsigned ret;

	start = end = reloc = NULL;

#define SITE(op, x)							\
	case PARAVIRT_PATCH(op.x):					\
	if (have_vcpu_info_placement) {					\
		start = (char *)xen_##x##_direct;			\
		end = xen_##x##_direct_end;				\
		reloc = xen_##x##_direct_reloc;				\
	}								\
	goto patch_site

	switch (type) {
		SITE(pv_irq_ops, irq_enable);
		SITE(pv_irq_ops, irq_disable);
		SITE(pv_irq_ops, save_fl);
		SITE(pv_irq_ops, restore_fl);
#undef SITE

	patch_site:
		if (start == NULL || (end-start) > len)
			goto default_patch;

		ret = paravirt_patch_insns(insnbuf, len, start, end);

		/* Note: because reloc is assigned from something that
		   appears to be an array, gcc assumes it's non-null,
		   but doesn't know its relationship with start and
		   end. */
		if (reloc > start && reloc < end) {
			int reloc_off = reloc - start;
			long *relocp = (long *)(insnbuf + reloc_off);
			long delta = start - (char *)addr;

			*relocp += delta;
		}
		break;

	default_patch:
	default:
		ret = paravirt_patch_default(type, clobbers, insnbuf,
					     addr, len);
		break;
	}

	return ret;
}

static const struct pv_info xen_info __initdata = {
	.paravirt_enabled = 1,
	.shared_kernel_pmd = 0,

	.name = "Xen",
};

static const struct pv_init_ops xen_init_ops __initdata = {
	.patch = xen_patch,
};

static const struct pv_time_ops xen_time_ops __initdata = {
	.sched_clock = xen_sched_clock,
};

static const struct pv_cpu_ops xen_cpu_ops __initdata = {
	.cpuid = xen_cpuid,

	.set_debugreg = xen_set_debugreg,
	.get_debugreg = xen_get_debugreg,

	.clts = xen_clts,

	.read_cr0 = xen_read_cr0,
	.write_cr0 = xen_write_cr0,

	.read_cr4 = native_read_cr4,
	.read_cr4_safe = native_read_cr4_safe,
	.write_cr4 = xen_write_cr4,

	.wbinvd = native_wbinvd,

	.read_msr = native_read_msr_safe,
	.write_msr = xen_write_msr_safe,
	.read_tsc = native_read_tsc,
	.read_pmc = native_read_pmc,

	.iret = xen_iret,
	.irq_enable_sysexit = xen_sysexit,
#ifdef CONFIG_X86_64
	.usergs_sysret32 = xen_sysret32,
	.usergs_sysret64 = xen_sysret64,
#endif

	.load_tr_desc = paravirt_nop,
	.set_ldt = xen_set_ldt,
	.load_gdt = xen_load_gdt,
	.load_idt = xen_load_idt,
	.load_tls = xen_load_tls,
#ifdef CONFIG_X86_64
	.load_gs_index = xen_load_gs_index,
#endif

	.alloc_ldt = xen_alloc_ldt,
	.free_ldt = xen_free_ldt,

	.store_gdt = native_store_gdt,
	.store_idt = native_store_idt,
	.store_tr = xen_store_tr,

	.write_ldt_entry = xen_write_ldt_entry,
	.write_gdt_entry = xen_write_gdt_entry,
	.write_idt_entry = xen_write_idt_entry,
	.load_sp0 = xen_load_sp0,

	.set_iopl_mask = xen_set_iopl_mask,
	.io_delay = xen_io_delay,

	/* Xen takes care of %gs when switching to usermode for us */
	.swapgs = paravirt_nop,

	.start_context_switch = paravirt_start_context_switch,
	.end_context_switch = xen_end_context_switch,
};

static const struct pv_apic_ops xen_apic_ops __initdata = {
#ifdef CONFIG_X86_LOCAL_APIC
	.startup_ipi_hook = paravirt_nop,
#endif
};

static void xen_reboot(int reason)
{
	struct sched_shutdown r = { .reason = reason };

#ifdef CONFIG_SMP
	smp_send_stop();
#endif

	if (HYPERVISOR_sched_op(SCHEDOP_shutdown, &r))
		BUG();
}

static void xen_restart(char *msg)
{
	xen_reboot(SHUTDOWN_reboot);
}

static void xen_emergency_restart(void)
{
	xen_reboot(SHUTDOWN_reboot);
}

static void xen_machine_halt(void)
{
	xen_reboot(SHUTDOWN_poweroff);
}

static void xen_crash_shutdown(struct pt_regs *regs)
{
	xen_reboot(SHUTDOWN_crash);
}

static const struct machine_ops __initdata xen_machine_ops = {
	.restart = xen_restart,
	.halt = xen_machine_halt,
	.power_off = xen_machine_halt,
	.shutdown = xen_machine_halt,
	.crash_shutdown = xen_crash_shutdown,
	.emergency_restart = xen_emergency_restart,
};

/*
 * Set up the GDT and segment registers for -fstack-protector.  Until
 * we do this, we have to be careful not to call any stack-protected
 * function, which is most of the kernel.
 */
static void __init xen_setup_stackprotector(void)
{
	pv_cpu_ops.write_gdt_entry = xen_write_gdt_entry_boot;
	pv_cpu_ops.load_gdt = xen_load_gdt_boot;

	setup_stack_canary_segment(0);
	switch_to_new_gdt(0);

	pv_cpu_ops.write_gdt_entry = xen_write_gdt_entry;
	pv_cpu_ops.load_gdt = xen_load_gdt;
}

/* First C function to be called on Xen boot */
asmlinkage void __init xen_start_kernel(void)
{
	pgd_t *pgd;

	if (!xen_start_info)
		return;

	xen_domain_type = XEN_PV_DOMAIN;

	/* Install Xen paravirt ops */
	pv_info = xen_info;
	pv_init_ops = xen_init_ops;
	pv_time_ops = xen_time_ops;
	pv_cpu_ops = xen_cpu_ops;
	pv_apic_ops = xen_apic_ops;

<<<<<<< HEAD
=======
	x86_init.resources.memory_setup = xen_memory_setup;
	x86_init.oem.arch_setup = xen_arch_setup;
	x86_init.oem.banner = xen_banner;

	x86_init.timers.timer_init = xen_time_init;
	x86_init.timers.setup_percpu_clockev = x86_init_noop;
	x86_cpuinit.setup_percpu_clockev = x86_init_noop;

	x86_platform.calibrate_tsc = xen_tsc_khz;
	x86_platform.get_wallclock = xen_get_wallclock;
	x86_platform.set_wallclock = xen_set_wallclock;

>>>>>>> b0e43706
	/*
	 * Set up some pagetable state before starting to set any ptes.
	 */

<<<<<<< HEAD
=======
	xen_init_mmu_ops();

>>>>>>> b0e43706
	/* Prevent unwanted bits from being set in PTEs. */
	__supported_pte_mask &= ~_PAGE_GLOBAL;
	if (!xen_initial_domain())
		__supported_pte_mask &= ~(_PAGE_PWT | _PAGE_PCD);

	__supported_pte_mask |= _PAGE_IOMAP;

#ifdef CONFIG_X86_64
	/* Work out if we support NX */
	check_efer();
#endif

	xen_setup_features();

	/* Get mfn list */
	if (!xen_feature(XENFEAT_auto_translated_physmap))
		xen_build_dynamic_phys_to_machine();

	/*
	 * Set up kernel GDT and segment registers, mainly so that
	 * -fstack-protector code can be executed.
	 */
	xen_setup_stackprotector();

	xen_init_irq_ops();
	xen_init_cpuid_mask();

#ifdef CONFIG_X86_LOCAL_APIC
	/*
	 * set up the basic apic ops.
	 */
	set_xen_basic_apic_ops();
#endif

	if (xen_feature(XENFEAT_mmu_pt_update_preserve_ad)) {
		pv_mmu_ops.ptep_modify_prot_start = xen_ptep_modify_prot_start;
		pv_mmu_ops.ptep_modify_prot_commit = xen_ptep_modify_prot_commit;
	}

	machine_ops = xen_machine_ops;

	/*
	 * The only reliable way to retain the initial address of the
	 * percpu gdt_page is to remember it here, so we can go and
	 * mark it RW later, when the initial percpu area is freed.
	 */
	xen_initial_gdt = &per_cpu(gdt_page, 0);

	xen_smp_init();

	pgd = (pgd_t *)xen_start_info->pt_base;

	/* Don't do the full vcpu_info placement stuff until we have a
	   possible map and a non-dummy shared_info. */
	per_cpu(xen_vcpu, 0) = &HYPERVISOR_shared_info->vcpu_info[0];

	local_irq_disable();
	early_boot_irqs_off();

	xen_raw_console_write("mapping kernel into physical memory\n");
	pgd = xen_setup_kernel_pagetable(pgd, xen_start_info->nr_pages);

	init_mm.pgd = pgd;

	/* keep using Xen gdt for now; no urgent need to change it */

	pv_info.kernel_rpl = 1;
	if (xen_feature(XENFEAT_supervisor_mode_kernel))
		pv_info.kernel_rpl = 0;

	/* set the limit of our address space */
	xen_reserve_top();

#ifdef CONFIG_X86_32
	/* set up basic CPUID stuff */
	cpu_detect(&new_cpu_data);
	new_cpu_data.hard_math = 1;
	new_cpu_data.wp_works_ok = 1;
	new_cpu_data.x86_capability[0] = cpuid_edx(1);
#endif

	/* Poke various useful things into boot_params */
	boot_params.hdr.type_of_loader = (9 << 4) | 0;
	boot_params.hdr.ramdisk_image = xen_start_info->mod_start
		? __pa(xen_start_info->mod_start) : 0;
	boot_params.hdr.ramdisk_size = xen_start_info->mod_len;
	boot_params.hdr.cmd_line_ptr = __pa(xen_start_info->cmd_line);

	if (!xen_initial_domain()) {
		add_preferred_console("xenboot", 0, NULL);
		add_preferred_console("tty", 0, NULL);
		add_preferred_console("hvc", 0, NULL);
	}

	xen_raw_console_write("about to get started...\n");

	xen_setup_runstate_info(0);

	/* Start the world */
#ifdef CONFIG_X86_32
	i386_start_kernel();
#else
	x86_64_start_reservations((char *)__pa_symbol(&boot_params));
#endif
}<|MERGE_RESOLUTION|>--- conflicted
+++ resolved
@@ -1067,8 +1067,6 @@
 	pv_cpu_ops = xen_cpu_ops;
 	pv_apic_ops = xen_apic_ops;
 
-<<<<<<< HEAD
-=======
 	x86_init.resources.memory_setup = xen_memory_setup;
 	x86_init.oem.arch_setup = xen_arch_setup;
 	x86_init.oem.banner = xen_banner;
@@ -1081,16 +1079,12 @@
 	x86_platform.get_wallclock = xen_get_wallclock;
 	x86_platform.set_wallclock = xen_set_wallclock;
 
->>>>>>> b0e43706
 	/*
 	 * Set up some pagetable state before starting to set any ptes.
 	 */
 
-<<<<<<< HEAD
-=======
 	xen_init_mmu_ops();
 
->>>>>>> b0e43706
 	/* Prevent unwanted bits from being set in PTEs. */
 	__supported_pte_mask &= ~_PAGE_GLOBAL;
 	if (!xen_initial_domain())
