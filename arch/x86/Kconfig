# Select 32 or 64 bit
config 64BIT
	bool "64-bit kernel" if ARCH = "x86"
	default ARCH = "x86_64"
	---help---
	  Say yes to build a 64-bit kernel - formerly known as x86_64
	  Say no to build a 32-bit kernel - formerly known as i386

config X86_32
	def_bool !64BIT
	select CLKSRC_I8253

config X86_64
	def_bool 64BIT

### Arch settings
config X86
	def_bool y
	select HAVE_AOUT if X86_32
	select HAVE_UNSTABLE_SCHED_CLOCK
	select HAVE_IDE
	select HAVE_OPROFILE
	select HAVE_PCSPKR_PLATFORM
	select HAVE_PERF_EVENTS
	select HAVE_IRQ_WORK
	select HAVE_IOREMAP_PROT
	select HAVE_KPROBES
	select HAVE_MEMBLOCK
	select ARCH_WANT_OPTIONAL_GPIOLIB
	select ARCH_WANT_FRAME_POINTERS
	select HAVE_DMA_ATTRS
	select HAVE_KRETPROBES
	select HAVE_OPTPROBES
	select HAVE_FTRACE_MCOUNT_RECORD
	select HAVE_C_RECORDMCOUNT
	select HAVE_DYNAMIC_FTRACE
	select HAVE_FUNCTION_TRACER
	select HAVE_FUNCTION_GRAPH_TRACER
	select HAVE_FUNCTION_GRAPH_FP_TEST
	select HAVE_FUNCTION_TRACE_MCOUNT_TEST
	select HAVE_FTRACE_NMI_ENTER if DYNAMIC_FTRACE
	select HAVE_SYSCALL_TRACEPOINTS
	select HAVE_KVM
	select HAVE_ARCH_KGDB
	select HAVE_ARCH_TRACEHOOK
	select HAVE_GENERIC_DMA_COHERENT if X86_32
	select HAVE_EFFICIENT_UNALIGNED_ACCESS
	select USER_STACKTRACE_SUPPORT
	select HAVE_REGS_AND_STACK_ACCESS_API
	select HAVE_DMA_API_DEBUG
	select HAVE_KERNEL_GZIP
	select HAVE_KERNEL_BZIP2
	select HAVE_KERNEL_LZMA
	select HAVE_KERNEL_XZ
	select HAVE_KERNEL_LZO
	select HAVE_HW_BREAKPOINT
	select HAVE_MIXED_BREAKPOINTS_REGS
	select PERF_EVENTS
	select HAVE_PERF_EVENTS_NMI
	select ANON_INODES
	select HAVE_ARCH_KMEMCHECK
	select HAVE_USER_RETURN_NOTIFIER
<<<<<<< HEAD
	select HAVE_CREATE_IRQ if SMP
=======
	select HAVE_ARCH_JUMP_LABEL
	select HAVE_TEXT_POKE_SMP
	select HAVE_GENERIC_HARDIRQS
	select HAVE_SPARSE_IRQ
	select SPARSE_IRQ
	select GENERIC_FIND_FIRST_BIT
	select GENERIC_IRQ_PROBE
	select GENERIC_PENDING_IRQ if SMP
	select GENERIC_IRQ_SHOW
	select GENERIC_CLOCKEVENTS_MIN_ADJUST
	select IRQ_FORCED_THREADING
	select USE_GENERIC_SMP_HELPERS if SMP
	select HAVE_BPF_JIT if (X86_64 && NET)
	select CLKEVT_I8253
	select ARCH_HAVE_NMI_SAFE_CMPXCHG

config INSTRUCTION_DECODER
	def_bool (KPROBES || PERF_EVENTS)
>>>>>>> 805a6af8

config OUTPUT_FORMAT
	string
	default "elf32-i386" if X86_32
	default "elf64-x86-64" if X86_64

config ARCH_DEFCONFIG
	string
	default "arch/x86/configs/i386_defconfig" if X86_32
	default "arch/x86/configs/x86_64_defconfig" if X86_64

config GENERIC_CMOS_UPDATE
	def_bool y

config CLOCKSOURCE_WATCHDOG
	def_bool y

config GENERIC_CLOCKEVENTS
	def_bool y

config ARCH_CLOCKSOURCE_DATA
	def_bool y
	depends on X86_64

config GENERIC_CLOCKEVENTS_BROADCAST
	def_bool y
	depends on X86_64 || (X86_32 && X86_LOCAL_APIC)

config LOCKDEP_SUPPORT
	def_bool y

config STACKTRACE_SUPPORT
	def_bool y

config HAVE_LATENCYTOP_SUPPORT
	def_bool y

config MMU
	def_bool y

config ZONE_DMA
	bool "DMA memory allocation support" if EXPERT
	default y
	help
	  DMA memory allocation support allows devices with less than 32-bit
	  addressing to allocate within the first 16MB of address space.
	  Disable if no such devices will be used.

	  If unsure, say Y.

config SBUS
	bool

config NEED_DMA_MAP_STATE
       def_bool (X86_64 || INTEL_IOMMU || DMA_API_DEBUG)

config NEED_SG_DMA_LENGTH
	def_bool y

config GENERIC_ISA_DMA
	def_bool ISA_DMA_API

config GENERIC_IOMAP
	def_bool y

config GENERIC_BUG
	def_bool y
	depends on BUG
	select GENERIC_BUG_RELATIVE_POINTERS if X86_64

config GENERIC_BUG_RELATIVE_POINTERS
	bool

config GENERIC_HWEIGHT
	def_bool y

config GENERIC_GPIO
	bool

config ARCH_MAY_HAVE_PC_FDC
	def_bool ISA_DMA_API

config RWSEM_GENERIC_SPINLOCK
	def_bool !X86_XADD

config RWSEM_XCHGADD_ALGORITHM
	def_bool X86_XADD

config ARCH_HAS_CPU_IDLE_WAIT
	def_bool y

config GENERIC_CALIBRATE_DELAY
	def_bool y

config GENERIC_TIME_VSYSCALL
	bool
	default X86_64

config ARCH_HAS_CPU_RELAX
	def_bool y

config ARCH_HAS_DEFAULT_IDLE
	def_bool y

config ARCH_HAS_CACHE_LINE_SIZE
	def_bool y

config HAVE_SETUP_PER_CPU_AREA
	def_bool y

config NEED_PER_CPU_EMBED_FIRST_CHUNK
	def_bool y

config NEED_PER_CPU_PAGE_FIRST_CHUNK
	def_bool y

config ARCH_HIBERNATION_POSSIBLE
	def_bool y

config ARCH_SUSPEND_POSSIBLE
	def_bool y

config ZONE_DMA32
	bool
	default X86_64

config ARCH_POPULATES_NODE_MAP
	def_bool y

config AUDIT_ARCH
	bool
	default X86_64

config ARCH_SUPPORTS_OPTIMIZED_INLINING
	def_bool y

config ARCH_SUPPORTS_DEBUG_PAGEALLOC
	def_bool y

config HAVE_INTEL_TXT
	def_bool y
	depends on EXPERIMENTAL && INTEL_IOMMU && ACPI

config X86_32_SMP
	def_bool y
	depends on X86_32 && SMP

config X86_64_SMP
	def_bool y
	depends on X86_64 && SMP

config X86_HT
	def_bool y
	depends on SMP

config X86_32_LAZY_GS
	def_bool y
	depends on X86_32 && !CC_STACKPROTECTOR

config ARCH_HWEIGHT_CFLAGS
	string
	default "-fcall-saved-ecx -fcall-saved-edx" if X86_32
	default "-fcall-saved-rdi -fcall-saved-rsi -fcall-saved-rdx -fcall-saved-rcx -fcall-saved-r8 -fcall-saved-r9 -fcall-saved-r10 -fcall-saved-r11" if X86_64

config KTIME_SCALAR
	def_bool X86_32

config ARCH_CPU_PROBE_RELEASE
	def_bool y
	depends on HOTPLUG_CPU

source "init/Kconfig"
source "kernel/Kconfig.freezer"

menu "Processor type and features"

source "kernel/time/Kconfig"

config SMP
	bool "Symmetric multi-processing support"
	---help---
	  This enables support for systems with more than one CPU. If you have
	  a system with only one CPU, like most personal computers, say N. If
	  you have a system with more than one CPU, say Y.

	  If you say N here, the kernel will run on single and multiprocessor
	  machines, but will use only one CPU of a multiprocessor machine. If
	  you say Y here, the kernel will run on many, but not all,
	  singleprocessor machines. On a singleprocessor machine, the kernel
	  will run faster if you say N here.

	  Note that if you say Y here and choose architecture "586" or
	  "Pentium" under "Processor family", the kernel will not work on 486
	  architectures. Similarly, multiprocessor kernels for the "PPro"
	  architecture may not work on all Pentium based boards.

	  People using multiprocessor machines who say Y here should also say
	  Y to "Enhanced Real Time Clock Support", below. The "Advanced Power
	  Management" code will be disabled if you say Y here.

	  See also <file:Documentation/x86/i386/IO-APIC.txt>,
	  <file:Documentation/nmi_watchdog.txt> and the SMP-HOWTO available at
	  <http://www.tldp.org/docs.html#howto>.

	  If you don't know what to do here, say N.

config X86_X2APIC
	bool "Support x2apic"
	depends on X86_LOCAL_APIC && X86_64 && IRQ_REMAP
	---help---
	  This enables x2apic support on CPUs that have this feature.

	  This allows 32-bit apic IDs (so it can support very large systems),
	  and accesses the local apic via MSRs not via mmio.

	  If you don't know what to do here, say N.

config X86_MPPARSE
	bool "Enable MPS table" if ACPI
	default y
	depends on X86_LOCAL_APIC
	---help---
	  For old smp systems that do not have proper acpi support. Newer systems
	  (esp with 64bit cpus) with acpi support, MADT and DSDT will override it

config X86_BIGSMP
	bool "Support for big SMP systems with more than 8 CPUs"
	depends on X86_32 && SMP
	---help---
	  This option is needed for the systems that have more than 8 CPUs

if X86_32
config X86_EXTENDED_PLATFORM
	bool "Support for extended (non-PC) x86 platforms"
	default y
	---help---
	  If you disable this option then the kernel will only support
	  standard PC platforms. (which covers the vast majority of
	  systems out there.)

	  If you enable this option then you'll be able to select support
	  for the following (non-PC) 32 bit x86 platforms:
		AMD Elan
		NUMAQ (IBM/Sequent)
		RDC R-321x SoC
		SGI 320/540 (Visual Workstation)
		Summit/EXA (IBM x440)
		Unisys ES7000 IA32 series
		Moorestown MID devices

	  If you have one of these systems, or if you want to build a
	  generic distribution kernel, say Y here - otherwise say N.
endif

if X86_64
config X86_EXTENDED_PLATFORM
	bool "Support for extended (non-PC) x86 platforms"
	default y
	---help---
	  If you disable this option then the kernel will only support
	  standard PC platforms. (which covers the vast majority of
	  systems out there.)

	  If you enable this option then you'll be able to select support
	  for the following (non-PC) 64 bit x86 platforms:
		ScaleMP vSMP
		SGI Ultraviolet

	  If you have one of these systems, or if you want to build a
	  generic distribution kernel, say Y here - otherwise say N.
endif
# This is an alphabetically sorted list of 64 bit extended platforms
# Please maintain the alphabetic order if and when there are additions

config X86_VSMP
	bool "ScaleMP vSMP"
	select PARAVIRT_GUEST
	select PARAVIRT
	depends on X86_64 && PCI
	depends on X86_EXTENDED_PLATFORM
	---help---
	  Support for ScaleMP vSMP systems.  Say 'Y' here if this kernel is
	  supposed to run on these EM64T-based machines.  Only choose this option
	  if you have one of these machines.

config X86_UV
	bool "SGI Ultraviolet"
	depends on X86_64
	depends on X86_EXTENDED_PLATFORM
	depends on NUMA
	depends on X86_X2APIC
	---help---
	  This option is needed in order to support SGI Ultraviolet systems.
	  If you don't have one of these, you should say N here.

# Following is an alphabetically sorted list of 32 bit extended platforms
# Please maintain the alphabetic order if and when there are additions

config X86_INTEL_CE
	bool "CE4100 TV platform"
	depends on PCI
	depends on PCI_GODIRECT
	depends on X86_32
	depends on X86_EXTENDED_PLATFORM
	select X86_REBOOTFIXUPS
	select OF
	select OF_EARLY_FLATTREE
	---help---
	  Select for the Intel CE media processor (CE4100) SOC.
	  This option compiles in support for the CE4100 SOC for settop
	  boxes and media devices.

config X86_WANT_INTEL_MID
	bool "Intel MID platform support"
	depends on X86_32
	depends on X86_EXTENDED_PLATFORM
	---help---
	  Select to build a kernel capable of supporting Intel MID platform
	  systems which do not have the PCI legacy interfaces (Moorestown,
	  Medfield). If you are building for a PC class system say N here.

if X86_WANT_INTEL_MID

config X86_INTEL_MID
	bool

config X86_MRST
       bool "Moorestown MID platform"
	depends on PCI
	depends on PCI_GOANY
	depends on X86_IO_APIC
	select APB_TIMER
	select I2C
	select SPI
	select INTEL_SCU_IPC
	select X86_PLATFORM_DEVICES
	select X86_INTEL_MID
	---help---
	  Moorestown is Intel's Low Power Intel Architecture (LPIA) based Moblin
	  Internet Device(MID) platform. Moorestown consists of two chips:
	  Lincroft (CPU core, graphics, and memory controller) and Langwell IOH.
	  Unlike standard x86 PCs, Moorestown does not have many legacy devices
	  nor standard legacy replacement devices/features. e.g. Moorestown does
	  not contain i8259, i8254, HPET, legacy BIOS, most of the io ports.

endif

config X86_RDC321X
	bool "RDC R-321x SoC"
	depends on X86_32
	depends on X86_EXTENDED_PLATFORM
	select M486
	select X86_REBOOTFIXUPS
	---help---
	  This option is needed for RDC R-321x system-on-chip, also known
	  as R-8610-(G).
	  If you don't have one of these chips, you should say N here.

config X86_32_NON_STANDARD
	bool "Support non-standard 32-bit SMP architectures"
	depends on X86_32 && SMP
	depends on X86_EXTENDED_PLATFORM
	---help---
	  This option compiles in the NUMAQ, Summit, bigsmp, ES7000, default
	  subarchitectures.  It is intended for a generic binary kernel.
	  if you select them all, kernel will probe it one by one. and will
	  fallback to default.

# Alphabetically sorted list of Non standard 32 bit platforms

config X86_NUMAQ
	bool "NUMAQ (IBM/Sequent)"
	depends on X86_32_NON_STANDARD
	depends on PCI
	select NUMA
	select X86_MPPARSE
	---help---
	  This option is used for getting Linux to run on a NUMAQ (IBM/Sequent)
	  NUMA multiquad box. This changes the way that processors are
	  bootstrapped, and uses Clustered Logical APIC addressing mode instead
	  of Flat Logical.  You will need a new lynxer.elf file to flash your
	  firmware with - send email to <Martin.Bligh@us.ibm.com>.

config X86_SUPPORTS_MEMORY_FAILURE
	def_bool y
	# MCE code calls memory_failure():
	depends on X86_MCE
	# On 32-bit this adds too big of NODES_SHIFT and we run out of page flags:
	depends on !X86_NUMAQ
	# On 32-bit SPARSEMEM adds too big of SECTIONS_WIDTH:
	depends on X86_64 || !SPARSEMEM
	select ARCH_SUPPORTS_MEMORY_FAILURE

config X86_VISWS
	bool "SGI 320/540 (Visual Workstation)"
	depends on X86_32 && PCI && X86_MPPARSE && PCI_GODIRECT
	depends on X86_32_NON_STANDARD
	---help---
	  The SGI Visual Workstation series is an IA32-based workstation
	  based on SGI systems chips with some legacy PC hardware attached.

	  Say Y here to create a kernel to run on the SGI 320 or 540.

	  A kernel compiled for the Visual Workstation will run on general
	  PCs as well. See <file:Documentation/sgi-visws.txt> for details.

config X86_SUMMIT
	bool "Summit/EXA (IBM x440)"
	depends on X86_32_NON_STANDARD
	---help---
	  This option is needed for IBM systems that use the Summit/EXA chipset.
	  In particular, it is needed for the x440.

config X86_ES7000
	bool "Unisys ES7000 IA32 series"
	depends on X86_32_NON_STANDARD && X86_BIGSMP
	---help---
	  Support for Unisys ES7000 systems.  Say 'Y' here if this kernel is
	  supposed to run on an IA32-based Unisys ES7000 system.

config X86_32_IRIS
	tristate "Eurobraille/Iris poweroff module"
	depends on X86_32
	---help---
	  The Iris machines from EuroBraille do not have APM or ACPI support
	  to shut themselves down properly.  A special I/O sequence is
	  needed to do so, which is what this module does at
	  kernel shutdown.

	  This is only for Iris machines from EuroBraille.

	  If unused, say N.

config SCHED_OMIT_FRAME_POINTER
	def_bool y
	prompt "Single-depth WCHAN output"
	depends on X86
	---help---
	  Calculate simpler /proc/<PID>/wchan values. If this option
	  is disabled then wchan values will recurse back to the
	  caller function. This provides more accurate wchan values,
	  at the expense of slightly more scheduling overhead.

	  If in doubt, say "Y".

menuconfig PARAVIRT_GUEST
	bool "Paravirtualized guest support"
	---help---
	  Say Y here to get to see options related to running Linux under
	  various hypervisors.  This option alone does not add any kernel code.

	  If you say N, all options in this submenu will be skipped and disabled.

if PARAVIRT_GUEST

config PARAVIRT_TIME_ACCOUNTING
	bool "Paravirtual steal time accounting"
	select PARAVIRT
	default n
	---help---
	  Select this option to enable fine granularity task steal time
	  accounting. Time spent executing other tasks in parallel with
	  the current vCPU is discounted from the vCPU power. To account for
	  that, there can be a small performance impact.

	  If in doubt, say N here.

source "arch/x86/xen/Kconfig"

config KVM_CLOCK
	bool "KVM paravirtualized clock"
	select PARAVIRT
	select PARAVIRT_CLOCK
	---help---
	  Turning on this option will allow you to run a paravirtualized clock
	  when running over the KVM hypervisor. Instead of relying on a PIT
	  (or probably other) emulation by the underlying device model, the host
	  provides the guest with timing infrastructure such as time of day, and
	  system time

config KVM_GUEST
	bool "KVM Guest support"
	select PARAVIRT
	---help---
	  This option enables various optimizations for running under the KVM
	  hypervisor.

source "arch/x86/lguest/Kconfig"

config PARAVIRT
	bool "Enable paravirtualization code"
	---help---
	  This changes the kernel so it can modify itself when it is run
	  under a hypervisor, potentially improving performance significantly
	  over full virtualization.  However, when run without a hypervisor
	  the kernel is theoretically slower and slightly larger.

config PARAVIRT_SPINLOCKS
	bool "Paravirtualization layer for spinlocks"
	depends on PARAVIRT && SMP && EXPERIMENTAL
	---help---
	  Paravirtualized spinlocks allow a pvops backend to replace the
	  spinlock implementation with something virtualization-friendly
	  (for example, block the virtual CPU rather than spinning).

	  Unfortunately the downside is an up to 5% performance hit on
	  native kernels, with various workloads.

	  If you are unsure how to answer this question, answer N.

config PARAVIRT_CLOCK
	bool

endif

config PARAVIRT_DEBUG
	bool "paravirt-ops debugging"
	depends on PARAVIRT && DEBUG_KERNEL
	---help---
	  Enable to debug paravirt_ops internals.  Specifically, BUG if
	  a paravirt_op is missing when it is called.

config NO_BOOTMEM
	def_bool y

config MEMTEST
	bool "Memtest"
	---help---
	  This option adds a kernel parameter 'memtest', which allows memtest
	  to be set.
	        memtest=0, mean disabled; -- default
	        memtest=1, mean do 1 test pattern;
	        ...
	        memtest=4, mean do 4 test patterns.
	  If you are unsure how to answer this question, answer N.

config X86_SUMMIT_NUMA
	def_bool y
	depends on X86_32 && NUMA && X86_32_NON_STANDARD

config X86_CYCLONE_TIMER
	def_bool y
	depends on X86_32_NON_STANDARD

source "arch/x86/Kconfig.cpu"

config HPET_TIMER
	def_bool X86_64
	prompt "HPET Timer Support" if X86_32
	---help---
	  Use the IA-PC HPET (High Precision Event Timer) to manage
	  time in preference to the PIT and RTC, if a HPET is
	  present.
	  HPET is the next generation timer replacing legacy 8254s.
	  The HPET provides a stable time base on SMP
	  systems, unlike the TSC, but it is more expensive to access,
	  as it is off-chip.  You can find the HPET spec at
	  <http://www.intel.com/hardwaredesign/hpetspec_1.pdf>.

	  You can safely choose Y here.  However, HPET will only be
	  activated if the platform and the BIOS support this feature.
	  Otherwise the 8254 will be used for timing services.

	  Choose N to continue using the legacy 8254 timer.

config HPET_EMULATE_RTC
	def_bool y
	depends on HPET_TIMER && (RTC=y || RTC=m || RTC_DRV_CMOS=m || RTC_DRV_CMOS=y)

config APB_TIMER
       def_bool y if MRST
       prompt "Langwell APB Timer Support" if X86_MRST
       select DW_APB_TIMER
       help
         APB timer is the replacement for 8254, HPET on X86 MID platforms.
         The APBT provides a stable time base on SMP
         systems, unlike the TSC, but it is more expensive to access,
         as it is off-chip. APB timers are always running regardless of CPU
         C states, they are used as per CPU clockevent device when possible.

# Mark as expert because too many people got it wrong.
# The code disables itself when not needed.
config DMI
	default y
	bool "Enable DMI scanning" if EXPERT
	---help---
	  Enabled scanning of DMI to identify machine quirks. Say Y
	  here unless you have verified that your setup is not
	  affected by entries in the DMI blacklist. Required by PNP
	  BIOS code.

config GART_IOMMU
	bool "GART IOMMU support" if EXPERT
	default y
	select SWIOTLB
	depends on X86_64 && PCI && AMD_NB
	---help---
	  Support for full DMA access of devices with 32bit memory access only
	  on systems with more than 3GB. This is usually needed for USB,
	  sound, many IDE/SATA chipsets and some other devices.
	  Provides a driver for the AMD Athlon64/Opteron/Turion/Sempron GART
	  based hardware IOMMU and a software bounce buffer based IOMMU used
	  on Intel systems and as fallback.
	  The code is only active when needed (enough memory and limited
	  device) unless CONFIG_IOMMU_DEBUG or iommu=force is specified
	  too.

config CALGARY_IOMMU
	bool "IBM Calgary IOMMU support"
	select SWIOTLB
	depends on X86_64 && PCI && EXPERIMENTAL
	---help---
	  Support for hardware IOMMUs in IBM's xSeries x366 and x460
	  systems. Needed to run systems with more than 3GB of memory
	  properly with 32-bit PCI devices that do not support DAC
	  (Double Address Cycle). Calgary also supports bus level
	  isolation, where all DMAs pass through the IOMMU.  This
	  prevents them from going anywhere except their intended
	  destination. This catches hard-to-find kernel bugs and
	  mis-behaving drivers and devices that do not use the DMA-API
	  properly to set up their DMA buffers.  The IOMMU can be
	  turned off at boot time with the iommu=off parameter.
	  Normally the kernel will make the right choice by itself.
	  If unsure, say Y.

config CALGARY_IOMMU_ENABLED_BY_DEFAULT
	def_bool y
	prompt "Should Calgary be enabled by default?"
	depends on CALGARY_IOMMU
	---help---
	  Should Calgary be enabled by default? if you choose 'y', Calgary
	  will be used (if it exists). If you choose 'n', Calgary will not be
	  used even if it exists. If you choose 'n' and would like to use
	  Calgary anyway, pass 'iommu=calgary' on the kernel command line.
	  If unsure, say Y.

# need this always selected by IOMMU for the VIA workaround
config SWIOTLB
	def_bool y if X86_64
	---help---
	  Support for software bounce buffers used on x86-64 systems
	  which don't have a hardware IOMMU (e.g. the current generation
	  of Intel's x86-64 CPUs). Using this PCI devices which can only
	  access 32-bits of memory can be used on systems with more than
	  3 GB of memory. If unsure, say Y.

config IOMMU_HELPER
	def_bool (CALGARY_IOMMU || GART_IOMMU || SWIOTLB || AMD_IOMMU)

config MAXSMP
	bool "Enable Maximum number of SMP Processors and NUMA Nodes"
	depends on X86_64 && SMP && DEBUG_KERNEL && EXPERIMENTAL
	select CPUMASK_OFFSTACK
	---help---
	  Enable maximum number of CPUS and NUMA Nodes for this architecture.
	  If unsure, say N.

config NR_CPUS
	int "Maximum number of CPUs" if SMP && !MAXSMP
	range 2 8 if SMP && X86_32 && !X86_BIGSMP
	range 2 512 if SMP && !MAXSMP
	default "1" if !SMP
	default "4096" if MAXSMP
	default "32" if SMP && (X86_NUMAQ || X86_SUMMIT || X86_BIGSMP || X86_ES7000)
	default "8" if SMP
	---help---
	  This allows you to specify the maximum number of CPUs which this
	  kernel will support.  The maximum supported value is 512 and the
	  minimum value which makes sense is 2.

	  This is purely to save memory - each supported CPU adds
	  approximately eight kilobytes to the kernel image.

config SCHED_SMT
	bool "SMT (Hyperthreading) scheduler support"
	depends on X86_HT
	---help---
	  SMT scheduler support improves the CPU scheduler's decision making
	  when dealing with Intel Pentium 4 chips with HyperThreading at a
	  cost of slightly increased overhead in some places. If unsure say
	  N here.

config SCHED_MC
	def_bool y
	prompt "Multi-core scheduler support"
	depends on X86_HT
	---help---
	  Multi-core scheduler support improves the CPU scheduler's decision
	  making when dealing with multi-core CPU chips at a cost of slightly
	  increased overhead in some places. If unsure say N here.

config IRQ_TIME_ACCOUNTING
	bool "Fine granularity task level IRQ time accounting"
	default n
	---help---
	  Select this option to enable fine granularity task irq time
	  accounting. This is done by reading a timestamp on each
	  transitions between softirq and hardirq state, so there can be a
	  small performance impact.

	  If in doubt, say N here.

source "kernel/Kconfig.preempt"

config X86_UP_APIC
	bool "Local APIC support on uniprocessors"
	depends on X86_32 && !SMP && !X86_32_NON_STANDARD
	---help---
	  A local APIC (Advanced Programmable Interrupt Controller) is an
	  integrated interrupt controller in the CPU. If you have a single-CPU
	  system which has a processor with a local APIC, you can say Y here to
	  enable and use it. If you say Y here even though your machine doesn't
	  have a local APIC, then the kernel will still run with no slowdown at
	  all. The local APIC supports CPU-generated self-interrupts (timer,
	  performance counters), and the NMI watchdog which detects hard
	  lockups.

config X86_UP_IOAPIC
	bool "IO-APIC support on uniprocessors"
	depends on X86_UP_APIC
	---help---
	  An IO-APIC (I/O Advanced Programmable Interrupt Controller) is an
	  SMP-capable replacement for PC-style interrupt controllers. Most
	  SMP systems and many recent uniprocessor systems have one.

	  If you have a single-CPU system with an IO-APIC, you can say Y here
	  to use it. If you say Y here even though your machine doesn't have
	  an IO-APIC, then the kernel will still run with no slowdown at all.

config X86_LOCAL_APIC
	def_bool y
	depends on X86_64 || SMP || X86_32_NON_STANDARD || X86_UP_APIC

config X86_IO_APIC
	def_bool y
	depends on X86_64 || SMP || X86_32_NON_STANDARD || X86_UP_IOAPIC

config X86_VISWS_APIC
	def_bool y
	depends on X86_32 && X86_VISWS

config X86_REROUTE_FOR_BROKEN_BOOT_IRQS
	bool "Reroute for broken boot IRQs"
	depends on X86_IO_APIC
	---help---
	  This option enables a workaround that fixes a source of
	  spurious interrupts. This is recommended when threaded
	  interrupt handling is used on systems where the generation of
	  superfluous "boot interrupts" cannot be disabled.

	  Some chipsets generate a legacy INTx "boot IRQ" when the IRQ
	  entry in the chipset's IO-APIC is masked (as, e.g. the RT
	  kernel does during interrupt handling). On chipsets where this
	  boot IRQ generation cannot be disabled, this workaround keeps
	  the original IRQ line masked so that only the equivalent "boot
	  IRQ" is delivered to the CPUs. The workaround also tells the
	  kernel to set up the IRQ handler on the boot IRQ line. In this
	  way only one interrupt is delivered to the kernel. Otherwise
	  the spurious second interrupt may cause the kernel to bring
	  down (vital) interrupt lines.

	  Only affects "broken" chipsets. Interrupt sharing may be
	  increased on these systems.

config X86_MCE
	bool "Machine Check / overheating reporting"
	---help---
	  Machine Check support allows the processor to notify the
	  kernel if it detects a problem (e.g. overheating, data corruption).
	  The action the kernel takes depends on the severity of the problem,
	  ranging from warning messages to halting the machine.

config X86_MCE_INTEL
	def_bool y
	prompt "Intel MCE features"
	depends on X86_MCE && X86_LOCAL_APIC
	---help---
	   Additional support for intel specific MCE features such as
	   the thermal monitor.

config X86_MCE_AMD
	def_bool y
	prompt "AMD MCE features"
	depends on X86_MCE && X86_LOCAL_APIC
	---help---
	   Additional support for AMD specific MCE features such as
	   the DRAM Error Threshold.

config X86_ANCIENT_MCE
	bool "Support for old Pentium 5 / WinChip machine checks"
	depends on X86_32 && X86_MCE
	---help---
	  Include support for machine check handling on old Pentium 5 or WinChip
	  systems. These typically need to be enabled explicitely on the command
	  line.

config X86_MCE_THRESHOLD
	depends on X86_MCE_AMD || X86_MCE_INTEL
	def_bool y

config X86_MCE_INJECT
	depends on X86_MCE
	tristate "Machine check injector support"
	---help---
	  Provide support for injecting machine checks for testing purposes.
	  If you don't know what a machine check is and you don't do kernel
	  QA it is safe to say n.

config X86_THERMAL_VECTOR
	def_bool y
	depends on X86_MCE_INTEL

config VM86
	bool "Enable VM86 support" if EXPERT
	default y
	depends on X86_32
	---help---
	  This option is required by programs like DOSEMU to run 16-bit legacy
	  code on X86 processors. It also may be needed by software like
	  XFree86 to initialize some video cards via BIOS. Disabling this
	  option saves about 6k.

config TOSHIBA
	tristate "Toshiba Laptop support"
	depends on X86_32
	---help---
	  This adds a driver to safely access the System Management Mode of
	  the CPU on Toshiba portables with a genuine Toshiba BIOS. It does
	  not work on models with a Phoenix BIOS. The System Management Mode
	  is used to set the BIOS and power saving options on Toshiba portables.

	  For information on utilities to make use of this driver see the
	  Toshiba Linux utilities web site at:
	  <http://www.buzzard.org.uk/toshiba/>.

	  Say Y if you intend to run this kernel on a Toshiba portable.
	  Say N otherwise.

config I8K
	tristate "Dell laptop support"
	select HWMON
	---help---
	  This adds a driver to safely access the System Management Mode
	  of the CPU on the Dell Inspiron 8000. The System Management Mode
	  is used to read cpu temperature and cooling fan status and to
	  control the fans on the I8K portables.

	  This driver has been tested only on the Inspiron 8000 but it may
	  also work with other Dell laptops. You can force loading on other
	  models by passing the parameter `force=1' to the module. Use at
	  your own risk.

	  For information on utilities to make use of this driver see the
	  I8K Linux utilities web site at:
	  <http://people.debian.org/~dz/i8k/>

	  Say Y if you intend to run this kernel on a Dell Inspiron 8000.
	  Say N otherwise.

config X86_REBOOTFIXUPS
	bool "Enable X86 board specific fixups for reboot"
	depends on X86_32
	---help---
	  This enables chipset and/or board specific fixups to be done
	  in order to get reboot to work correctly. This is only needed on
	  some combinations of hardware and BIOS. The symptom, for which
	  this config is intended, is when reboot ends with a stalled/hung
	  system.

	  Currently, the only fixup is for the Geode machines using
	  CS5530A and CS5536 chipsets and the RDC R-321x SoC.

	  Say Y if you want to enable the fixup. Currently, it's safe to
	  enable this option even if you don't need it.
	  Say N otherwise.

config MICROCODE
	tristate "/dev/cpu/microcode - microcode support"
	select FW_LOADER
	---help---
	  If you say Y here, you will be able to update the microcode on
	  certain Intel and AMD processors. The Intel support is for the
	  IA32 family, e.g. Pentium Pro, Pentium II, Pentium III,
	  Pentium 4, Xeon etc. The AMD support is for family 0x10 and
	  0x11 processors, e.g. Opteron, Phenom and Turion 64 Ultra.
	  You will obviously need the actual microcode binary data itself
	  which is not shipped with the Linux kernel.

	  This option selects the general module only, you need to select
	  at least one vendor specific module as well.

	  To compile this driver as a module, choose M here: the
	  module will be called microcode.

config MICROCODE_INTEL
	bool "Intel microcode patch loading support"
	depends on MICROCODE
	default MICROCODE
	select FW_LOADER
	---help---
	  This options enables microcode patch loading support for Intel
	  processors.

	  For latest news and information on obtaining all the required
	  Intel ingredients for this driver, check:
	  <http://www.urbanmyth.org/microcode/>.

config MICROCODE_AMD
	bool "AMD microcode patch loading support"
	depends on MICROCODE
	select FW_LOADER
	---help---
	  If you select this option, microcode patch loading support for AMD
	  processors will be enabled.

config MICROCODE_OLD_INTERFACE
	def_bool y
	depends on MICROCODE

config X86_MSR
	tristate "/dev/cpu/*/msr - Model-specific register support"
	---help---
	  This device gives privileged processes access to the x86
	  Model-Specific Registers (MSRs).  It is a character device with
	  major 202 and minors 0 to 31 for /dev/cpu/0/msr to /dev/cpu/31/msr.
	  MSR accesses are directed to a specific CPU on multi-processor
	  systems.

config X86_CPUID
	tristate "/dev/cpu/*/cpuid - CPU information support"
	---help---
	  This device gives processes access to the x86 CPUID instruction to
	  be executed on a specific processor.  It is a character device
	  with major 203 and minors 0 to 31 for /dev/cpu/0/cpuid to
	  /dev/cpu/31/cpuid.

choice
	prompt "High Memory Support"
	default HIGHMEM64G if X86_NUMAQ
	default HIGHMEM4G
	depends on X86_32

config NOHIGHMEM
	bool "off"
	depends on !X86_NUMAQ
	---help---
	  Linux can use up to 64 Gigabytes of physical memory on x86 systems.
	  However, the address space of 32-bit x86 processors is only 4
	  Gigabytes large. That means that, if you have a large amount of
	  physical memory, not all of it can be "permanently mapped" by the
	  kernel. The physical memory that's not permanently mapped is called
	  "high memory".

	  If you are compiling a kernel which will never run on a machine with
	  more than 1 Gigabyte total physical RAM, answer "off" here (default
	  choice and suitable for most users). This will result in a "3GB/1GB"
	  split: 3GB are mapped so that each process sees a 3GB virtual memory
	  space and the remaining part of the 4GB virtual memory space is used
	  by the kernel to permanently map as much physical memory as
	  possible.

	  If the machine has between 1 and 4 Gigabytes physical RAM, then
	  answer "4GB" here.

	  If more than 4 Gigabytes is used then answer "64GB" here. This
	  selection turns Intel PAE (Physical Address Extension) mode on.
	  PAE implements 3-level paging on IA32 processors. PAE is fully
	  supported by Linux, PAE mode is implemented on all recent Intel
	  processors (Pentium Pro and better). NOTE: If you say "64GB" here,
	  then the kernel will not boot on CPUs that don't support PAE!

	  The actual amount of total physical memory will either be
	  auto detected or can be forced by using a kernel command line option
	  such as "mem=256M". (Try "man bootparam" or see the documentation of
	  your boot loader (lilo or loadlin) about how to pass options to the
	  kernel at boot time.)

	  If unsure, say "off".

config HIGHMEM4G
	bool "4GB"
	depends on !X86_NUMAQ
	---help---
	  Select this if you have a 32-bit processor and between 1 and 4
	  gigabytes of physical RAM.

config HIGHMEM64G
	bool "64GB"
	depends on !M386 && !M486
	select X86_PAE
	---help---
	  Select this if you have a 32-bit processor and more than 4
	  gigabytes of physical RAM.

endchoice

choice
	depends on EXPERIMENTAL
	prompt "Memory split" if EXPERT
	default VMSPLIT_3G
	depends on X86_32
	---help---
	  Select the desired split between kernel and user memory.

	  If the address range available to the kernel is less than the
	  physical memory installed, the remaining memory will be available
	  as "high memory". Accessing high memory is a little more costly
	  than low memory, as it needs to be mapped into the kernel first.
	  Note that increasing the kernel address space limits the range
	  available to user programs, making the address space there
	  tighter.  Selecting anything other than the default 3G/1G split
	  will also likely make your kernel incompatible with binary-only
	  kernel modules.

	  If you are not absolutely sure what you are doing, leave this
	  option alone!

	config VMSPLIT_3G
		bool "3G/1G user/kernel split"
	config VMSPLIT_3G_OPT
		depends on !X86_PAE
		bool "3G/1G user/kernel split (for full 1G low memory)"
	config VMSPLIT_2G
		bool "2G/2G user/kernel split"
	config VMSPLIT_2G_OPT
		depends on !X86_PAE
		bool "2G/2G user/kernel split (for full 2G low memory)"
	config VMSPLIT_1G
		bool "1G/3G user/kernel split"
endchoice

config PAGE_OFFSET
	hex
	default 0xB0000000 if VMSPLIT_3G_OPT
	default 0x80000000 if VMSPLIT_2G
	default 0x78000000 if VMSPLIT_2G_OPT
	default 0x40000000 if VMSPLIT_1G
	default 0xC0000000
	depends on X86_32

config HIGHMEM
	def_bool y
	depends on X86_32 && (HIGHMEM64G || HIGHMEM4G)

config X86_PAE
	bool "PAE (Physical Address Extension) Support"
	depends on X86_32 && !HIGHMEM4G
	---help---
	  PAE is required for NX support, and furthermore enables
	  larger swapspace support for non-overcommit purposes. It
	  has the cost of more pagetable lookup overhead, and also
	  consumes more pagetable space per process.

config ARCH_PHYS_ADDR_T_64BIT
	def_bool X86_64 || X86_PAE

config ARCH_DMA_ADDR_T_64BIT
	def_bool X86_64 || HIGHMEM64G

config DIRECT_GBPAGES
	bool "Enable 1GB pages for kernel pagetables" if EXPERT
	default y
	depends on X86_64
	---help---
	  Allow the kernel linear mapping to use 1GB pages on CPUs that
	  support it. This can improve the kernel's performance a tiny bit by
	  reducing TLB pressure. If in doubt, say "Y".

# Common NUMA Features
config NUMA
	bool "Numa Memory Allocation and Scheduler Support"
	depends on SMP
	depends on X86_64 || (X86_32 && HIGHMEM64G && (X86_NUMAQ || X86_BIGSMP || X86_SUMMIT && ACPI) && EXPERIMENTAL)
	default y if (X86_NUMAQ || X86_SUMMIT || X86_BIGSMP)
	---help---
	  Enable NUMA (Non Uniform Memory Access) support.

	  The kernel will try to allocate memory used by a CPU on the
	  local memory controller of the CPU and add some more
	  NUMA awareness to the kernel.

	  For 64-bit this is recommended if the system is Intel Core i7
	  (or later), AMD Opteron, or EM64T NUMA.

	  For 32-bit this is only needed on (rare) 32-bit-only platforms
	  that support NUMA topologies, such as NUMAQ / Summit, or if you
	  boot a 32-bit kernel on a 64-bit NUMA platform.

	  Otherwise, you should say N.

comment "NUMA (Summit) requires SMP, 64GB highmem support, ACPI"
	depends on X86_32 && X86_SUMMIT && (!HIGHMEM64G || !ACPI)

config AMD_NUMA
	def_bool y
	prompt "Old style AMD Opteron NUMA detection"
	depends on X86_64 && NUMA && PCI
	---help---
	  Enable AMD NUMA node topology detection.  You should say Y here if
	  you have a multi processor AMD system. This uses an old method to
	  read the NUMA configuration directly from the builtin Northbridge
	  of Opteron. It is recommended to use X86_64_ACPI_NUMA instead,
	  which also takes priority if both are compiled in.

config X86_64_ACPI_NUMA
	def_bool y
	prompt "ACPI NUMA detection"
	depends on X86_64 && NUMA && ACPI && PCI
	select ACPI_NUMA
	---help---
	  Enable ACPI SRAT based node topology detection.

# Some NUMA nodes have memory ranges that span
# other nodes.  Even though a pfn is valid and
# between a node's start and end pfns, it may not
# reside on that node.  See memmap_init_zone()
# for details.
config NODES_SPAN_OTHER_NODES
	def_bool y
	depends on X86_64_ACPI_NUMA

config NUMA_EMU
	bool "NUMA emulation"
	depends on NUMA
	---help---
	  Enable NUMA emulation. A flat machine will be split
	  into virtual nodes when booted with "numa=fake=N", where N is the
	  number of nodes. This is only useful for debugging.

config NODES_SHIFT
	int "Maximum NUMA Nodes (as a power of 2)" if !MAXSMP
	range 1 10
	default "10" if MAXSMP
	default "6" if X86_64
	default "4" if X86_NUMAQ
	default "3"
	depends on NEED_MULTIPLE_NODES
	---help---
	  Specify the maximum number of NUMA Nodes available on the target
	  system.  Increases memory reserved to accommodate various tables.

config HAVE_ARCH_BOOTMEM
	def_bool y
	depends on X86_32 && NUMA

config HAVE_ARCH_ALLOC_REMAP
	def_bool y
	depends on X86_32 && NUMA

config ARCH_HAVE_MEMORY_PRESENT
	def_bool y
	depends on X86_32 && DISCONTIGMEM

config NEED_NODE_MEMMAP_SIZE
	def_bool y
	depends on X86_32 && (DISCONTIGMEM || SPARSEMEM)

config ARCH_FLATMEM_ENABLE
	def_bool y
	depends on X86_32 && !NUMA

config ARCH_DISCONTIGMEM_ENABLE
	def_bool y
	depends on NUMA && X86_32

config ARCH_DISCONTIGMEM_DEFAULT
	def_bool y
	depends on NUMA && X86_32

config ARCH_SPARSEMEM_ENABLE
	def_bool y
	depends on X86_64 || NUMA || (EXPERIMENTAL && X86_32) || X86_32_NON_STANDARD
	select SPARSEMEM_STATIC if X86_32
	select SPARSEMEM_VMEMMAP_ENABLE if X86_64

config ARCH_SPARSEMEM_DEFAULT
	def_bool y
	depends on X86_64

config ARCH_SELECT_MEMORY_MODEL
	def_bool y
	depends on ARCH_SPARSEMEM_ENABLE

config ARCH_MEMORY_PROBE
	def_bool X86_64
	depends on MEMORY_HOTPLUG

config ARCH_PROC_KCORE_TEXT
	def_bool y
	depends on X86_64 && PROC_KCORE

config ILLEGAL_POINTER_VALUE
       hex
       default 0 if X86_32
       default 0xdead000000000000 if X86_64

source "mm/Kconfig"

config HIGHPTE
	bool "Allocate 3rd-level pagetables from highmem"
	depends on HIGHMEM
	---help---
	  The VM uses one page table entry for each page of physical memory.
	  For systems with a lot of RAM, this can be wasteful of precious
	  low memory.  Setting this option will put user-space page table
	  entries in high memory.

config X86_CHECK_BIOS_CORRUPTION
	bool "Check for low memory corruption"
	---help---
	  Periodically check for memory corruption in low memory, which
	  is suspected to be caused by BIOS.  Even when enabled in the
	  configuration, it is disabled at runtime.  Enable it by
	  setting "memory_corruption_check=1" on the kernel command
	  line.  By default it scans the low 64k of memory every 60
	  seconds; see the memory_corruption_check_size and
	  memory_corruption_check_period parameters in
	  Documentation/kernel-parameters.txt to adjust this.

	  When enabled with the default parameters, this option has
	  almost no overhead, as it reserves a relatively small amount
	  of memory and scans it infrequently.  It both detects corruption
	  and prevents it from affecting the running system.

	  It is, however, intended as a diagnostic tool; if repeatable
	  BIOS-originated corruption always affects the same memory,
	  you can use memmap= to prevent the kernel from using that
	  memory.

config X86_BOOTPARAM_MEMORY_CORRUPTION_CHECK
	bool "Set the default setting of memory_corruption_check"
	depends on X86_CHECK_BIOS_CORRUPTION
	default y
	---help---
	  Set whether the default state of memory_corruption_check is
	  on or off.

config X86_RESERVE_LOW
	int "Amount of low memory, in kilobytes, to reserve for the BIOS"
	default 64
	range 4 640
	---help---
	  Specify the amount of low memory to reserve for the BIOS.

	  The first page contains BIOS data structures that the kernel
	  must not use, so that page must always be reserved.

	  By default we reserve the first 64K of physical RAM, as a
	  number of BIOSes are known to corrupt that memory range
	  during events such as suspend/resume or monitor cable
	  insertion, so it must not be used by the kernel.

	  You can set this to 4 if you are absolutely sure that you
	  trust the BIOS to get all its memory reservations and usages
	  right.  If you know your BIOS have problems beyond the
	  default 64K area, you can set this to 640 to avoid using the
	  entire low memory range.

	  If you have doubts about the BIOS (e.g. suspend/resume does
	  not work or there's kernel crashes after certain hardware
	  hotplug events) then you might want to enable
	  X86_CHECK_BIOS_CORRUPTION=y to allow the kernel to check
	  typical corruption patterns.

	  Leave this to the default value of 64 if you are unsure.

config MATH_EMULATION
	bool
	prompt "Math emulation" if X86_32
	---help---
	  Linux can emulate a math coprocessor (used for floating point
	  operations) if you don't have one. 486DX and Pentium processors have
	  a math coprocessor built in, 486SX and 386 do not, unless you added
	  a 487DX or 387, respectively. (The messages during boot time can
	  give you some hints here ["man dmesg"].) Everyone needs either a
	  coprocessor or this emulation.

	  If you don't have a math coprocessor, you need to say Y here; if you
	  say Y here even though you have a coprocessor, the coprocessor will
	  be used nevertheless. (This behavior can be changed with the kernel
	  command line option "no387", which comes handy if your coprocessor
	  is broken. Try "man bootparam" or see the documentation of your boot
	  loader (lilo or loadlin) about how to pass options to the kernel at
	  boot time.) This means that it is a good idea to say Y here if you
	  intend to use this kernel on different machines.

	  More information about the internals of the Linux math coprocessor
	  emulation can be found in <file:arch/x86/math-emu/README>.

	  If you are not sure, say Y; apart from resulting in a 66 KB bigger
	  kernel, it won't hurt.

config MTRR
	def_bool y
	prompt "MTRR (Memory Type Range Register) support" if EXPERT
	---help---
	  On Intel P6 family processors (Pentium Pro, Pentium II and later)
	  the Memory Type Range Registers (MTRRs) may be used to control
	  processor access to memory ranges. This is most useful if you have
	  a video (VGA) card on a PCI or AGP bus. Enabling write-combining
	  allows bus write transfers to be combined into a larger transfer
	  before bursting over the PCI/AGP bus. This can increase performance
	  of image write operations 2.5 times or more. Saying Y here creates a
	  /proc/mtrr file which may be used to manipulate your processor's
	  MTRRs. Typically the X server should use this.

	  This code has a reasonably generic interface so that similar
	  control registers on other processors can be easily supported
	  as well:

	  The Cyrix 6x86, 6x86MX and M II processors have Address Range
	  Registers (ARRs) which provide a similar functionality to MTRRs. For
	  these, the ARRs are used to emulate the MTRRs.
	  The AMD K6-2 (stepping 8 and above) and K6-3 processors have two
	  MTRRs. The Centaur C6 (WinChip) has 8 MCRs, allowing
	  write-combining. All of these processors are supported by this code
	  and it makes sense to say Y here if you have one of them.

	  Saying Y here also fixes a problem with buggy SMP BIOSes which only
	  set the MTRRs for the boot CPU and not for the secondary CPUs. This
	  can lead to all sorts of problems, so it's good to say Y here.

	  You can safely say Y even if your machine doesn't have MTRRs, you'll
	  just add about 9 KB to your kernel.

	  See <file:Documentation/x86/mtrr.txt> for more information.

config MTRR_SANITIZER
	def_bool y
	prompt "MTRR cleanup support"
	depends on MTRR
	---help---
	  Convert MTRR layout from continuous to discrete, so X drivers can
	  add writeback entries.

	  Can be disabled with disable_mtrr_cleanup on the kernel command line.
	  The largest mtrr entry size for a continuous block can be set with
	  mtrr_chunk_size.

	  If unsure, say Y.

config MTRR_SANITIZER_ENABLE_DEFAULT
	int "MTRR cleanup enable value (0-1)"
	range 0 1
	default "0"
	depends on MTRR_SANITIZER
	---help---
	  Enable mtrr cleanup default value

config MTRR_SANITIZER_SPARE_REG_NR_DEFAULT
	int "MTRR cleanup spare reg num (0-7)"
	range 0 7
	default "1"
	depends on MTRR_SANITIZER
	---help---
	  mtrr cleanup spare entries default, it can be changed via
	  mtrr_spare_reg_nr=N on the kernel command line.

config X86_PAT
	def_bool y
	prompt "x86 PAT support" if EXPERT
	depends on MTRR
	---help---
	  Use PAT attributes to setup page level cache control.

	  PATs are the modern equivalents of MTRRs and are much more
	  flexible than MTRRs.

	  Say N here if you see bootup problems (boot crash, boot hang,
	  spontaneous reboots) or a non-working video driver.

	  If unsure, say Y.

config ARCH_USES_PG_UNCACHED
	def_bool y
	depends on X86_PAT

config ARCH_RANDOM
	def_bool y
	prompt "x86 architectural random number generator" if EXPERT
	---help---
	  Enable the x86 architectural RDRAND instruction
	  (Intel Bull Mountain technology) to generate random numbers.
	  If supported, this is a high bandwidth, cryptographically
	  secure hardware random number generator.

config EFI
	bool "EFI runtime service support"
	depends on ACPI
	---help---
	  This enables the kernel to use EFI runtime services that are
	  available (such as the EFI variable services).

	  This option is only useful on systems that have EFI firmware.
	  In addition, you should use the latest ELILO loader available
	  at <http://elilo.sourceforge.net> in order to take advantage
	  of EFI runtime services. However, even with this option, the
	  resultant kernel should continue to boot on existing non-EFI
	  platforms.

config SECCOMP
	def_bool y
	prompt "Enable seccomp to safely compute untrusted bytecode"
	---help---
	  This kernel feature is useful for number crunching applications
	  that may need to compute untrusted bytecode during their
	  execution. By using pipes or other transports made available to
	  the process as file descriptors supporting the read/write
	  syscalls, it's possible to isolate those applications in
	  their own address space using seccomp. Once seccomp is
	  enabled via prctl(PR_SET_SECCOMP), it cannot be disabled
	  and the task is only allowed to execute a few safe syscalls
	  defined by each seccomp mode.

	  If unsure, say Y. Only embedded should say N here.

config CC_STACKPROTECTOR
	bool "Enable -fstack-protector buffer overflow detection (EXPERIMENTAL)"
	---help---
	  This option turns on the -fstack-protector GCC feature. This
	  feature puts, at the beginning of functions, a canary value on
	  the stack just before the return address, and validates
	  the value just before actually returning.  Stack based buffer
	  overflows (that need to overwrite this return address) now also
	  overwrite the canary, which gets detected and the attack is then
	  neutralized via a kernel panic.

	  This feature requires gcc version 4.2 or above, or a distribution
	  gcc with the feature backported. Older versions are automatically
	  detected and for those versions, this configuration option is
	  ignored. (and a warning is printed during bootup)

source kernel/Kconfig.hz

config KEXEC
	bool "kexec system call"
	---help---
	  kexec is a system call that implements the ability to shutdown your
	  current kernel, and to start another kernel.  It is like a reboot
	  but it is independent of the system firmware.   And like a reboot
	  you can start any kernel with it, not just Linux.

	  The name comes from the similarity to the exec system call.

	  It is an ongoing process to be certain the hardware in a machine
	  is properly shutdown, so do not be surprised if this code does not
	  initially work for you.  It may help to enable device hotplugging
	  support.  As of this writing the exact hardware interface is
	  strongly in flux, so no good recommendation can be made.

config CRASH_DUMP
	bool "kernel crash dumps"
	depends on X86_64 || (X86_32 && HIGHMEM)
	---help---
	  Generate crash dump after being started by kexec.
	  This should be normally only set in special crash dump kernels
	  which are loaded in the main kernel with kexec-tools into
	  a specially reserved region and then later executed after
	  a crash by kdump/kexec. The crash dump kernel must be compiled
	  to a memory address not used by the main kernel or BIOS using
	  PHYSICAL_START, or it must be built as a relocatable image
	  (CONFIG_RELOCATABLE=y).
	  For more details see Documentation/kdump/kdump.txt

config KEXEC_JUMP
	bool "kexec jump (EXPERIMENTAL)"
	depends on EXPERIMENTAL
	depends on KEXEC && HIBERNATION
	---help---
	  Jump between original kernel and kexeced kernel and invoke
	  code in physical address mode via KEXEC

config PHYSICAL_START
	hex "Physical address where the kernel is loaded" if (EXPERT || CRASH_DUMP)
	default "0x1000000"
	---help---
	  This gives the physical address where the kernel is loaded.

	  If kernel is a not relocatable (CONFIG_RELOCATABLE=n) then
	  bzImage will decompress itself to above physical address and
	  run from there. Otherwise, bzImage will run from the address where
	  it has been loaded by the boot loader and will ignore above physical
	  address.

	  In normal kdump cases one does not have to set/change this option
	  as now bzImage can be compiled as a completely relocatable image
	  (CONFIG_RELOCATABLE=y) and be used to load and run from a different
	  address. This option is mainly useful for the folks who don't want
	  to use a bzImage for capturing the crash dump and want to use a
	  vmlinux instead. vmlinux is not relocatable hence a kernel needs
	  to be specifically compiled to run from a specific memory area
	  (normally a reserved region) and this option comes handy.

	  So if you are using bzImage for capturing the crash dump,
	  leave the value here unchanged to 0x1000000 and set
	  CONFIG_RELOCATABLE=y.  Otherwise if you plan to use vmlinux
	  for capturing the crash dump change this value to start of
	  the reserved region.  In other words, it can be set based on
	  the "X" value as specified in the "crashkernel=YM@XM"
	  command line boot parameter passed to the panic-ed
	  kernel. Please take a look at Documentation/kdump/kdump.txt
	  for more details about crash dumps.

	  Usage of bzImage for capturing the crash dump is recommended as
	  one does not have to build two kernels. Same kernel can be used
	  as production kernel and capture kernel. Above option should have
	  gone away after relocatable bzImage support is introduced. But it
	  is present because there are users out there who continue to use
	  vmlinux for dump capture. This option should go away down the
	  line.

	  Don't change this unless you know what you are doing.

config RELOCATABLE
	bool "Build a relocatable kernel"
	default y
	---help---
	  This builds a kernel image that retains relocation information
	  so it can be loaded someplace besides the default 1MB.
	  The relocations tend to make the kernel binary about 10% larger,
	  but are discarded at runtime.

	  One use is for the kexec on panic case where the recovery kernel
	  must live at a different physical address than the primary
	  kernel.

	  Note: If CONFIG_RELOCATABLE=y, then the kernel runs from the address
	  it has been loaded at and the compile time physical address
	  (CONFIG_PHYSICAL_START) is ignored.

# Relocation on x86-32 needs some additional build support
config X86_NEED_RELOCS
	def_bool y
	depends on X86_32 && RELOCATABLE

config PHYSICAL_ALIGN
	hex "Alignment value to which kernel should be aligned" if X86_32
	default "0x1000000"
	range 0x2000 0x1000000
	---help---
	  This value puts the alignment restrictions on physical address
	  where kernel is loaded and run from. Kernel is compiled for an
	  address which meets above alignment restriction.

	  If bootloader loads the kernel at a non-aligned address and
	  CONFIG_RELOCATABLE is set, kernel will move itself to nearest
	  address aligned to above value and run from there.

	  If bootloader loads the kernel at a non-aligned address and
	  CONFIG_RELOCATABLE is not set, kernel will ignore the run time
	  load address and decompress itself to the address it has been
	  compiled for and run from there. The address for which kernel is
	  compiled already meets above alignment restrictions. Hence the
	  end result is that kernel runs from a physical address meeting
	  above alignment restrictions.

	  Don't change this unless you know what you are doing.

config HOTPLUG_CPU
	bool "Support for hot-pluggable CPUs"
	depends on SMP && HOTPLUG
	---help---
	  Say Y here to allow turning CPUs off and on. CPUs can be
	  controlled through /sys/devices/system/cpu.
	  ( Note: power management support will enable this option
	    automatically on SMP systems. )
	  Say N if you want to disable CPU hotplug.

config COMPAT_VDSO
	def_bool y
	prompt "Compat VDSO support"
	depends on X86_32 || IA32_EMULATION
	---help---
	  Map the 32-bit VDSO to the predictable old-style address too.

	  Say N here if you are running a sufficiently recent glibc
	  version (2.3.3 or later), to remove the high-mapped
	  VDSO mapping and to exclusively use the randomized VDSO.

	  If unsure, say Y.

config CMDLINE_BOOL
	bool "Built-in kernel command line"
	---help---
	  Allow for specifying boot arguments to the kernel at
	  build time.  On some systems (e.g. embedded ones), it is
	  necessary or convenient to provide some or all of the
	  kernel boot arguments with the kernel itself (that is,
	  to not rely on the boot loader to provide them.)

	  To compile command line arguments into the kernel,
	  set this option to 'Y', then fill in the
	  the boot arguments in CONFIG_CMDLINE.

	  Systems with fully functional boot loaders (i.e. non-embedded)
	  should leave this option set to 'N'.

config CMDLINE
	string "Built-in kernel command string"
	depends on CMDLINE_BOOL
	default ""
	---help---
	  Enter arguments here that should be compiled into the kernel
	  image and used at boot time.  If the boot loader provides a
	  command line at boot time, it is appended to this string to
	  form the full kernel command line, when the system boots.

	  However, you can use the CONFIG_CMDLINE_OVERRIDE option to
	  change this behavior.

	  In most cases, the command line (whether built-in or provided
	  by the boot loader) should specify the device for the root
	  file system.

config CMDLINE_OVERRIDE
	bool "Built-in command line overrides boot loader arguments"
	depends on CMDLINE_BOOL
	---help---
	  Set this option to 'Y' to have the kernel ignore the boot loader
	  command line, and use ONLY the built-in command line.

	  This is used to work around broken boot loaders.  This should
	  be set to 'N' under normal conditions.

endmenu

config ARCH_ENABLE_MEMORY_HOTPLUG
	def_bool y
	depends on X86_64 || (X86_32 && HIGHMEM)

config ARCH_ENABLE_MEMORY_HOTREMOVE
	def_bool y
	depends on MEMORY_HOTPLUG

config USE_PERCPU_NUMA_NODE_ID
	def_bool y
	depends on NUMA

menu "Power management and ACPI options"

config ARCH_HIBERNATION_HEADER
	def_bool y
	depends on X86_64 && HIBERNATION

source "kernel/power/Kconfig"

source "drivers/acpi/Kconfig"

source "drivers/sfi/Kconfig"

config X86_APM_BOOT
	def_bool y
	depends on APM || APM_MODULE

menuconfig APM
	tristate "APM (Advanced Power Management) BIOS support"
	depends on X86_32 && PM_SLEEP
	---help---
	  APM is a BIOS specification for saving power using several different
	  techniques. This is mostly useful for battery powered laptops with
	  APM compliant BIOSes. If you say Y here, the system time will be
	  reset after a RESUME operation, the /proc/apm device will provide
	  battery status information, and user-space programs will receive
	  notification of APM "events" (e.g. battery status change).

	  If you select "Y" here, you can disable actual use of the APM
	  BIOS by passing the "apm=off" option to the kernel at boot time.

	  Note that the APM support is almost completely disabled for
	  machines with more than one CPU.

	  In order to use APM, you will need supporting software. For location
	  and more information, read <file:Documentation/power/apm-acpi.txt>
	  and the Battery Powered Linux mini-HOWTO, available from
	  <http://www.tldp.org/docs.html#howto>.

	  This driver does not spin down disk drives (see the hdparm(8)
	  manpage ("man 8 hdparm") for that), and it doesn't turn off
	  VESA-compliant "green" monitors.

	  This driver does not support the TI 4000M TravelMate and the ACER
	  486/DX4/75 because they don't have compliant BIOSes. Many "green"
	  desktop machines also don't have compliant BIOSes, and this driver
	  may cause those machines to panic during the boot phase.

	  Generally, if you don't have a battery in your machine, there isn't
	  much point in using this driver and you should say N. If you get
	  random kernel OOPSes or reboots that don't seem to be related to
	  anything, try disabling/enabling this option (or disabling/enabling
	  APM in your BIOS).

	  Some other things you should try when experiencing seemingly random,
	  "weird" problems:

	  1) make sure that you have enough swap space and that it is
	  enabled.
	  2) pass the "no-hlt" option to the kernel
	  3) switch on floating point emulation in the kernel and pass
	  the "no387" option to the kernel
	  4) pass the "floppy=nodma" option to the kernel
	  5) pass the "mem=4M" option to the kernel (thereby disabling
	  all but the first 4 MB of RAM)
	  6) make sure that the CPU is not over clocked.
	  7) read the sig11 FAQ at <http://www.bitwizard.nl/sig11/>
	  8) disable the cache from your BIOS settings
	  9) install a fan for the video card or exchange video RAM
	  10) install a better fan for the CPU
	  11) exchange RAM chips
	  12) exchange the motherboard.

	  To compile this driver as a module, choose M here: the
	  module will be called apm.

if APM

config APM_IGNORE_USER_SUSPEND
	bool "Ignore USER SUSPEND"
	---help---
	  This option will ignore USER SUSPEND requests. On machines with a
	  compliant APM BIOS, you want to say N. However, on the NEC Versa M
	  series notebooks, it is necessary to say Y because of a BIOS bug.

config APM_DO_ENABLE
	bool "Enable PM at boot time"
	---help---
	  Enable APM features at boot time. From page 36 of the APM BIOS
	  specification: "When disabled, the APM BIOS does not automatically
	  power manage devices, enter the Standby State, enter the Suspend
	  State, or take power saving steps in response to CPU Idle calls."
	  This driver will make CPU Idle calls when Linux is idle (unless this
	  feature is turned off -- see "Do CPU IDLE calls", below). This
	  should always save battery power, but more complicated APM features
	  will be dependent on your BIOS implementation. You may need to turn
	  this option off if your computer hangs at boot time when using APM
	  support, or if it beeps continuously instead of suspending. Turn
	  this off if you have a NEC UltraLite Versa 33/C or a Toshiba
	  T400CDT. This is off by default since most machines do fine without
	  this feature.

config APM_CPU_IDLE
	bool "Make CPU Idle calls when idle"
	---help---
	  Enable calls to APM CPU Idle/CPU Busy inside the kernel's idle loop.
	  On some machines, this can activate improved power savings, such as
	  a slowed CPU clock rate, when the machine is idle. These idle calls
	  are made after the idle loop has run for some length of time (e.g.,
	  333 mS). On some machines, this will cause a hang at boot time or
	  whenever the CPU becomes idle. (On machines with more than one CPU,
	  this option does nothing.)

config APM_DISPLAY_BLANK
	bool "Enable console blanking using APM"
	---help---
	  Enable console blanking using the APM. Some laptops can use this to
	  turn off the LCD backlight when the screen blanker of the Linux
	  virtual console blanks the screen. Note that this is only used by
	  the virtual console screen blanker, and won't turn off the backlight
	  when using the X Window system. This also doesn't have anything to
	  do with your VESA-compliant power-saving monitor. Further, this
	  option doesn't work for all laptops -- it might not turn off your
	  backlight at all, or it might print a lot of errors to the console,
	  especially if you are using gpm.

config APM_ALLOW_INTS
	bool "Allow interrupts during APM BIOS calls"
	---help---
	  Normally we disable external interrupts while we are making calls to
	  the APM BIOS as a measure to lessen the effects of a badly behaving
	  BIOS implementation.  The BIOS should reenable interrupts if it
	  needs to.  Unfortunately, some BIOSes do not -- especially those in
	  many of the newer IBM Thinkpads.  If you experience hangs when you
	  suspend, try setting this to Y.  Otherwise, say N.

endif # APM

source "drivers/cpufreq/Kconfig"

source "drivers/cpuidle/Kconfig"

source "drivers/idle/Kconfig"

endmenu


menu "Bus options (PCI etc.)"

config PCI
	bool "PCI support"
	default y
	select ARCH_SUPPORTS_MSI if (X86_LOCAL_APIC && X86_IO_APIC)
	---help---
	  Find out whether you have a PCI motherboard. PCI is the name of a
	  bus system, i.e. the way the CPU talks to the other stuff inside
	  your box. Other bus systems are ISA, EISA, MicroChannel (MCA) or
	  VESA. If you have PCI, say Y, otherwise N.

choice
	prompt "PCI access mode"
	depends on X86_32 && PCI
	default PCI_GOANY
	---help---
	  On PCI systems, the BIOS can be used to detect the PCI devices and
	  determine their configuration. However, some old PCI motherboards
	  have BIOS bugs and may crash if this is done. Also, some embedded
	  PCI-based systems don't have any BIOS at all. Linux can also try to
	  detect the PCI hardware directly without using the BIOS.

	  With this option, you can specify how Linux should detect the
	  PCI devices. If you choose "BIOS", the BIOS will be used,
	  if you choose "Direct", the BIOS won't be used, and if you
	  choose "MMConfig", then PCI Express MMCONFIG will be used.
	  If you choose "Any", the kernel will try MMCONFIG, then the
	  direct access method and falls back to the BIOS if that doesn't
	  work. If unsure, go with the default, which is "Any".

config PCI_GOBIOS
	bool "BIOS"

config PCI_GOMMCONFIG
	bool "MMConfig"

config PCI_GODIRECT
	bool "Direct"

config PCI_GOOLPC
	bool "OLPC XO-1"
	depends on OLPC

config PCI_GOANY
	bool "Any"

endchoice

config PCI_BIOS
	def_bool y
	depends on X86_32 && PCI && (PCI_GOBIOS || PCI_GOANY)

# x86-64 doesn't support PCI BIOS access from long mode so always go direct.
config PCI_DIRECT
	def_bool y
	depends on PCI && (X86_64 || (PCI_GODIRECT || PCI_GOANY || PCI_GOOLPC || PCI_GOMMCONFIG))

config PCI_MMCONFIG
	def_bool y
	depends on X86_32 && PCI && (ACPI || SFI) && (PCI_GOMMCONFIG || PCI_GOANY)

config PCI_OLPC
	def_bool y
	depends on PCI && OLPC && (PCI_GOOLPC || PCI_GOANY)

config PCI_XEN
	def_bool y
	depends on PCI && XEN
	select SWIOTLB_XEN

config PCI_DOMAINS
	def_bool y
	depends on PCI

config PCI_MMCONFIG
	bool "Support mmconfig PCI config space access"
	depends on X86_64 && PCI && ACPI

config PCI_CNB20LE_QUIRK
	bool "Read CNB20LE Host Bridge Windows" if EXPERT
	default n
	depends on PCI && EXPERIMENTAL
	help
	  Read the PCI windows out of the CNB20LE host bridge. This allows
	  PCI hotplug to work on systems with the CNB20LE chipset which do
	  not have ACPI.

	  There's no public spec for this chipset, and this functionality
	  is known to be incomplete.

	  You should say N unless you know you need this.

source "drivers/pci/pcie/Kconfig"

source "drivers/pci/Kconfig"

# x86_64 have no ISA slots, but can have ISA-style DMA.
config ISA_DMA_API
	bool "ISA-style DMA support" if (X86_64 && EXPERT)
	default y
	help
	  Enables ISA-style DMA support for devices requiring such controllers.
	  If unsure, say Y.

if X86_32

config ISA
	bool "ISA support"
	---help---
	  Find out whether you have ISA slots on your motherboard.  ISA is the
	  name of a bus system, i.e. the way the CPU talks to the other stuff
	  inside your box.  Other bus systems are PCI, EISA, MicroChannel
	  (MCA) or VESA.  ISA is an older system, now being displaced by PCI;
	  newer boards don't support it.  If you have ISA, say Y, otherwise N.

config EISA
	bool "EISA support"
	depends on ISA
	---help---
	  The Extended Industry Standard Architecture (EISA) bus was
	  developed as an open alternative to the IBM MicroChannel bus.

	  The EISA bus provided some of the features of the IBM MicroChannel
	  bus while maintaining backward compatibility with cards made for
	  the older ISA bus.  The EISA bus saw limited use between 1988 and
	  1995 when it was made obsolete by the PCI bus.

	  Say Y here if you are building a kernel for an EISA-based machine.

	  Otherwise, say N.

source "drivers/eisa/Kconfig"

config MCA
	bool "MCA support"
	---help---
	  MicroChannel Architecture is found in some IBM PS/2 machines and
	  laptops.  It is a bus system similar to PCI or ISA. See
	  <file:Documentation/mca.txt> (and especially the web page given
	  there) before attempting to build an MCA bus kernel.

source "drivers/mca/Kconfig"

config SCx200
	tristate "NatSemi SCx200 support"
	---help---
	  This provides basic support for National Semiconductor's
	  (now AMD's) Geode processors.  The driver probes for the
	  PCI-IDs of several on-chip devices, so its a good dependency
	  for other scx200_* drivers.

	  If compiled as a module, the driver is named scx200.

config SCx200HR_TIMER
	tristate "NatSemi SCx200 27MHz High-Resolution Timer Support"
	depends on SCx200
	default y
	---help---
	  This driver provides a clocksource built upon the on-chip
	  27MHz high-resolution timer.  Its also a workaround for
	  NSC Geode SC-1100's buggy TSC, which loses time when the
	  processor goes idle (as is done by the scheduler).  The
	  other workaround is idle=poll boot option.

config OLPC
	bool "One Laptop Per Child support"
	depends on !X86_PAE
	select GPIOLIB
	select OF
	select OF_PROMTREE
	---help---
	  Add support for detecting the unique features of the OLPC
	  XO hardware.

config OLPC_XO1_PM
	bool "OLPC XO-1 Power Management"
	depends on OLPC && MFD_CS5535 && PM_SLEEP
	select MFD_CORE
	---help---
	  Add support for poweroff and suspend of the OLPC XO-1 laptop.

config OLPC_XO1_RTC
	bool "OLPC XO-1 Real Time Clock"
	depends on OLPC_XO1_PM && RTC_DRV_CMOS
	---help---
	  Add support for the XO-1 real time clock, which can be used as a
	  programmable wakeup source.

config OLPC_XO1_SCI
	bool "OLPC XO-1 SCI extras"
	depends on OLPC && OLPC_XO1_PM
	select POWER_SUPPLY
	select GPIO_CS5535
	select MFD_CORE
	---help---
	  Add support for SCI-based features of the OLPC XO-1 laptop:
	   - EC-driven system wakeups
	   - Power button
	   - Ebook switch
	   - Lid switch
	   - AC adapter status updates
	   - Battery status updates

config OLPC_XO15_SCI
	bool "OLPC XO-1.5 SCI extras"
	depends on OLPC && ACPI
	select POWER_SUPPLY
	---help---
	  Add support for SCI-based features of the OLPC XO-1.5 laptop:
	   - EC-driven system wakeups
	   - AC adapter status updates
	   - Battery status updates

config ALIX
	bool "PCEngines ALIX System Support (LED setup)"
	select GPIOLIB
	---help---
	  This option enables system support for the PCEngines ALIX.
	  At present this just sets up LEDs for GPIO control on
	  ALIX2/3/6 boards.  However, other system specific setup should
	  get added here.

	  Note: You must still enable the drivers for GPIO and LED support
	  (GPIO_CS5535 & LEDS_GPIO) to actually use the LEDs

	  Note: You have to set alix.force=1 for boards with Award BIOS.

endif # X86_32

config AMD_NB
	def_bool y
	depends on CPU_SUP_AMD && PCI

source "drivers/pcmcia/Kconfig"

source "drivers/pci/hotplug/Kconfig"

<<<<<<< HEAD
source "drivers/vbus/Kconfig"
=======
config RAPIDIO
	bool "RapidIO support"
	depends on PCI
	default n
	help
	  If you say Y here, the kernel will include drivers and
	  infrastructure code to support RapidIO interconnect devices.

source "drivers/rapidio/Kconfig"

endmenu
>>>>>>> 805a6af8

endmenu

menu "Executable file formats / Emulations"

source "fs/Kconfig.binfmt"

config IA32_EMULATION
	bool "IA32 Emulation"
	depends on X86_64
	select COMPAT_BINFMT_ELF
	---help---
	  Include code to run 32-bit programs under a 64-bit kernel. You should
	  likely turn this on, unless you're 100% sure that you don't have any
	  32-bit programs left.

config IA32_AOUT
	tristate "IA32 a.out support"
	depends on IA32_EMULATION
	---help---
	  Support old a.out binaries in the 32bit emulation.

config COMPAT
	def_bool y
	depends on IA32_EMULATION

config COMPAT_FOR_U64_ALIGNMENT
	def_bool COMPAT
	depends on X86_64

config SYSVIPC_COMPAT
	def_bool y
	depends on COMPAT && SYSVIPC

config KEYS_COMPAT
	bool
	depends on COMPAT && KEYS
	default y

endmenu


config HAVE_ATOMIC_IOMAP
	def_bool y
	depends on X86_32

config HAVE_TEXT_POKE_SMP
	bool
	select STOP_MACHINE if SMP

source "net/Kconfig"

source "drivers/Kconfig"

source "drivers/firmware/Kconfig"

source "fs/Kconfig"

source "arch/x86/Kconfig.debug"

source "security/Kconfig"

source "crypto/Kconfig"

source "arch/x86/kvm/Kconfig"

source "kernel/vbus/Kconfig"

source "lib/Kconfig"<|MERGE_RESOLUTION|>--- conflicted
+++ resolved
@@ -60,9 +60,7 @@
 	select ANON_INODES
 	select HAVE_ARCH_KMEMCHECK
 	select HAVE_USER_RETURN_NOTIFIER
-<<<<<<< HEAD
 	select HAVE_CREATE_IRQ if SMP
-=======
 	select HAVE_ARCH_JUMP_LABEL
 	select HAVE_TEXT_POKE_SMP
 	select HAVE_GENERIC_HARDIRQS
@@ -81,7 +79,6 @@
 
 config INSTRUCTION_DECODER
 	def_bool (KPROBES || PERF_EVENTS)
->>>>>>> 805a6af8
 
 config OUTPUT_FORMAT
 	string
@@ -2104,9 +2101,8 @@
 
 source "drivers/pci/hotplug/Kconfig"
 
-<<<<<<< HEAD
 source "drivers/vbus/Kconfig"
-=======
+
 config RAPIDIO
 	bool "RapidIO support"
 	depends on PCI
@@ -2118,9 +2114,6 @@
 source "drivers/rapidio/Kconfig"
 
 endmenu
->>>>>>> 805a6af8
-
-endmenu
 
 menu "Executable file formats / Emulations"
 
