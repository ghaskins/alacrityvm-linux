--- conflicted
+++ resolved
@@ -29,10 +29,6 @@
 # define CACHE_WAY_SIZE ICACHE_WAY_SIZE
 #endif
 
-<<<<<<< HEAD
-#define ARCH_KMALLOC_MINALIGN	L1_CACHE_BYTES
-=======
 #define ARCH_DMA_MINALIGN	L1_CACHE_BYTES
->>>>>>> 805a6af8
 
 #endif	/* _XTENSA_CACHE_H */