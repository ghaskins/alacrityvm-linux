--- conflicted
+++ resolved
@@ -83,13 +83,10 @@
 #include <linux/pid_namespace.h>
 #include <linux/fs_struct.h>
 #include <linux/slab.h>
-<<<<<<< HEAD
-#include <linux/vbus.h>
-=======
 #ifdef CONFIG_HARDWALL
 #include <asm/hardwall.h>
 #endif
->>>>>>> 805a6af8
+#include <linux/vbus.h>
 #include "internal.h"
 
 /* NOTE:
@@ -1308,7 +1305,7 @@
 			       "vbus: could not associate %s/%d with bus %s",
 			       task->comm, task->pid, vbus_name(vbus));
 		else
-			rcu_assign_pointer(task->vbus, vbus);
+			rcu_assign_pointer(task->vbus, (void*)vbus);
 
 		vbus_put(vbus); /* Counter the vbus_find() */
 	} else if (!disable) {
