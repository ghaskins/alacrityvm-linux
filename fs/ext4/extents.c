--- conflicted
+++ resolved
@@ -2087,15 +2087,7 @@
 		num = le32_to_cpu(ex->ee_block) + ee_len - from;
 		start = ext_pblock(ex) + ee_len - num;
 		ext_debug("free last %u blocks starting %llu\n", num, start);
-<<<<<<< HEAD
-		for (i = 0; i < num; i++) {
-			bh = sb_find_get_block(inode->i_sb, start + i);
-			ext4_forget(handle, metadata, inode, bh, start + i);
-		}
-		ext4_free_blocks(handle, inode, start, num, metadata);
-=======
 		ext4_free_blocks(handle, inode, 0, start, num, flags);
->>>>>>> 724e6d3f
 	} else if (from == le32_to_cpu(ex->ee_block)
 		   && to <= le32_to_cpu(ex->ee_block) + ee_len - 1) {
 		printk(KERN_INFO "strange request: removal %u-%u from %u:%u\n",
@@ -3393,8 +3385,6 @@
 	set_buffer_new(bh_result);
 
 	/*
-<<<<<<< HEAD
-=======
 	 * Update reserved blocks/metadata blocks after successful
 	 * block allocation which had been deferred till now.
 	 */
@@ -3402,7 +3392,6 @@
 		ext4_da_update_reserve_space(inode, allocated, 1);
 
 	/*
->>>>>>> 724e6d3f
 	 * Cache the extent and update transaction to commit on fdatasync only
 	 * when it is _not_ an uninitialized extent.
 	 */
