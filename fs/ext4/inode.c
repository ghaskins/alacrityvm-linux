/*
 *  linux/fs/ext4/inode.c
 *
 * Copyright (C) 1992, 1993, 1994, 1995
 * Remy Card (card@masi.ibp.fr)
 * Laboratoire MASI - Institut Blaise Pascal
 * Universite Pierre et Marie Curie (Paris VI)
 *
 *  from
 *
 *  linux/fs/minix/inode.c
 *
 *  Copyright (C) 1991, 1992  Linus Torvalds
 *
 *  Goal-directed block allocation by Stephen Tweedie
 *	(sct@redhat.com), 1993, 1998
 *  Big-endian to little-endian byte-swapping/bitmaps by
 *        David S. Miller (davem@caip.rutgers.edu), 1995
 *  64-bit file support on 64-bit platforms by Jakub Jelinek
 *	(jj@sunsite.ms.mff.cuni.cz)
 *
 *  Assorted race fixes, rewrite of ext4_get_block() by Al Viro, 2000
 */

#include <linux/module.h>
#include <linux/fs.h>
#include <linux/time.h>
#include <linux/jbd2.h>
#include <linux/highuid.h>
#include <linux/pagemap.h>
#include <linux/quotaops.h>
#include <linux/string.h>
#include <linux/buffer_head.h>
#include <linux/writeback.h>
#include <linux/pagevec.h>
#include <linux/mpage.h>
#include <linux/namei.h>
#include <linux/uio.h>
#include <linux/bio.h>
#include <linux/workqueue.h>

#include "ext4_jbd2.h"
#include "xattr.h"
#include "acl.h"
#include "ext4_extents.h"

#include <trace/events/ext4.h>

#define MPAGE_DA_EXTENT_TAIL 0x01

static inline int ext4_begin_ordered_truncate(struct inode *inode,
					      loff_t new_size)
{
	return jbd2_journal_begin_ordered_truncate(
					EXT4_SB(inode->i_sb)->s_journal,
					&EXT4_I(inode)->jinode,
					new_size);
}

static void ext4_invalidatepage(struct page *page, unsigned long offset);

/*
 * Test whether an inode is a fast symlink.
 */
static int ext4_inode_is_fast_symlink(struct inode *inode)
{
	int ea_blocks = EXT4_I(inode)->i_file_acl ?
		(inode->i_sb->s_blocksize >> 9) : 0;

	return (S_ISLNK(inode->i_mode) && inode->i_blocks - ea_blocks == 0);
}

/*
 * Work out how many blocks we need to proceed with the next chunk of a
 * truncate transaction.
 */
static unsigned long blocks_for_truncate(struct inode *inode)
{
	ext4_lblk_t needed;

	needed = inode->i_blocks >> (inode->i_sb->s_blocksize_bits - 9);

	/* Give ourselves just enough room to cope with inodes in which
	 * i_blocks is corrupt: we've seen disk corruptions in the past
	 * which resulted in random data in an inode which looked enough
	 * like a regular file for ext4 to try to delete it.  Things
	 * will go a bit crazy if that happens, but at least we should
	 * try not to panic the whole kernel. */
	if (needed < 2)
		needed = 2;

	/* But we need to bound the transaction so we don't overflow the
	 * journal. */
	if (needed > EXT4_MAX_TRANS_DATA)
		needed = EXT4_MAX_TRANS_DATA;

	return EXT4_DATA_TRANS_BLOCKS(inode->i_sb) + needed;
}

/*
 * Truncate transactions can be complex and absolutely huge.  So we need to
 * be able to restart the transaction at a conventient checkpoint to make
 * sure we don't overflow the journal.
 *
 * start_transaction gets us a new handle for a truncate transaction,
 * and extend_transaction tries to extend the existing one a bit.  If
 * extend fails, we need to propagate the failure up and restart the
 * transaction in the top-level truncate loop. --sct
 */
static handle_t *start_transaction(struct inode *inode)
{
	handle_t *result;

	result = ext4_journal_start(inode, blocks_for_truncate(inode));
	if (!IS_ERR(result))
		return result;

	ext4_std_error(inode->i_sb, PTR_ERR(result));
	return result;
}

/*
 * Try to extend this transaction for the purposes of truncation.
 *
 * Returns 0 if we managed to create more room.  If we can't create more
 * room, and the transaction must be restarted we return 1.
 */
static int try_to_extend_transaction(handle_t *handle, struct inode *inode)
{
	if (!ext4_handle_valid(handle))
		return 0;
	if (ext4_handle_has_enough_credits(handle, EXT4_RESERVE_TRANS_BLOCKS+1))
		return 0;
	if (!ext4_journal_extend(handle, blocks_for_truncate(inode)))
		return 0;
	return 1;
}

/*
 * Restart the transaction associated with *handle.  This does a commit,
 * so before we call here everything must be consistently dirtied against
 * this transaction.
 */
int ext4_truncate_restart_trans(handle_t *handle, struct inode *inode,
				 int nblocks)
{
	int ret;

	/*
	 * Drop i_data_sem to avoid deadlock with ext4_get_blocks At this
	 * moment, get_block can be called only for blocks inside i_size since
	 * page cache has been already dropped and writes are blocked by
	 * i_mutex. So we can safely drop the i_data_sem here.
	 */
	BUG_ON(EXT4_JOURNAL(inode) == NULL);
	jbd_debug(2, "restarting handle %p\n", handle);
	up_write(&EXT4_I(inode)->i_data_sem);
	ret = ext4_journal_restart(handle, blocks_for_truncate(inode));
	down_write(&EXT4_I(inode)->i_data_sem);
	ext4_discard_preallocations(inode);

	return ret;
}

/*
 * Called at the last iput() if i_nlink is zero.
 */
void ext4_delete_inode(struct inode *inode)
{
	handle_t *handle;
	int err;

	if (ext4_should_order_data(inode))
		ext4_begin_ordered_truncate(inode, 0);
	truncate_inode_pages(&inode->i_data, 0);

	if (is_bad_inode(inode))
		goto no_delete;

	handle = ext4_journal_start(inode, blocks_for_truncate(inode)+3);
	if (IS_ERR(handle)) {
		ext4_std_error(inode->i_sb, PTR_ERR(handle));
		/*
		 * If we're going to skip the normal cleanup, we still need to
		 * make sure that the in-core orphan linked list is properly
		 * cleaned up.
		 */
		ext4_orphan_del(NULL, inode);
		goto no_delete;
	}

	if (IS_SYNC(inode))
		ext4_handle_sync(handle);
	inode->i_size = 0;
	err = ext4_mark_inode_dirty(handle, inode);
	if (err) {
		ext4_warning(inode->i_sb, __func__,
			     "couldn't mark inode dirty (err %d)", err);
		goto stop_handle;
	}
	if (inode->i_blocks)
		ext4_truncate(inode);

	/*
	 * ext4_ext_truncate() doesn't reserve any slop when it
	 * restarts journal transactions; therefore there may not be
	 * enough credits left in the handle to remove the inode from
	 * the orphan list and set the dtime field.
	 */
	if (!ext4_handle_has_enough_credits(handle, 3)) {
		err = ext4_journal_extend(handle, 3);
		if (err > 0)
			err = ext4_journal_restart(handle, 3);
		if (err != 0) {
			ext4_warning(inode->i_sb, __func__,
				     "couldn't extend journal (err %d)", err);
		stop_handle:
			ext4_journal_stop(handle);
			goto no_delete;
		}
	}

	/*
	 * Kill off the orphan record which ext4_truncate created.
	 * AKPM: I think this can be inside the above `if'.
	 * Note that ext4_orphan_del() has to be able to cope with the
	 * deletion of a non-existent orphan - this is because we don't
	 * know if ext4_truncate() actually created an orphan record.
	 * (Well, we could do this if we need to, but heck - it works)
	 */
	ext4_orphan_del(handle, inode);
	EXT4_I(inode)->i_dtime	= get_seconds();

	/*
	 * One subtle ordering requirement: if anything has gone wrong
	 * (transaction abort, IO errors, whatever), then we can still
	 * do these next steps (the fs will already have been marked as
	 * having errors), but we can't free the inode if the mark_dirty
	 * fails.
	 */
	if (ext4_mark_inode_dirty(handle, inode))
		/* If that failed, just do the required in-core inode clear. */
		clear_inode(inode);
	else
		ext4_free_inode(handle, inode);
	ext4_journal_stop(handle);
	return;
no_delete:
	clear_inode(inode);	/* We must guarantee clearing of inode... */
}

typedef struct {
	__le32	*p;
	__le32	key;
	struct buffer_head *bh;
} Indirect;

static inline void add_chain(Indirect *p, struct buffer_head *bh, __le32 *v)
{
	p->key = *(p->p = v);
	p->bh = bh;
}

/**
 *	ext4_block_to_path - parse the block number into array of offsets
 *	@inode: inode in question (we are only interested in its superblock)
 *	@i_block: block number to be parsed
 *	@offsets: array to store the offsets in
 *	@boundary: set this non-zero if the referred-to block is likely to be
 *	       followed (on disk) by an indirect block.
 *
 *	To store the locations of file's data ext4 uses a data structure common
 *	for UNIX filesystems - tree of pointers anchored in the inode, with
 *	data blocks at leaves and indirect blocks in intermediate nodes.
 *	This function translates the block number into path in that tree -
 *	return value is the path length and @offsets[n] is the offset of
 *	pointer to (n+1)th node in the nth one. If @block is out of range
 *	(negative or too large) warning is printed and zero returned.
 *
 *	Note: function doesn't find node addresses, so no IO is needed. All
 *	we need to know is the capacity of indirect blocks (taken from the
 *	inode->i_sb).
 */

/*
 * Portability note: the last comparison (check that we fit into triple
 * indirect block) is spelled differently, because otherwise on an
 * architecture with 32-bit longs and 8Kb pages we might get into trouble
 * if our filesystem had 8Kb blocks. We might use long long, but that would
 * kill us on x86. Oh, well, at least the sign propagation does not matter -
 * i_block would have to be negative in the very beginning, so we would not
 * get there at all.
 */

static int ext4_block_to_path(struct inode *inode,
			      ext4_lblk_t i_block,
			      ext4_lblk_t offsets[4], int *boundary)
{
	int ptrs = EXT4_ADDR_PER_BLOCK(inode->i_sb);
	int ptrs_bits = EXT4_ADDR_PER_BLOCK_BITS(inode->i_sb);
	const long direct_blocks = EXT4_NDIR_BLOCKS,
		indirect_blocks = ptrs,
		double_blocks = (1 << (ptrs_bits * 2));
	int n = 0;
	int final = 0;

	if (i_block < direct_blocks) {
		offsets[n++] = i_block;
		final = direct_blocks;
	} else if ((i_block -= direct_blocks) < indirect_blocks) {
		offsets[n++] = EXT4_IND_BLOCK;
		offsets[n++] = i_block;
		final = ptrs;
	} else if ((i_block -= indirect_blocks) < double_blocks) {
		offsets[n++] = EXT4_DIND_BLOCK;
		offsets[n++] = i_block >> ptrs_bits;
		offsets[n++] = i_block & (ptrs - 1);
		final = ptrs;
	} else if (((i_block -= double_blocks) >> (ptrs_bits * 2)) < ptrs) {
		offsets[n++] = EXT4_TIND_BLOCK;
		offsets[n++] = i_block >> (ptrs_bits * 2);
		offsets[n++] = (i_block >> ptrs_bits) & (ptrs - 1);
		offsets[n++] = i_block & (ptrs - 1);
		final = ptrs;
	} else {
		ext4_warning(inode->i_sb, "ext4_block_to_path",
			     "block %lu > max in inode %lu",
			     i_block + direct_blocks +
			     indirect_blocks + double_blocks, inode->i_ino);
	}
	if (boundary)
		*boundary = final - 1 - (i_block & (ptrs - 1));
	return n;
}

static int __ext4_check_blockref(const char *function, struct inode *inode,
				 __le32 *p, unsigned int max)
{
	__le32 *bref = p;
	unsigned int blk;

	while (bref < p+max) {
		blk = le32_to_cpu(*bref++);
		if (blk &&
		    unlikely(!ext4_data_block_valid(EXT4_SB(inode->i_sb),
						    blk, 1))) {
			ext4_error(inode->i_sb, function,
				   "invalid block reference %u "
				   "in inode #%lu", blk, inode->i_ino);
			return -EIO;
		}
	}
	return 0;
}


#define ext4_check_indirect_blockref(inode, bh)                         \
	__ext4_check_blockref(__func__, inode, (__le32 *)(bh)->b_data,  \
			      EXT4_ADDR_PER_BLOCK((inode)->i_sb))

#define ext4_check_inode_blockref(inode)                                \
	__ext4_check_blockref(__func__, inode, EXT4_I(inode)->i_data,   \
			      EXT4_NDIR_BLOCKS)

/**
 *	ext4_get_branch - read the chain of indirect blocks leading to data
 *	@inode: inode in question
 *	@depth: depth of the chain (1 - direct pointer, etc.)
 *	@offsets: offsets of pointers in inode/indirect blocks
 *	@chain: place to store the result
 *	@err: here we store the error value
 *
 *	Function fills the array of triples <key, p, bh> and returns %NULL
 *	if everything went OK or the pointer to the last filled triple
 *	(incomplete one) otherwise. Upon the return chain[i].key contains
 *	the number of (i+1)-th block in the chain (as it is stored in memory,
 *	i.e. little-endian 32-bit), chain[i].p contains the address of that
 *	number (it points into struct inode for i==0 and into the bh->b_data
 *	for i>0) and chain[i].bh points to the buffer_head of i-th indirect
 *	block for i>0 and NULL for i==0. In other words, it holds the block
 *	numbers of the chain, addresses they were taken from (and where we can
 *	verify that chain did not change) and buffer_heads hosting these
 *	numbers.
 *
 *	Function stops when it stumbles upon zero pointer (absent block)
 *		(pointer to last triple returned, *@err == 0)
 *	or when it gets an IO error reading an indirect block
 *		(ditto, *@err == -EIO)
 *	or when it reads all @depth-1 indirect blocks successfully and finds
 *	the whole chain, all way to the data (returns %NULL, *err == 0).
 *
 *      Need to be called with
 *      down_read(&EXT4_I(inode)->i_data_sem)
 */
static Indirect *ext4_get_branch(struct inode *inode, int depth,
				 ext4_lblk_t  *offsets,
				 Indirect chain[4], int *err)
{
	struct super_block *sb = inode->i_sb;
	Indirect *p = chain;
	struct buffer_head *bh;

	*err = 0;
	/* i_data is not going away, no lock needed */
	add_chain(chain, NULL, EXT4_I(inode)->i_data + *offsets);
	if (!p->key)
		goto no_block;
	while (--depth) {
		bh = sb_getblk(sb, le32_to_cpu(p->key));
		if (unlikely(!bh))
			goto failure;

		if (!bh_uptodate_or_lock(bh)) {
			if (bh_submit_read(bh) < 0) {
				put_bh(bh);
				goto failure;
			}
			/* validate block references */
			if (ext4_check_indirect_blockref(inode, bh)) {
				put_bh(bh);
				goto failure;
			}
		}

		add_chain(++p, bh, (__le32 *)bh->b_data + *++offsets);
		/* Reader: end */
		if (!p->key)
			goto no_block;
	}
	return NULL;

failure:
	*err = -EIO;
no_block:
	return p;
}

/**
 *	ext4_find_near - find a place for allocation with sufficient locality
 *	@inode: owner
 *	@ind: descriptor of indirect block.
 *
 *	This function returns the preferred place for block allocation.
 *	It is used when heuristic for sequential allocation fails.
 *	Rules are:
 *	  + if there is a block to the left of our position - allocate near it.
 *	  + if pointer will live in indirect block - allocate near that block.
 *	  + if pointer will live in inode - allocate in the same
 *	    cylinder group.
 *
 * In the latter case we colour the starting block by the callers PID to
 * prevent it from clashing with concurrent allocations for a different inode
 * in the same block group.   The PID is used here so that functionally related
 * files will be close-by on-disk.
 *
 *	Caller must make sure that @ind is valid and will stay that way.
 */
static ext4_fsblk_t ext4_find_near(struct inode *inode, Indirect *ind)
{
	struct ext4_inode_info *ei = EXT4_I(inode);
	__le32 *start = ind->bh ? (__le32 *) ind->bh->b_data : ei->i_data;
	__le32 *p;
	ext4_fsblk_t bg_start;
	ext4_fsblk_t last_block;
	ext4_grpblk_t colour;
	ext4_group_t block_group;
	int flex_size = ext4_flex_bg_size(EXT4_SB(inode->i_sb));

	/* Try to find previous block */
	for (p = ind->p - 1; p >= start; p--) {
		if (*p)
			return le32_to_cpu(*p);
	}

	/* No such thing, so let's try location of indirect block */
	if (ind->bh)
		return ind->bh->b_blocknr;

	/*
	 * It is going to be referred to from the inode itself? OK, just put it
	 * into the same cylinder group then.
	 */
	block_group = ei->i_block_group;
	if (flex_size >= EXT4_FLEX_SIZE_DIR_ALLOC_SCHEME) {
		block_group &= ~(flex_size-1);
		if (S_ISREG(inode->i_mode))
			block_group++;
	}
	bg_start = ext4_group_first_block_no(inode->i_sb, block_group);
	last_block = ext4_blocks_count(EXT4_SB(inode->i_sb)->s_es) - 1;

	/*
	 * If we are doing delayed allocation, we don't need take
	 * colour into account.
	 */
	if (test_opt(inode->i_sb, DELALLOC))
		return bg_start;

	if (bg_start + EXT4_BLOCKS_PER_GROUP(inode->i_sb) <= last_block)
		colour = (current->pid % 16) *
			(EXT4_BLOCKS_PER_GROUP(inode->i_sb) / 16);
	else
		colour = (current->pid % 16) * ((last_block - bg_start) / 16);
	return bg_start + colour;
}

/**
 *	ext4_find_goal - find a preferred place for allocation.
 *	@inode: owner
 *	@block:  block we want
 *	@partial: pointer to the last triple within a chain
 *
 *	Normally this function find the preferred place for block allocation,
 *	returns it.
 *	Because this is only used for non-extent files, we limit the block nr
 *	to 32 bits.
 */
static ext4_fsblk_t ext4_find_goal(struct inode *inode, ext4_lblk_t block,
				   Indirect *partial)
{
	ext4_fsblk_t goal;

	/*
	 * XXX need to get goal block from mballoc's data structures
	 */

	goal = ext4_find_near(inode, partial);
	goal = goal & EXT4_MAX_BLOCK_FILE_PHYS;
	return goal;
}

/**
 *	ext4_blks_to_allocate: Look up the block map and count the number
 *	of direct blocks need to be allocated for the given branch.
 *
 *	@branch: chain of indirect blocks
 *	@k: number of blocks need for indirect blocks
 *	@blks: number of data blocks to be mapped.
 *	@blocks_to_boundary:  the offset in the indirect block
 *
 *	return the total number of blocks to be allocate, including the
 *	direct and indirect blocks.
 */
static int ext4_blks_to_allocate(Indirect *branch, int k, unsigned int blks,
				 int blocks_to_boundary)
{
	unsigned int count = 0;

	/*
	 * Simple case, [t,d]Indirect block(s) has not allocated yet
	 * then it's clear blocks on that path have not allocated
	 */
	if (k > 0) {
		/* right now we don't handle cross boundary allocation */
		if (blks < blocks_to_boundary + 1)
			count += blks;
		else
			count += blocks_to_boundary + 1;
		return count;
	}

	count++;
	while (count < blks && count <= blocks_to_boundary &&
		le32_to_cpu(*(branch[0].p + count)) == 0) {
		count++;
	}
	return count;
}

/**
 *	ext4_alloc_blocks: multiple allocate blocks needed for a branch
 *	@indirect_blks: the number of blocks need to allocate for indirect
 *			blocks
 *
 *	@new_blocks: on return it will store the new block numbers for
 *	the indirect blocks(if needed) and the first direct block,
 *	@blks:	on return it will store the total number of allocated
 *		direct blocks
 */
static int ext4_alloc_blocks(handle_t *handle, struct inode *inode,
			     ext4_lblk_t iblock, ext4_fsblk_t goal,
			     int indirect_blks, int blks,
			     ext4_fsblk_t new_blocks[4], int *err)
{
	struct ext4_allocation_request ar;
	int target, i;
	unsigned long count = 0, blk_allocated = 0;
	int index = 0;
	ext4_fsblk_t current_block = 0;
	int ret = 0;

	/*
	 * Here we try to allocate the requested multiple blocks at once,
	 * on a best-effort basis.
	 * To build a branch, we should allocate blocks for
	 * the indirect blocks(if not allocated yet), and at least
	 * the first direct block of this branch.  That's the
	 * minimum number of blocks need to allocate(required)
	 */
	/* first we try to allocate the indirect blocks */
	target = indirect_blks;
	while (target > 0) {
		count = target;
		/* allocating blocks for indirect blocks and direct blocks */
		current_block = ext4_new_meta_blocks(handle, inode,
							goal, &count, err);
		if (*err)
			goto failed_out;

		BUG_ON(current_block + count > EXT4_MAX_BLOCK_FILE_PHYS);

		target -= count;
		/* allocate blocks for indirect blocks */
		while (index < indirect_blks && count) {
			new_blocks[index++] = current_block++;
			count--;
		}
		if (count > 0) {
			/*
			 * save the new block number
			 * for the first direct block
			 */
			new_blocks[index] = current_block;
			printk(KERN_INFO "%s returned more blocks than "
						"requested\n", __func__);
			WARN_ON(1);
			break;
		}
	}

	target = blks - count ;
	blk_allocated = count;
	if (!target)
		goto allocated;
	/* Now allocate data blocks */
	memset(&ar, 0, sizeof(ar));
	ar.inode = inode;
	ar.goal = goal;
	ar.len = target;
	ar.logical = iblock;
	if (S_ISREG(inode->i_mode))
		/* enable in-core preallocation only for regular files */
		ar.flags = EXT4_MB_HINT_DATA;

	current_block = ext4_mb_new_blocks(handle, &ar, err);
	BUG_ON(current_block + ar.len > EXT4_MAX_BLOCK_FILE_PHYS);

	if (*err && (target == blks)) {
		/*
		 * if the allocation failed and we didn't allocate
		 * any blocks before
		 */
		goto failed_out;
	}
	if (!*err) {
		if (target == blks) {
			/*
			 * save the new block number
			 * for the first direct block
			 */
			new_blocks[index] = current_block;
		}
		blk_allocated += ar.len;
	}
allocated:
	/* total number of blocks allocated for direct blocks */
	ret = blk_allocated;
	*err = 0;
	return ret;
failed_out:
	for (i = 0; i < index; i++)
		ext4_free_blocks(handle, inode, 0, new_blocks[i], 1, 0);
	return ret;
}

/**
 *	ext4_alloc_branch - allocate and set up a chain of blocks.
 *	@inode: owner
 *	@indirect_blks: number of allocated indirect blocks
 *	@blks: number of allocated direct blocks
 *	@offsets: offsets (in the blocks) to store the pointers to next.
 *	@branch: place to store the chain in.
 *
 *	This function allocates blocks, zeroes out all but the last one,
 *	links them into chain and (if we are synchronous) writes them to disk.
 *	In other words, it prepares a branch that can be spliced onto the
 *	inode. It stores the information about that chain in the branch[], in
 *	the same format as ext4_get_branch() would do. We are calling it after
 *	we had read the existing part of chain and partial points to the last
 *	triple of that (one with zero ->key). Upon the exit we have the same
 *	picture as after the successful ext4_get_block(), except that in one
 *	place chain is disconnected - *branch->p is still zero (we did not
 *	set the last link), but branch->key contains the number that should
 *	be placed into *branch->p to fill that gap.
 *
 *	If allocation fails we free all blocks we've allocated (and forget
 *	their buffer_heads) and return the error value the from failed
 *	ext4_alloc_block() (normally -ENOSPC). Otherwise we set the chain
 *	as described above and return 0.
 */
static int ext4_alloc_branch(handle_t *handle, struct inode *inode,
			     ext4_lblk_t iblock, int indirect_blks,
			     int *blks, ext4_fsblk_t goal,
			     ext4_lblk_t *offsets, Indirect *branch)
{
	int blocksize = inode->i_sb->s_blocksize;
	int i, n = 0;
	int err = 0;
	struct buffer_head *bh;
	int num;
	ext4_fsblk_t new_blocks[4];
	ext4_fsblk_t current_block;

	num = ext4_alloc_blocks(handle, inode, iblock, goal, indirect_blks,
				*blks, new_blocks, &err);
	if (err)
		return err;

	branch[0].key = cpu_to_le32(new_blocks[0]);
	/*
	 * metadata blocks and data blocks are allocated.
	 */
	for (n = 1; n <= indirect_blks;  n++) {
		/*
		 * Get buffer_head for parent block, zero it out
		 * and set the pointer to new one, then send
		 * parent to disk.
		 */
		bh = sb_getblk(inode->i_sb, new_blocks[n-1]);
		branch[n].bh = bh;
		lock_buffer(bh);
		BUFFER_TRACE(bh, "call get_create_access");
		err = ext4_journal_get_create_access(handle, bh);
		if (err) {
			/* Don't brelse(bh) here; it's done in
			 * ext4_journal_forget() below */
			unlock_buffer(bh);
			goto failed;
		}

		memset(bh->b_data, 0, blocksize);
		branch[n].p = (__le32 *) bh->b_data + offsets[n];
		branch[n].key = cpu_to_le32(new_blocks[n]);
		*branch[n].p = branch[n].key;
		if (n == indirect_blks) {
			current_block = new_blocks[n];
			/*
			 * End of chain, update the last new metablock of
			 * the chain to point to the new allocated
			 * data blocks numbers
			 */
			for (i = 1; i < num; i++)
				*(branch[n].p + i) = cpu_to_le32(++current_block);
		}
		BUFFER_TRACE(bh, "marking uptodate");
		set_buffer_uptodate(bh);
		unlock_buffer(bh);

		BUFFER_TRACE(bh, "call ext4_handle_dirty_metadata");
		err = ext4_handle_dirty_metadata(handle, inode, bh);
		if (err)
			goto failed;
	}
	*blks = num;
	return err;
failed:
	/* Allocation failed, free what we already allocated */
	ext4_free_blocks(handle, inode, 0, new_blocks[0], 1, 0);
	for (i = 1; i <= n ; i++) {
		/* 
		 * branch[i].bh is newly allocated, so there is no
		 * need to revoke the block, which is why we don't
		 * need to set EXT4_FREE_BLOCKS_METADATA.
		 */
		ext4_free_blocks(handle, inode, 0, new_blocks[i], 1,
				 EXT4_FREE_BLOCKS_FORGET);
	}
	for (i = n+1; i < indirect_blks; i++)
		ext4_free_blocks(handle, inode, 0, new_blocks[i], 1, 0);

	ext4_free_blocks(handle, inode, 0, new_blocks[i], num, 0);

	return err;
}

/**
 * ext4_splice_branch - splice the allocated branch onto inode.
 * @inode: owner
 * @block: (logical) number of block we are adding
 * @chain: chain of indirect blocks (with a missing link - see
 *	ext4_alloc_branch)
 * @where: location of missing link
 * @num:   number of indirect blocks we are adding
 * @blks:  number of direct blocks we are adding
 *
 * This function fills the missing link and does all housekeeping needed in
 * inode (->i_blocks, etc.). In case of success we end up with the full
 * chain to new block and return 0.
 */
static int ext4_splice_branch(handle_t *handle, struct inode *inode,
			      ext4_lblk_t block, Indirect *where, int num,
			      int blks)
{
	int i;
	int err = 0;
	ext4_fsblk_t current_block;

	/*
	 * If we're splicing into a [td]indirect block (as opposed to the
	 * inode) then we need to get write access to the [td]indirect block
	 * before the splice.
	 */
	if (where->bh) {
		BUFFER_TRACE(where->bh, "get_write_access");
		err = ext4_journal_get_write_access(handle, where->bh);
		if (err)
			goto err_out;
	}
	/* That's it */

	*where->p = where->key;

	/*
	 * Update the host buffer_head or inode to point to more just allocated
	 * direct blocks blocks
	 */
	if (num == 0 && blks > 1) {
		current_block = le32_to_cpu(where->key) + 1;
		for (i = 1; i < blks; i++)
			*(where->p + i) = cpu_to_le32(current_block++);
	}

	/* We are done with atomic stuff, now do the rest of housekeeping */
	/* had we spliced it onto indirect block? */
	if (where->bh) {
		/*
		 * If we spliced it onto an indirect block, we haven't
		 * altered the inode.  Note however that if it is being spliced
		 * onto an indirect block at the very end of the file (the
		 * file is growing) then we *will* alter the inode to reflect
		 * the new i_size.  But that is not done here - it is done in
		 * generic_commit_write->__mark_inode_dirty->ext4_dirty_inode.
		 */
		jbd_debug(5, "splicing indirect only\n");
		BUFFER_TRACE(where->bh, "call ext4_handle_dirty_metadata");
		err = ext4_handle_dirty_metadata(handle, inode, where->bh);
		if (err)
			goto err_out;
	} else {
		/*
		 * OK, we spliced it into the inode itself on a direct block.
		 */
		ext4_mark_inode_dirty(handle, inode);
		jbd_debug(5, "splicing direct\n");
	}
	return err;

err_out:
	for (i = 1; i <= num; i++) {
		/* 
		 * branch[i].bh is newly allocated, so there is no
		 * need to revoke the block, which is why we don't
		 * need to set EXT4_FREE_BLOCKS_METADATA.
		 */
		ext4_free_blocks(handle, inode, where[i].bh, 0, 1,
				 EXT4_FREE_BLOCKS_FORGET);
	}
	ext4_free_blocks(handle, inode, 0, le32_to_cpu(where[num].key),
			 blks, 0);

	return err;
}

/*
 * The ext4_ind_get_blocks() function handles non-extents inodes
 * (i.e., using the traditional indirect/double-indirect i_blocks
 * scheme) for ext4_get_blocks().
 *
 * Allocation strategy is simple: if we have to allocate something, we will
 * have to go the whole way to leaf. So let's do it before attaching anything
 * to tree, set linkage between the newborn blocks, write them if sync is
 * required, recheck the path, free and repeat if check fails, otherwise
 * set the last missing link (that will protect us from any truncate-generated
 * removals - all blocks on the path are immune now) and possibly force the
 * write on the parent block.
 * That has a nice additional property: no special recovery from the failed
 * allocations is needed - we simply release blocks and do not touch anything
 * reachable from inode.
 *
 * `handle' can be NULL if create == 0.
 *
 * return > 0, # of blocks mapped or allocated.
 * return = 0, if plain lookup failed.
 * return < 0, error case.
 *
 * The ext4_ind_get_blocks() function should be called with
 * down_write(&EXT4_I(inode)->i_data_sem) if allocating filesystem
 * blocks (i.e., flags has EXT4_GET_BLOCKS_CREATE set) or
 * down_read(&EXT4_I(inode)->i_data_sem) if not allocating file system
 * blocks.
 */
static int ext4_ind_get_blocks(handle_t *handle, struct inode *inode,
			       ext4_lblk_t iblock, unsigned int maxblocks,
			       struct buffer_head *bh_result,
			       int flags)
{
	int err = -EIO;
	ext4_lblk_t offsets[4];
	Indirect chain[4];
	Indirect *partial;
	ext4_fsblk_t goal;
	int indirect_blks;
	int blocks_to_boundary = 0;
	int depth;
	int count = 0;
	ext4_fsblk_t first_block = 0;

	J_ASSERT(!(EXT4_I(inode)->i_flags & EXT4_EXTENTS_FL));
	J_ASSERT(handle != NULL || (flags & EXT4_GET_BLOCKS_CREATE) == 0);
	depth = ext4_block_to_path(inode, iblock, offsets,
				   &blocks_to_boundary);

	if (depth == 0)
		goto out;

	partial = ext4_get_branch(inode, depth, offsets, chain, &err);

	/* Simplest case - block found, no allocation needed */
	if (!partial) {
		first_block = le32_to_cpu(chain[depth - 1].key);
		clear_buffer_new(bh_result);
		count++;
		/*map more blocks*/
		while (count < maxblocks && count <= blocks_to_boundary) {
			ext4_fsblk_t blk;

			blk = le32_to_cpu(*(chain[depth-1].p + count));

			if (blk == first_block + count)
				count++;
			else
				break;
		}
		goto got_it;
	}

	/* Next simple case - plain lookup or failed read of indirect block */
	if ((flags & EXT4_GET_BLOCKS_CREATE) == 0 || err == -EIO)
		goto cleanup;

	/*
	 * Okay, we need to do block allocation.
	*/
	goal = ext4_find_goal(inode, iblock, partial);

	/* the number of blocks need to allocate for [d,t]indirect blocks */
	indirect_blks = (chain + depth) - partial - 1;

	/*
	 * Next look up the indirect map to count the totoal number of
	 * direct blocks to allocate for this branch.
	 */
	count = ext4_blks_to_allocate(partial, indirect_blks,
					maxblocks, blocks_to_boundary);
	/*
	 * Block out ext4_truncate while we alter the tree
	 */
	err = ext4_alloc_branch(handle, inode, iblock, indirect_blks,
				&count, goal,
				offsets + (partial - chain), partial);

	/*
	 * The ext4_splice_branch call will free and forget any buffers
	 * on the new chain if there is a failure, but that risks using
	 * up transaction credits, especially for bitmaps where the
	 * credits cannot be returned.  Can we handle this somehow?  We
	 * may need to return -EAGAIN upwards in the worst case.  --sct
	 */
	if (!err)
		err = ext4_splice_branch(handle, inode, iblock,
					 partial, indirect_blks, count);
	if (err)
		goto cleanup;

	set_buffer_new(bh_result);

	ext4_update_inode_fsync_trans(handle, inode, 1);
got_it:
	map_bh(bh_result, inode->i_sb, le32_to_cpu(chain[depth-1].key));
	if (count > blocks_to_boundary)
		set_buffer_boundary(bh_result);
	err = count;
	/* Clean up and exit */
	partial = chain + depth - 1;	/* the whole chain */
cleanup:
	while (partial > chain) {
		BUFFER_TRACE(partial->bh, "call brelse");
		brelse(partial->bh);
		partial--;
	}
	BUFFER_TRACE(bh_result, "returned");
out:
	return err;
}

#ifdef CONFIG_QUOTA
qsize_t *ext4_get_reserved_space(struct inode *inode)
{
	return &EXT4_I(inode)->i_reserved_quota;
}
#endif
<<<<<<< HEAD
=======

>>>>>>> 724e6d3f
/*
 * Calculate the number of metadata blocks need to reserve
 * to allocate a new block at @lblocks for non extent file based file
 */
static int ext4_indirect_calc_metadata_amount(struct inode *inode,
					      sector_t lblock)
{
	struct ext4_inode_info *ei = EXT4_I(inode);
	int dind_mask = EXT4_ADDR_PER_BLOCK(inode->i_sb) - 1;
	int blk_bits;

	if (lblock < EXT4_NDIR_BLOCKS)
		return 0;

	lblock -= EXT4_NDIR_BLOCKS;

	if (ei->i_da_metadata_calc_len &&
	    (lblock & dind_mask) == ei->i_da_metadata_calc_last_lblock) {
		ei->i_da_metadata_calc_len++;
		return 0;
	}
	ei->i_da_metadata_calc_last_lblock = lblock & dind_mask;
	ei->i_da_metadata_calc_len = 1;
	blk_bits = roundup_pow_of_two(lblock + 1);
	return (blk_bits / EXT4_ADDR_PER_BLOCK_BITS(inode->i_sb)) + 1;
}

/*
 * Calculate the number of metadata blocks need to reserve
 * to allocate a block located at @lblock
 */
static int ext4_calc_metadata_amount(struct inode *inode, sector_t lblock)
{
	if (EXT4_I(inode)->i_flags & EXT4_EXTENTS_FL)
		return ext4_ext_calc_metadata_amount(inode, lblock);

	return ext4_indirect_calc_metadata_amount(inode, lblock);
}

/*
 * Called with i_data_sem down, which is important since we can call
 * ext4_discard_preallocations() from here.
 */
void ext4_da_update_reserve_space(struct inode *inode,
					int used, int quota_claim)
{
	struct ext4_sb_info *sbi = EXT4_SB(inode->i_sb);
	struct ext4_inode_info *ei = EXT4_I(inode);
	int mdb_free = 0, allocated_meta_blocks = 0;

	spin_lock(&ei->i_block_reservation_lock);
	if (unlikely(used > ei->i_reserved_data_blocks)) {
		ext4_msg(inode->i_sb, KERN_NOTICE, "%s: ino %lu, used %d "
			 "with only %d reserved data blocks\n",
			 __func__, inode->i_ino, used,
			 ei->i_reserved_data_blocks);
		WARN_ON(1);
		used = ei->i_reserved_data_blocks;
	}

	/* Update per-inode reservations */
	ei->i_reserved_data_blocks -= used;
	used += ei->i_allocated_meta_blocks;
	ei->i_reserved_meta_blocks -= ei->i_allocated_meta_blocks;
	allocated_meta_blocks = ei->i_allocated_meta_blocks;
	ei->i_allocated_meta_blocks = 0;
	percpu_counter_sub(&sbi->s_dirtyblocks_counter, used);

	if (ei->i_reserved_data_blocks == 0) {
		/*
		 * We can release all of the reserved metadata blocks
		 * only when we have written all of the delayed
		 * allocation blocks.
		 */
		mdb_free = ei->i_reserved_meta_blocks;
		ei->i_reserved_meta_blocks = 0;
		ei->i_da_metadata_calc_len = 0;
		percpu_counter_sub(&sbi->s_dirtyblocks_counter, mdb_free);
	}
	spin_unlock(&EXT4_I(inode)->i_block_reservation_lock);

	/* Update quota subsystem */
	if (quota_claim) {
		vfs_dq_claim_block(inode, used);
		if (mdb_free)
			vfs_dq_release_reservation_block(inode, mdb_free);
	} else {
		/*
		 * We did fallocate with an offset that is already delayed
		 * allocated. So on delayed allocated writeback we should
		 * not update the quota for allocated blocks. But then
		 * converting an fallocate region to initialized region would
		 * have caused a metadata allocation. So claim quota for
		 * that
		 */
		if (allocated_meta_blocks)
			vfs_dq_claim_block(inode, allocated_meta_blocks);
		vfs_dq_release_reservation_block(inode, mdb_free + used);
	}

	/*
	 * If we have done all the pending block allocations and if
	 * there aren't any writers on the inode, we can discard the
	 * inode's preallocations.
	 */
	if ((ei->i_reserved_data_blocks == 0) &&
	    (atomic_read(&inode->i_writecount) == 0))
		ext4_discard_preallocations(inode);
}

static int check_block_validity(struct inode *inode, const char *msg,
				sector_t logical, sector_t phys, int len)
{
	if (!ext4_data_block_valid(EXT4_SB(inode->i_sb), phys, len)) {
		ext4_error(inode->i_sb, msg,
			   "inode #%lu logical block %llu mapped to %llu "
			   "(size %d)", inode->i_ino,
			   (unsigned long long) logical,
			   (unsigned long long) phys, len);
		return -EIO;
	}
	return 0;
}

/*
 * Return the number of contiguous dirty pages in a given inode
 * starting at page frame idx.
 */
static pgoff_t ext4_num_dirty_pages(struct inode *inode, pgoff_t idx,
				    unsigned int max_pages)
{
	struct address_space *mapping = inode->i_mapping;
	pgoff_t	index;
	struct pagevec pvec;
	pgoff_t num = 0;
	int i, nr_pages, done = 0;

	if (max_pages == 0)
		return 0;
	pagevec_init(&pvec, 0);
	while (!done) {
		index = idx;
		nr_pages = pagevec_lookup_tag(&pvec, mapping, &index,
					      PAGECACHE_TAG_DIRTY,
					      (pgoff_t)PAGEVEC_SIZE);
		if (nr_pages == 0)
			break;
		for (i = 0; i < nr_pages; i++) {
			struct page *page = pvec.pages[i];
			struct buffer_head *bh, *head;

			lock_page(page);
			if (unlikely(page->mapping != mapping) ||
			    !PageDirty(page) ||
			    PageWriteback(page) ||
			    page->index != idx) {
				done = 1;
				unlock_page(page);
				break;
			}
			if (page_has_buffers(page)) {
				bh = head = page_buffers(page);
				do {
					if (!buffer_delay(bh) &&
					    !buffer_unwritten(bh))
						done = 1;
					bh = bh->b_this_page;
				} while (!done && (bh != head));
			}
			unlock_page(page);
			if (done)
				break;
			idx++;
			num++;
			if (num >= max_pages)
				break;
		}
		pagevec_release(&pvec);
	}
	return num;
}

/*
 * The ext4_get_blocks() function tries to look up the requested blocks,
 * and returns if the blocks are already mapped.
 *
 * Otherwise it takes the write lock of the i_data_sem and allocate blocks
 * and store the allocated blocks in the result buffer head and mark it
 * mapped.
 *
 * If file type is extents based, it will call ext4_ext_get_blocks(),
 * Otherwise, call with ext4_ind_get_blocks() to handle indirect mapping
 * based files
 *
 * On success, it returns the number of blocks being mapped or allocate.
 * if create==0 and the blocks are pre-allocated and uninitialized block,
 * the result buffer head is unmapped. If the create ==1, it will make sure
 * the buffer head is mapped.
 *
 * It returns 0 if plain look up failed (blocks have not been allocated), in
 * that casem, buffer head is unmapped
 *
 * It returns the error in case of allocation failure.
 */
int ext4_get_blocks(handle_t *handle, struct inode *inode, sector_t block,
		    unsigned int max_blocks, struct buffer_head *bh,
		    int flags)
{
	int retval;

	clear_buffer_mapped(bh);
	clear_buffer_unwritten(bh);

	ext_debug("ext4_get_blocks(): inode %lu, flag %d, max_blocks %u,"
		  "logical block %lu\n", inode->i_ino, flags, max_blocks,
		  (unsigned long)block);
	/*
	 * Try to see if we can get the block without requesting a new
	 * file system block.
	 */
	down_read((&EXT4_I(inode)->i_data_sem));
	if (EXT4_I(inode)->i_flags & EXT4_EXTENTS_FL) {
		retval =  ext4_ext_get_blocks(handle, inode, block, max_blocks,
				bh, 0);
	} else {
		retval = ext4_ind_get_blocks(handle, inode, block, max_blocks,
					     bh, 0);
	}
	up_read((&EXT4_I(inode)->i_data_sem));

	if (retval > 0 && buffer_mapped(bh)) {
		int ret = check_block_validity(inode, "file system corruption",
					       block, bh->b_blocknr, retval);
		if (ret != 0)
			return ret;
	}

	/* If it is only a block(s) look up */
	if ((flags & EXT4_GET_BLOCKS_CREATE) == 0)
		return retval;

	/*
	 * Returns if the blocks have already allocated
	 *
	 * Note that if blocks have been preallocated
	 * ext4_ext_get_block() returns th create = 0
	 * with buffer head unmapped.
	 */
	if (retval > 0 && buffer_mapped(bh))
		return retval;

	/*
	 * When we call get_blocks without the create flag, the
	 * BH_Unwritten flag could have gotten set if the blocks
	 * requested were part of a uninitialized extent.  We need to
	 * clear this flag now that we are committed to convert all or
	 * part of the uninitialized extent to be an initialized
	 * extent.  This is because we need to avoid the combination
	 * of BH_Unwritten and BH_Mapped flags being simultaneously
	 * set on the buffer_head.
	 */
	clear_buffer_unwritten(bh);

	/*
	 * New blocks allocate and/or writing to uninitialized extent
	 * will possibly result in updating i_data, so we take
	 * the write lock of i_data_sem, and call get_blocks()
	 * with create == 1 flag.
	 */
	down_write((&EXT4_I(inode)->i_data_sem));

	/*
	 * if the caller is from delayed allocation writeout path
	 * we have already reserved fs blocks for allocation
	 * let the underlying get_block() function know to
	 * avoid double accounting
	 */
	if (flags & EXT4_GET_BLOCKS_DELALLOC_RESERVE)
		EXT4_I(inode)->i_delalloc_reserved_flag = 1;
	/*
	 * We need to check for EXT4 here because migrate
	 * could have changed the inode type in between
	 */
	if (EXT4_I(inode)->i_flags & EXT4_EXTENTS_FL) {
		retval =  ext4_ext_get_blocks(handle, inode, block, max_blocks,
					      bh, flags);
	} else {
		retval = ext4_ind_get_blocks(handle, inode, block,
					     max_blocks, bh, flags);

		if (retval > 0 && buffer_new(bh)) {
			/*
			 * We allocated new blocks which will result in
			 * i_data's format changing.  Force the migrate
			 * to fail by clearing migrate flags
			 */
			EXT4_I(inode)->i_state &= ~EXT4_STATE_EXT_MIGRATE;
		}

		/*
		 * Update reserved blocks/metadata blocks after successful
		 * block allocation which had been deferred till now. We don't
		 * support fallocate for non extent files. So we can update
		 * reserve space here.
		 */
		if ((retval > 0) &&
			(flags & EXT4_GET_BLOCKS_DELALLOC_RESERVE))
			ext4_da_update_reserve_space(inode, retval, 1);
	}
	if (flags & EXT4_GET_BLOCKS_DELALLOC_RESERVE)
		EXT4_I(inode)->i_delalloc_reserved_flag = 0;

	up_write((&EXT4_I(inode)->i_data_sem));
	if (retval > 0 && buffer_mapped(bh)) {
		int ret = check_block_validity(inode, "file system "
					       "corruption after allocation",
					       block, bh->b_blocknr, retval);
		if (ret != 0)
			return ret;
	}
	return retval;
}

/* Maximum number of blocks we map for direct IO at once. */
#define DIO_MAX_BLOCKS 4096

int ext4_get_block(struct inode *inode, sector_t iblock,
		   struct buffer_head *bh_result, int create)
{
	handle_t *handle = ext4_journal_current_handle();
	int ret = 0, started = 0;
	unsigned max_blocks = bh_result->b_size >> inode->i_blkbits;
	int dio_credits;

	if (create && !handle) {
		/* Direct IO write... */
		if (max_blocks > DIO_MAX_BLOCKS)
			max_blocks = DIO_MAX_BLOCKS;
		dio_credits = ext4_chunk_trans_blocks(inode, max_blocks);
		handle = ext4_journal_start(inode, dio_credits);
		if (IS_ERR(handle)) {
			ret = PTR_ERR(handle);
			goto out;
		}
		started = 1;
	}

	ret = ext4_get_blocks(handle, inode, iblock, max_blocks, bh_result,
			      create ? EXT4_GET_BLOCKS_CREATE : 0);
	if (ret > 0) {
		bh_result->b_size = (ret << inode->i_blkbits);
		ret = 0;
	}
	if (started)
		ext4_journal_stop(handle);
out:
	return ret;
}

/*
 * `handle' can be NULL if create is zero
 */
struct buffer_head *ext4_getblk(handle_t *handle, struct inode *inode,
				ext4_lblk_t block, int create, int *errp)
{
	struct buffer_head dummy;
	int fatal = 0, err;
	int flags = 0;

	J_ASSERT(handle != NULL || create == 0);

	dummy.b_state = 0;
	dummy.b_blocknr = -1000;
	buffer_trace_init(&dummy.b_history);
	if (create)
		flags |= EXT4_GET_BLOCKS_CREATE;
	err = ext4_get_blocks(handle, inode, block, 1, &dummy, flags);
	/*
	 * ext4_get_blocks() returns number of blocks mapped. 0 in
	 * case of a HOLE.
	 */
	if (err > 0) {
		if (err > 1)
			WARN_ON(1);
		err = 0;
	}
	*errp = err;
	if (!err && buffer_mapped(&dummy)) {
		struct buffer_head *bh;
		bh = sb_getblk(inode->i_sb, dummy.b_blocknr);
		if (!bh) {
			*errp = -EIO;
			goto err;
		}
		if (buffer_new(&dummy)) {
			J_ASSERT(create != 0);
			J_ASSERT(handle != NULL);

			/*
			 * Now that we do not always journal data, we should
			 * keep in mind whether this should always journal the
			 * new buffer as metadata.  For now, regular file
			 * writes use ext4_get_block instead, so it's not a
			 * problem.
			 */
			lock_buffer(bh);
			BUFFER_TRACE(bh, "call get_create_access");
			fatal = ext4_journal_get_create_access(handle, bh);
			if (!fatal && !buffer_uptodate(bh)) {
				memset(bh->b_data, 0, inode->i_sb->s_blocksize);
				set_buffer_uptodate(bh);
			}
			unlock_buffer(bh);
			BUFFER_TRACE(bh, "call ext4_handle_dirty_metadata");
			err = ext4_handle_dirty_metadata(handle, inode, bh);
			if (!fatal)
				fatal = err;
		} else {
			BUFFER_TRACE(bh, "not a new buffer");
		}
		if (fatal) {
			*errp = fatal;
			brelse(bh);
			bh = NULL;
		}
		return bh;
	}
err:
	return NULL;
}

struct buffer_head *ext4_bread(handle_t *handle, struct inode *inode,
			       ext4_lblk_t block, int create, int *err)
{
	struct buffer_head *bh;

	bh = ext4_getblk(handle, inode, block, create, err);
	if (!bh)
		return bh;
	if (buffer_uptodate(bh))
		return bh;
	ll_rw_block(READ_META, 1, &bh);
	wait_on_buffer(bh);
	if (buffer_uptodate(bh))
		return bh;
	put_bh(bh);
	*err = -EIO;
	return NULL;
}

static int walk_page_buffers(handle_t *handle,
			     struct buffer_head *head,
			     unsigned from,
			     unsigned to,
			     int *partial,
			     int (*fn)(handle_t *handle,
				       struct buffer_head *bh))
{
	struct buffer_head *bh;
	unsigned block_start, block_end;
	unsigned blocksize = head->b_size;
	int err, ret = 0;
	struct buffer_head *next;

	for (bh = head, block_start = 0;
	     ret == 0 && (bh != head || !block_start);
	     block_start = block_end, bh = next) {
		next = bh->b_this_page;
		block_end = block_start + blocksize;
		if (block_end <= from || block_start >= to) {
			if (partial && !buffer_uptodate(bh))
				*partial = 1;
			continue;
		}
		err = (*fn)(handle, bh);
		if (!ret)
			ret = err;
	}
	return ret;
}

/*
 * To preserve ordering, it is essential that the hole instantiation and
 * the data write be encapsulated in a single transaction.  We cannot
 * close off a transaction and start a new one between the ext4_get_block()
 * and the commit_write().  So doing the jbd2_journal_start at the start of
 * prepare_write() is the right place.
 *
 * Also, this function can nest inside ext4_writepage() ->
 * block_write_full_page(). In that case, we *know* that ext4_writepage()
 * has generated enough buffer credits to do the whole page.  So we won't
 * block on the journal in that case, which is good, because the caller may
 * be PF_MEMALLOC.
 *
 * By accident, ext4 can be reentered when a transaction is open via
 * quota file writes.  If we were to commit the transaction while thus
 * reentered, there can be a deadlock - we would be holding a quota
 * lock, and the commit would never complete if another thread had a
 * transaction open and was blocking on the quota lock - a ranking
 * violation.
 *
 * So what we do is to rely on the fact that jbd2_journal_stop/journal_start
 * will _not_ run commit under these circumstances because handle->h_ref
 * is elevated.  We'll still have enough credits for the tiny quotafile
 * write.
 */
static int do_journal_get_write_access(handle_t *handle,
				       struct buffer_head *bh)
{
	if (!buffer_mapped(bh) || buffer_freed(bh))
		return 0;
	return ext4_journal_get_write_access(handle, bh);
}

/*
 * Truncate blocks that were not used by write. We have to truncate the
 * pagecache as well so that corresponding buffers get properly unmapped.
 */
static void ext4_truncate_failed_write(struct inode *inode)
{
	truncate_inode_pages(inode->i_mapping, inode->i_size);
	ext4_truncate(inode);
}

static int ext4_write_begin(struct file *file, struct address_space *mapping,
			    loff_t pos, unsigned len, unsigned flags,
			    struct page **pagep, void **fsdata)
{
	struct inode *inode = mapping->host;
	int ret, needed_blocks;
	handle_t *handle;
	int retries = 0;
	struct page *page;
	pgoff_t index;
	unsigned from, to;

	trace_ext4_write_begin(inode, pos, len, flags);
	/*
	 * Reserve one block more for addition to orphan list in case
	 * we allocate blocks but write fails for some reason
	 */
	needed_blocks = ext4_writepage_trans_blocks(inode) + 1;
	index = pos >> PAGE_CACHE_SHIFT;
	from = pos & (PAGE_CACHE_SIZE - 1);
	to = from + len;

retry:
	handle = ext4_journal_start(inode, needed_blocks);
	if (IS_ERR(handle)) {
		ret = PTR_ERR(handle);
		goto out;
	}

	/* We cannot recurse into the filesystem as the transaction is already
	 * started */
	flags |= AOP_FLAG_NOFS;

	page = grab_cache_page_write_begin(mapping, index, flags);
	if (!page) {
		ext4_journal_stop(handle);
		ret = -ENOMEM;
		goto out;
	}
	*pagep = page;

	ret = block_write_begin(file, mapping, pos, len, flags, pagep, fsdata,
				ext4_get_block);

	if (!ret && ext4_should_journal_data(inode)) {
		ret = walk_page_buffers(handle, page_buffers(page),
				from, to, NULL, do_journal_get_write_access);
	}

	if (ret) {
		unlock_page(page);
		page_cache_release(page);
		/*
		 * block_write_begin may have instantiated a few blocks
		 * outside i_size.  Trim these off again. Don't need
		 * i_size_read because we hold i_mutex.
		 *
		 * Add inode to orphan list in case we crash before
		 * truncate finishes
		 */
		if (pos + len > inode->i_size && ext4_can_truncate(inode))
			ext4_orphan_add(handle, inode);

		ext4_journal_stop(handle);
		if (pos + len > inode->i_size) {
			ext4_truncate_failed_write(inode);
			/*
			 * If truncate failed early the inode might
			 * still be on the orphan list; we need to
			 * make sure the inode is removed from the
			 * orphan list in that case.
			 */
			if (inode->i_nlink)
				ext4_orphan_del(NULL, inode);
		}
	}

	if (ret == -ENOSPC && ext4_should_retry_alloc(inode->i_sb, &retries))
		goto retry;
out:
	return ret;
}

/* For write_end() in data=journal mode */
static int write_end_fn(handle_t *handle, struct buffer_head *bh)
{
	if (!buffer_mapped(bh) || buffer_freed(bh))
		return 0;
	set_buffer_uptodate(bh);
	return ext4_handle_dirty_metadata(handle, NULL, bh);
}

static int ext4_generic_write_end(struct file *file,
				  struct address_space *mapping,
				  loff_t pos, unsigned len, unsigned copied,
				  struct page *page, void *fsdata)
{
	int i_size_changed = 0;
	struct inode *inode = mapping->host;
	handle_t *handle = ext4_journal_current_handle();

	copied = block_write_end(file, mapping, pos, len, copied, page, fsdata);

	/*
	 * No need to use i_size_read() here, the i_size
	 * cannot change under us because we hold i_mutex.
	 *
	 * But it's important to update i_size while still holding page lock:
	 * page writeout could otherwise come in and zero beyond i_size.
	 */
	if (pos + copied > inode->i_size) {
		i_size_write(inode, pos + copied);
		i_size_changed = 1;
	}

	if (pos + copied >  EXT4_I(inode)->i_disksize) {
		/* We need to mark inode dirty even if
		 * new_i_size is less that inode->i_size
		 * bu greater than i_disksize.(hint delalloc)
		 */
		ext4_update_i_disksize(inode, (pos + copied));
		i_size_changed = 1;
	}
	unlock_page(page);
	page_cache_release(page);

	/*
	 * Don't mark the inode dirty under page lock. First, it unnecessarily
	 * makes the holding time of page lock longer. Second, it forces lock
	 * ordering of page lock and transaction start for journaling
	 * filesystems.
	 */
	if (i_size_changed)
		ext4_mark_inode_dirty(handle, inode);

	return copied;
}

/*
 * We need to pick up the new inode size which generic_commit_write gave us
 * `file' can be NULL - eg, when called from page_symlink().
 *
 * ext4 never places buffers on inode->i_mapping->private_list.  metadata
 * buffers are managed internally.
 */
static int ext4_ordered_write_end(struct file *file,
				  struct address_space *mapping,
				  loff_t pos, unsigned len, unsigned copied,
				  struct page *page, void *fsdata)
{
	handle_t *handle = ext4_journal_current_handle();
	struct inode *inode = mapping->host;
	int ret = 0, ret2;

	trace_ext4_ordered_write_end(inode, pos, len, copied);
	ret = ext4_jbd2_file_inode(handle, inode);

	if (ret == 0) {
		ret2 = ext4_generic_write_end(file, mapping, pos, len, copied,
							page, fsdata);
		copied = ret2;
		if (pos + len > inode->i_size && ext4_can_truncate(inode))
			/* if we have allocated more blocks and copied
			 * less. We will have blocks allocated outside
			 * inode->i_size. So truncate them
			 */
			ext4_orphan_add(handle, inode);
		if (ret2 < 0)
			ret = ret2;
	}
	ret2 = ext4_journal_stop(handle);
	if (!ret)
		ret = ret2;

	if (pos + len > inode->i_size) {
		ext4_truncate_failed_write(inode);
		/*
		 * If truncate failed early the inode might still be
		 * on the orphan list; we need to make sure the inode
		 * is removed from the orphan list in that case.
		 */
		if (inode->i_nlink)
			ext4_orphan_del(NULL, inode);
	}


	return ret ? ret : copied;
}

static int ext4_writeback_write_end(struct file *file,
				    struct address_space *mapping,
				    loff_t pos, unsigned len, unsigned copied,
				    struct page *page, void *fsdata)
{
	handle_t *handle = ext4_journal_current_handle();
	struct inode *inode = mapping->host;
	int ret = 0, ret2;

	trace_ext4_writeback_write_end(inode, pos, len, copied);
	ret2 = ext4_generic_write_end(file, mapping, pos, len, copied,
							page, fsdata);
	copied = ret2;
	if (pos + len > inode->i_size && ext4_can_truncate(inode))
		/* if we have allocated more blocks and copied
		 * less. We will have blocks allocated outside
		 * inode->i_size. So truncate them
		 */
		ext4_orphan_add(handle, inode);

	if (ret2 < 0)
		ret = ret2;

	ret2 = ext4_journal_stop(handle);
	if (!ret)
		ret = ret2;

	if (pos + len > inode->i_size) {
		ext4_truncate_failed_write(inode);
		/*
		 * If truncate failed early the inode might still be
		 * on the orphan list; we need to make sure the inode
		 * is removed from the orphan list in that case.
		 */
		if (inode->i_nlink)
			ext4_orphan_del(NULL, inode);
	}

	return ret ? ret : copied;
}

static int ext4_journalled_write_end(struct file *file,
				     struct address_space *mapping,
				     loff_t pos, unsigned len, unsigned copied,
				     struct page *page, void *fsdata)
{
	handle_t *handle = ext4_journal_current_handle();
	struct inode *inode = mapping->host;
	int ret = 0, ret2;
	int partial = 0;
	unsigned from, to;
	loff_t new_i_size;

	trace_ext4_journalled_write_end(inode, pos, len, copied);
	from = pos & (PAGE_CACHE_SIZE - 1);
	to = from + len;

	if (copied < len) {
		if (!PageUptodate(page))
			copied = 0;
		page_zero_new_buffers(page, from+copied, to);
	}

	ret = walk_page_buffers(handle, page_buffers(page), from,
				to, &partial, write_end_fn);
	if (!partial)
		SetPageUptodate(page);
	new_i_size = pos + copied;
	if (new_i_size > inode->i_size)
		i_size_write(inode, pos+copied);
	EXT4_I(inode)->i_state |= EXT4_STATE_JDATA;
	if (new_i_size > EXT4_I(inode)->i_disksize) {
		ext4_update_i_disksize(inode, new_i_size);
		ret2 = ext4_mark_inode_dirty(handle, inode);
		if (!ret)
			ret = ret2;
	}

	unlock_page(page);
	page_cache_release(page);
	if (pos + len > inode->i_size && ext4_can_truncate(inode))
		/* if we have allocated more blocks and copied
		 * less. We will have blocks allocated outside
		 * inode->i_size. So truncate them
		 */
		ext4_orphan_add(handle, inode);

	ret2 = ext4_journal_stop(handle);
	if (!ret)
		ret = ret2;
	if (pos + len > inode->i_size) {
		ext4_truncate_failed_write(inode);
		/*
		 * If truncate failed early the inode might still be
		 * on the orphan list; we need to make sure the inode
		 * is removed from the orphan list in that case.
		 */
		if (inode->i_nlink)
			ext4_orphan_del(NULL, inode);
	}

	return ret ? ret : copied;
}

/*
 * Reserve a single block located at lblock
 */
static int ext4_da_reserve_space(struct inode *inode, sector_t lblock)
{
	int retries = 0;
	struct ext4_sb_info *sbi = EXT4_SB(inode->i_sb);
	struct ext4_inode_info *ei = EXT4_I(inode);
	unsigned long md_needed, md_reserved;

	/*
	 * recalculate the amount of metadata blocks to reserve
	 * in order to allocate nrblocks
	 * worse case is one extent per block
	 */
repeat:
<<<<<<< HEAD
	spin_lock(&EXT4_I(inode)->i_block_reservation_lock);
	total = EXT4_I(inode)->i_reserved_data_blocks + nrblocks;
	mdblocks = ext4_calc_metadata_amount(inode, total);
	BUG_ON(mdblocks < EXT4_I(inode)->i_reserved_meta_blocks);

	md_needed = mdblocks - EXT4_I(inode)->i_reserved_meta_blocks;
	total = md_needed + nrblocks;
	spin_unlock(&EXT4_I(inode)->i_block_reservation_lock);
=======
	spin_lock(&ei->i_block_reservation_lock);
	md_reserved = ei->i_reserved_meta_blocks;
	md_needed = ext4_calc_metadata_amount(inode, lblock);
	spin_unlock(&ei->i_block_reservation_lock);
>>>>>>> 724e6d3f

	/*
	 * Make quota reservation here to prevent quota overflow
	 * later. Real quota accounting is done at pages writeout
	 * time.
	 */
<<<<<<< HEAD
	if (vfs_dq_reserve_block(inode, total))
		return -EDQUOT;

	if (ext4_claim_free_blocks(sbi, total)) {
		vfs_dq_release_reservation_block(inode, total);
=======
	if (vfs_dq_reserve_block(inode, md_needed + 1))
		return -EDQUOT;

	if (ext4_claim_free_blocks(sbi, md_needed + 1)) {
		vfs_dq_release_reservation_block(inode, md_needed + 1);
>>>>>>> 724e6d3f
		if (ext4_should_retry_alloc(inode->i_sb, &retries)) {
			yield();
			goto repeat;
		}
		return -ENOSPC;
	}
<<<<<<< HEAD
	spin_lock(&EXT4_I(inode)->i_block_reservation_lock);
	EXT4_I(inode)->i_reserved_data_blocks += nrblocks;
	EXT4_I(inode)->i_reserved_meta_blocks += md_needed;
	spin_unlock(&EXT4_I(inode)->i_block_reservation_lock);
=======
	spin_lock(&ei->i_block_reservation_lock);
	ei->i_reserved_data_blocks++;
	ei->i_reserved_meta_blocks += md_needed;
	spin_unlock(&ei->i_block_reservation_lock);
>>>>>>> 724e6d3f

	return 0;       /* success */
}

static void ext4_da_release_space(struct inode *inode, int to_free)
{
	struct ext4_sb_info *sbi = EXT4_SB(inode->i_sb);
	struct ext4_inode_info *ei = EXT4_I(inode);

	if (!to_free)
		return;		/* Nothing to release, exit */

	spin_lock(&EXT4_I(inode)->i_block_reservation_lock);

	if (unlikely(to_free > ei->i_reserved_data_blocks)) {
		/*
		 * if there aren't enough reserved blocks, then the
		 * counter is messed up somewhere.  Since this
		 * function is called from invalidate page, it's
		 * harmless to return without any action.
		 */
		ext4_msg(inode->i_sb, KERN_NOTICE, "ext4_da_release_space: "
			 "ino %lu, to_free %d with only %d reserved "
			 "data blocks\n", inode->i_ino, to_free,
			 ei->i_reserved_data_blocks);
		WARN_ON(1);
		to_free = ei->i_reserved_data_blocks;
	}
	ei->i_reserved_data_blocks -= to_free;

	if (ei->i_reserved_data_blocks == 0) {
		/*
		 * We can release all of the reserved metadata blocks
		 * only when we have written all of the delayed
		 * allocation blocks.
		 */
		to_free += ei->i_reserved_meta_blocks;
		ei->i_reserved_meta_blocks = 0;
		ei->i_da_metadata_calc_len = 0;
	}

	/* update fs dirty blocks counter */
	percpu_counter_sub(&sbi->s_dirtyblocks_counter, to_free);

	spin_unlock(&EXT4_I(inode)->i_block_reservation_lock);

	vfs_dq_release_reservation_block(inode, to_free);
}

static void ext4_da_page_release_reservation(struct page *page,
					     unsigned long offset)
{
	int to_release = 0;
	struct buffer_head *head, *bh;
	unsigned int curr_off = 0;

	head = page_buffers(page);
	bh = head;
	do {
		unsigned int next_off = curr_off + bh->b_size;

		if ((offset <= curr_off) && (buffer_delay(bh))) {
			to_release++;
			clear_buffer_delay(bh);
		}
		curr_off = next_off;
	} while ((bh = bh->b_this_page) != head);
	ext4_da_release_space(page->mapping->host, to_release);
}

/*
 * Delayed allocation stuff
 */

/*
 * mpage_da_submit_io - walks through extent of pages and try to write
 * them with writepage() call back
 *
 * @mpd->inode: inode
 * @mpd->first_page: first page of the extent
 * @mpd->next_page: page after the last page of the extent
 *
 * By the time mpage_da_submit_io() is called we expect all blocks
 * to be allocated. this may be wrong if allocation failed.
 *
 * As pages are already locked by write_cache_pages(), we can't use it
 */
static int mpage_da_submit_io(struct mpage_da_data *mpd)
{
	long pages_skipped;
	struct pagevec pvec;
	unsigned long index, end;
	int ret = 0, err, nr_pages, i;
	struct inode *inode = mpd->inode;
	struct address_space *mapping = inode->i_mapping;

	BUG_ON(mpd->next_page <= mpd->first_page);
	/*
	 * We need to start from the first_page to the next_page - 1
	 * to make sure we also write the mapped dirty buffer_heads.
	 * If we look at mpd->b_blocknr we would only be looking
	 * at the currently mapped buffer_heads.
	 */
	index = mpd->first_page;
	end = mpd->next_page - 1;

	pagevec_init(&pvec, 0);
	while (index <= end) {
		nr_pages = pagevec_lookup(&pvec, mapping, index, PAGEVEC_SIZE);
		if (nr_pages == 0)
			break;
		for (i = 0; i < nr_pages; i++) {
			struct page *page = pvec.pages[i];

			index = page->index;
			if (index > end)
				break;
			index++;

			BUG_ON(!PageLocked(page));
			BUG_ON(PageWriteback(page));

			pages_skipped = mpd->wbc->pages_skipped;
			err = mapping->a_ops->writepage(page, mpd->wbc);
			if (!err && (pages_skipped == mpd->wbc->pages_skipped))
				/*
				 * have successfully written the page
				 * without skipping the same
				 */
				mpd->pages_written++;
			/*
			 * In error case, we have to continue because
			 * remaining pages are still locked
			 * XXX: unlock and re-dirty them?
			 */
			if (ret == 0)
				ret = err;
		}
		pagevec_release(&pvec);
	}
	return ret;
}

/*
 * mpage_put_bnr_to_bhs - walk blocks and assign them actual numbers
 *
 * @mpd->inode - inode to walk through
 * @exbh->b_blocknr - first block on a disk
 * @exbh->b_size - amount of space in bytes
 * @logical - first logical block to start assignment with
 *
 * the function goes through all passed space and put actual disk
 * block numbers into buffer heads, dropping BH_Delay and BH_Unwritten
 */
static void mpage_put_bnr_to_bhs(struct mpage_da_data *mpd, sector_t logical,
				 struct buffer_head *exbh)
{
	struct inode *inode = mpd->inode;
	struct address_space *mapping = inode->i_mapping;
	int blocks = exbh->b_size >> inode->i_blkbits;
	sector_t pblock = exbh->b_blocknr, cur_logical;
	struct buffer_head *head, *bh;
	pgoff_t index, end;
	struct pagevec pvec;
	int nr_pages, i;

	index = logical >> (PAGE_CACHE_SHIFT - inode->i_blkbits);
	end = (logical + blocks - 1) >> (PAGE_CACHE_SHIFT - inode->i_blkbits);
	cur_logical = index << (PAGE_CACHE_SHIFT - inode->i_blkbits);

	pagevec_init(&pvec, 0);

	while (index <= end) {
		/* XXX: optimize tail */
		nr_pages = pagevec_lookup(&pvec, mapping, index, PAGEVEC_SIZE);
		if (nr_pages == 0)
			break;
		for (i = 0; i < nr_pages; i++) {
			struct page *page = pvec.pages[i];

			index = page->index;
			if (index > end)
				break;
			index++;

			BUG_ON(!PageLocked(page));
			BUG_ON(PageWriteback(page));
			BUG_ON(!page_has_buffers(page));

			bh = page_buffers(page);
			head = bh;

			/* skip blocks out of the range */
			do {
				if (cur_logical >= logical)
					break;
				cur_logical++;
			} while ((bh = bh->b_this_page) != head);

			do {
				if (cur_logical >= logical + blocks)
					break;

				if (buffer_delay(bh) ||
						buffer_unwritten(bh)) {

					BUG_ON(bh->b_bdev != inode->i_sb->s_bdev);

					if (buffer_delay(bh)) {
						clear_buffer_delay(bh);
						bh->b_blocknr = pblock;
					} else {
						/*
						 * unwritten already should have
						 * blocknr assigned. Verify that
						 */
						clear_buffer_unwritten(bh);
						BUG_ON(bh->b_blocknr != pblock);
					}

				} else if (buffer_mapped(bh))
					BUG_ON(bh->b_blocknr != pblock);

				cur_logical++;
				pblock++;
			} while ((bh = bh->b_this_page) != head);
		}
		pagevec_release(&pvec);
	}
}


/*
 * __unmap_underlying_blocks - just a helper function to unmap
 * set of blocks described by @bh
 */
static inline void __unmap_underlying_blocks(struct inode *inode,
					     struct buffer_head *bh)
{
	struct block_device *bdev = inode->i_sb->s_bdev;
	int blocks, i;

	blocks = bh->b_size >> inode->i_blkbits;
	for (i = 0; i < blocks; i++)
		unmap_underlying_metadata(bdev, bh->b_blocknr + i);
}

static void ext4_da_block_invalidatepages(struct mpage_da_data *mpd,
					sector_t logical, long blk_cnt)
{
	int nr_pages, i;
	pgoff_t index, end;
	struct pagevec pvec;
	struct inode *inode = mpd->inode;
	struct address_space *mapping = inode->i_mapping;

	index = logical >> (PAGE_CACHE_SHIFT - inode->i_blkbits);
	end   = (logical + blk_cnt - 1) >>
				(PAGE_CACHE_SHIFT - inode->i_blkbits);
	while (index <= end) {
		nr_pages = pagevec_lookup(&pvec, mapping, index, PAGEVEC_SIZE);
		if (nr_pages == 0)
			break;
		for (i = 0; i < nr_pages; i++) {
			struct page *page = pvec.pages[i];
			index = page->index;
			if (index > end)
				break;
			index++;

			BUG_ON(!PageLocked(page));
			BUG_ON(PageWriteback(page));
			block_invalidatepage(page, 0);
			ClearPageUptodate(page);
			unlock_page(page);
		}
	}
	return;
}

static void ext4_print_free_blocks(struct inode *inode)
{
	struct ext4_sb_info *sbi = EXT4_SB(inode->i_sb);
	printk(KERN_CRIT "Total free blocks count %lld\n",
	       ext4_count_free_blocks(inode->i_sb));
	printk(KERN_CRIT "Free/Dirty block details\n");
	printk(KERN_CRIT "free_blocks=%lld\n",
	       (long long) percpu_counter_sum(&sbi->s_freeblocks_counter));
	printk(KERN_CRIT "dirty_blocks=%lld\n",
	       (long long) percpu_counter_sum(&sbi->s_dirtyblocks_counter));
	printk(KERN_CRIT "Block reservation details\n");
	printk(KERN_CRIT "i_reserved_data_blocks=%u\n",
	       EXT4_I(inode)->i_reserved_data_blocks);
	printk(KERN_CRIT "i_reserved_meta_blocks=%u\n",
	       EXT4_I(inode)->i_reserved_meta_blocks);
	return;
}

/*
 * mpage_da_map_blocks - go through given space
 *
 * @mpd - bh describing space
 *
 * The function skips space we know is already mapped to disk blocks.
 *
 */
static int mpage_da_map_blocks(struct mpage_da_data *mpd)
{
	int err, blks, get_blocks_flags;
	struct buffer_head new;
	sector_t next = mpd->b_blocknr;
	unsigned max_blocks = mpd->b_size >> mpd->inode->i_blkbits;
	loff_t disksize = EXT4_I(mpd->inode)->i_disksize;
	handle_t *handle = NULL;

	/*
	 * We consider only non-mapped and non-allocated blocks
	 */
	if ((mpd->b_state  & (1 << BH_Mapped)) &&
		!(mpd->b_state & (1 << BH_Delay)) &&
		!(mpd->b_state & (1 << BH_Unwritten)))
		return 0;

	/*
	 * If we didn't accumulate anything to write simply return
	 */
	if (!mpd->b_size)
		return 0;

	handle = ext4_journal_current_handle();
	BUG_ON(!handle);

	/*
	 * Call ext4_get_blocks() to allocate any delayed allocation
	 * blocks, or to convert an uninitialized extent to be
	 * initialized (in the case where we have written into
	 * one or more preallocated blocks).
	 *
	 * We pass in the magic EXT4_GET_BLOCKS_DELALLOC_RESERVE to
	 * indicate that we are on the delayed allocation path.  This
	 * affects functions in many different parts of the allocation
	 * call path.  This flag exists primarily because we don't
	 * want to change *many* call functions, so ext4_get_blocks()
	 * will set the magic i_delalloc_reserved_flag once the
	 * inode's allocation semaphore is taken.
	 *
	 * If the blocks in questions were delalloc blocks, set
	 * EXT4_GET_BLOCKS_DELALLOC_RESERVE so the delalloc accounting
	 * variables are updated after the blocks have been allocated.
	 */
	new.b_state = 0;
	get_blocks_flags = EXT4_GET_BLOCKS_CREATE;
	if (mpd->b_state & (1 << BH_Delay))
		get_blocks_flags |= EXT4_GET_BLOCKS_DELALLOC_RESERVE;

	blks = ext4_get_blocks(handle, mpd->inode, next, max_blocks,
			       &new, get_blocks_flags);
	if (blks < 0) {
		err = blks;
		/*
		 * If get block returns with error we simply
		 * return. Later writepage will redirty the page and
		 * writepages will find the dirty page again
		 */
		if (err == -EAGAIN)
			return 0;

		if (err == -ENOSPC &&
		    ext4_count_free_blocks(mpd->inode->i_sb)) {
			mpd->retval = err;
			return 0;
		}

		/*
		 * get block failure will cause us to loop in
		 * writepages, because a_ops->writepage won't be able
		 * to make progress. The page will be redirtied by
		 * writepage and writepages will again try to write
		 * the same.
		 */
		ext4_msg(mpd->inode->i_sb, KERN_CRIT,
			 "delayed block allocation failed for inode %lu at "
			 "logical offset %llu with max blocks %zd with "
			 "error %d\n", mpd->inode->i_ino,
			 (unsigned long long) next,
			 mpd->b_size >> mpd->inode->i_blkbits, err);
		printk(KERN_CRIT "This should not happen!!  "
		       "Data will be lost\n");
		if (err == -ENOSPC) {
			ext4_print_free_blocks(mpd->inode);
		}
		/* invalidate all the pages */
		ext4_da_block_invalidatepages(mpd, next,
				mpd->b_size >> mpd->inode->i_blkbits);
		return err;
	}
	BUG_ON(blks == 0);

	new.b_size = (blks << mpd->inode->i_blkbits);

	if (buffer_new(&new))
		__unmap_underlying_blocks(mpd->inode, &new);

	/*
	 * If blocks are delayed marked, we need to
	 * put actual blocknr and drop delayed bit
	 */
	if ((mpd->b_state & (1 << BH_Delay)) ||
	    (mpd->b_state & (1 << BH_Unwritten)))
		mpage_put_bnr_to_bhs(mpd, next, &new);

	if (ext4_should_order_data(mpd->inode)) {
		err = ext4_jbd2_file_inode(handle, mpd->inode);
		if (err)
			return err;
	}

	/*
	 * Update on-disk size along with block allocation.
	 */
	disksize = ((loff_t) next + blks) << mpd->inode->i_blkbits;
	if (disksize > i_size_read(mpd->inode))
		disksize = i_size_read(mpd->inode);
	if (disksize > EXT4_I(mpd->inode)->i_disksize) {
		ext4_update_i_disksize(mpd->inode, disksize);
		return ext4_mark_inode_dirty(handle, mpd->inode);
	}

	return 0;
}

#define BH_FLAGS ((1 << BH_Uptodate) | (1 << BH_Mapped) | \
		(1 << BH_Delay) | (1 << BH_Unwritten))

/*
 * mpage_add_bh_to_extent - try to add one more block to extent of blocks
 *
 * @mpd->lbh - extent of blocks
 * @logical - logical number of the block in the file
 * @bh - bh of the block (used to access block's state)
 *
 * the function is used to collect contig. blocks in same state
 */
static void mpage_add_bh_to_extent(struct mpage_da_data *mpd,
				   sector_t logical, size_t b_size,
				   unsigned long b_state)
{
	sector_t next;
	int nrblocks = mpd->b_size >> mpd->inode->i_blkbits;

	/* check if thereserved journal credits might overflow */
	if (!(EXT4_I(mpd->inode)->i_flags & EXT4_EXTENTS_FL)) {
		if (nrblocks >= EXT4_MAX_TRANS_DATA) {
			/*
			 * With non-extent format we are limited by the journal
			 * credit available.  Total credit needed to insert
			 * nrblocks contiguous blocks is dependent on the
			 * nrblocks.  So limit nrblocks.
			 */
			goto flush_it;
		} else if ((nrblocks + (b_size >> mpd->inode->i_blkbits)) >
				EXT4_MAX_TRANS_DATA) {
			/*
			 * Adding the new buffer_head would make it cross the
			 * allowed limit for which we have journal credit
			 * reserved. So limit the new bh->b_size
			 */
			b_size = (EXT4_MAX_TRANS_DATA - nrblocks) <<
						mpd->inode->i_blkbits;
			/* we will do mpage_da_submit_io in the next loop */
		}
	}
	/*
	 * First block in the extent
	 */
	if (mpd->b_size == 0) {
		mpd->b_blocknr = logical;
		mpd->b_size = b_size;
		mpd->b_state = b_state & BH_FLAGS;
		return;
	}

	next = mpd->b_blocknr + nrblocks;
	/*
	 * Can we merge the block to our big extent?
	 */
	if (logical == next && (b_state & BH_FLAGS) == mpd->b_state) {
		mpd->b_size += b_size;
		return;
	}

flush_it:
	/*
	 * We couldn't merge the block to our extent, so we
	 * need to flush current  extent and start new one
	 */
	if (mpage_da_map_blocks(mpd) == 0)
		mpage_da_submit_io(mpd);
	mpd->io_done = 1;
	return;
}

static int ext4_bh_delay_or_unwritten(handle_t *handle, struct buffer_head *bh)
{
	return (buffer_delay(bh) || buffer_unwritten(bh)) && buffer_dirty(bh);
}

/*
 * __mpage_da_writepage - finds extent of pages and blocks
 *
 * @page: page to consider
 * @wbc: not used, we just follow rules
 * @data: context
 *
 * The function finds extents of pages and scan them for all blocks.
 */
static int __mpage_da_writepage(struct page *page,
				struct writeback_control *wbc, void *data)
{
	struct mpage_da_data *mpd = data;
	struct inode *inode = mpd->inode;
	struct buffer_head *bh, *head;
	sector_t logical;

	if (mpd->io_done) {
		/*
		 * Rest of the page in the page_vec
		 * redirty then and skip then. We will
		 * try to write them again after
		 * starting a new transaction
		 */
		redirty_page_for_writepage(wbc, page);
		unlock_page(page);
		return MPAGE_DA_EXTENT_TAIL;
	}
	/*
	 * Can we merge this page to current extent?
	 */
	if (mpd->next_page != page->index) {
		/*
		 * Nope, we can't. So, we map non-allocated blocks
		 * and start IO on them using writepage()
		 */
		if (mpd->next_page != mpd->first_page) {
			if (mpage_da_map_blocks(mpd) == 0)
				mpage_da_submit_io(mpd);
			/*
			 * skip rest of the page in the page_vec
			 */
			mpd->io_done = 1;
			redirty_page_for_writepage(wbc, page);
			unlock_page(page);
			return MPAGE_DA_EXTENT_TAIL;
		}

		/*
		 * Start next extent of pages ...
		 */
		mpd->first_page = page->index;

		/*
		 * ... and blocks
		 */
		mpd->b_size = 0;
		mpd->b_state = 0;
		mpd->b_blocknr = 0;
	}

	mpd->next_page = page->index + 1;
	logical = (sector_t) page->index <<
		  (PAGE_CACHE_SHIFT - inode->i_blkbits);

	if (!page_has_buffers(page)) {
		mpage_add_bh_to_extent(mpd, logical, PAGE_CACHE_SIZE,
				       (1 << BH_Dirty) | (1 << BH_Uptodate));
		if (mpd->io_done)
			return MPAGE_DA_EXTENT_TAIL;
	} else {
		/*
		 * Page with regular buffer heads, just add all dirty ones
		 */
		head = page_buffers(page);
		bh = head;
		do {
			BUG_ON(buffer_locked(bh));
			/*
			 * We need to try to allocate
			 * unmapped blocks in the same page.
			 * Otherwise we won't make progress
			 * with the page in ext4_writepage
			 */
			if (ext4_bh_delay_or_unwritten(NULL, bh)) {
				mpage_add_bh_to_extent(mpd, logical,
						       bh->b_size,
						       bh->b_state);
				if (mpd->io_done)
					return MPAGE_DA_EXTENT_TAIL;
			} else if (buffer_dirty(bh) && (buffer_mapped(bh))) {
				/*
				 * mapped dirty buffer. We need to update
				 * the b_state because we look at
				 * b_state in mpage_da_map_blocks. We don't
				 * update b_size because if we find an
				 * unmapped buffer_head later we need to
				 * use the b_state flag of that buffer_head.
				 */
				if (mpd->b_size == 0)
					mpd->b_state = bh->b_state & BH_FLAGS;
			}
			logical++;
		} while ((bh = bh->b_this_page) != head);
	}

	return 0;
}

/*
 * This is a special get_blocks_t callback which is used by
 * ext4_da_write_begin().  It will either return mapped block or
 * reserve space for a single block.
 *
 * For delayed buffer_head we have BH_Mapped, BH_New, BH_Delay set.
 * We also have b_blocknr = -1 and b_bdev initialized properly
 *
 * For unwritten buffer_head we have BH_Mapped, BH_New, BH_Unwritten set.
 * We also have b_blocknr = physicalblock mapping unwritten extent and b_bdev
 * initialized properly.
 */
static int ext4_da_get_block_prep(struct inode *inode, sector_t iblock,
				  struct buffer_head *bh_result, int create)
{
	int ret = 0;
	sector_t invalid_block = ~((sector_t) 0xffff);

	if (invalid_block < ext4_blocks_count(EXT4_SB(inode->i_sb)->s_es))
		invalid_block = ~0;

	BUG_ON(create == 0);
	BUG_ON(bh_result->b_size != inode->i_sb->s_blocksize);

	/*
	 * first, we need to know whether the block is allocated already
	 * preallocated blocks are unmapped but should treated
	 * the same as allocated blocks.
	 */
	ret = ext4_get_blocks(NULL, inode, iblock, 1,  bh_result, 0);
	if ((ret == 0) && !buffer_delay(bh_result)) {
		/* the block isn't (pre)allocated yet, let's reserve space */
		/*
		 * XXX: __block_prepare_write() unmaps passed block,
		 * is it OK?
		 */
		ret = ext4_da_reserve_space(inode, iblock);
		if (ret)
			/* not enough space to reserve */
			return ret;

		map_bh(bh_result, inode->i_sb, invalid_block);
		set_buffer_new(bh_result);
		set_buffer_delay(bh_result);
	} else if (ret > 0) {
		bh_result->b_size = (ret << inode->i_blkbits);
		if (buffer_unwritten(bh_result)) {
			/* A delayed write to unwritten bh should
			 * be marked new and mapped.  Mapped ensures
			 * that we don't do get_block multiple times
			 * when we write to the same offset and new
			 * ensures that we do proper zero out for
			 * partial write.
			 */
			set_buffer_new(bh_result);
			set_buffer_mapped(bh_result);
		}
		ret = 0;
	}

	return ret;
}

/*
 * This function is used as a standard get_block_t calback function
 * when there is no desire to allocate any blocks.  It is used as a
 * callback function for block_prepare_write(), nobh_writepage(), and
 * block_write_full_page().  These functions should only try to map a
 * single block at a time.
 *
 * Since this function doesn't do block allocations even if the caller
 * requests it by passing in create=1, it is critically important that
 * any caller checks to make sure that any buffer heads are returned
 * by this function are either all already mapped or marked for
 * delayed allocation before calling nobh_writepage() or
 * block_write_full_page().  Otherwise, b_blocknr could be left
 * unitialized, and the page write functions will be taken by
 * surprise.
 */
static int noalloc_get_block_write(struct inode *inode, sector_t iblock,
				   struct buffer_head *bh_result, int create)
{
	int ret = 0;
	unsigned max_blocks = bh_result->b_size >> inode->i_blkbits;

	BUG_ON(bh_result->b_size != inode->i_sb->s_blocksize);

	/*
	 * we don't want to do block allocation in writepage
	 * so call get_block_wrap with create = 0
	 */
	ret = ext4_get_blocks(NULL, inode, iblock, max_blocks, bh_result, 0);
	if (ret > 0) {
		bh_result->b_size = (ret << inode->i_blkbits);
		ret = 0;
	}
	return ret;
}

static int bget_one(handle_t *handle, struct buffer_head *bh)
{
	get_bh(bh);
	return 0;
}

static int bput_one(handle_t *handle, struct buffer_head *bh)
{
	put_bh(bh);
	return 0;
}

static int __ext4_journalled_writepage(struct page *page,
				       unsigned int len)
{
	struct address_space *mapping = page->mapping;
	struct inode *inode = mapping->host;
	struct buffer_head *page_bufs;
	handle_t *handle = NULL;
	int ret = 0;
	int err;

	page_bufs = page_buffers(page);
	BUG_ON(!page_bufs);
	walk_page_buffers(handle, page_bufs, 0, len, NULL, bget_one);
	/* As soon as we unlock the page, it can go away, but we have
	 * references to buffers so we are safe */
	unlock_page(page);

	handle = ext4_journal_start(inode, ext4_writepage_trans_blocks(inode));
	if (IS_ERR(handle)) {
		ret = PTR_ERR(handle);
		goto out;
	}

	ret = walk_page_buffers(handle, page_bufs, 0, len, NULL,
				do_journal_get_write_access);

	err = walk_page_buffers(handle, page_bufs, 0, len, NULL,
				write_end_fn);
	if (ret == 0)
		ret = err;
	err = ext4_journal_stop(handle);
	if (!ret)
		ret = err;

	walk_page_buffers(handle, page_bufs, 0, len, NULL, bput_one);
	EXT4_I(inode)->i_state |= EXT4_STATE_JDATA;
out:
	return ret;
}

/*
 * Note that we don't need to start a transaction unless we're journaling data
 * because we should have holes filled from ext4_page_mkwrite(). We even don't
 * need to file the inode to the transaction's list in ordered mode because if
 * we are writing back data added by write(), the inode is already there and if
 * we are writing back data modified via mmap(), noone guarantees in which
 * transaction the data will hit the disk. In case we are journaling data, we
 * cannot start transaction directly because transaction start ranks above page
 * lock so we have to do some magic.
 *
 * This function can get called via...
 *   - ext4_da_writepages after taking page lock (have journal handle)
 *   - journal_submit_inode_data_buffers (no journal handle)
 *   - shrink_page_list via pdflush (no journal handle)
 *   - grab_page_cache when doing write_begin (have journal handle)
 *
 * We don't do any block allocation in this function. If we have page with
 * multiple blocks we need to write those buffer_heads that are mapped. This
 * is important for mmaped based write. So if we do with blocksize 1K
 * truncate(f, 1024);
 * a = mmap(f, 0, 4096);
 * a[0] = 'a';
 * truncate(f, 4096);
 * we have in the page first buffer_head mapped via page_mkwrite call back
 * but other bufer_heads would be unmapped but dirty(dirty done via the
 * do_wp_page). So writepage should write the first block. If we modify
 * the mmap area beyond 1024 we will again get a page_fault and the
 * page_mkwrite callback will do the block allocation and mark the
 * buffer_heads mapped.
 *
 * We redirty the page if we have any buffer_heads that is either delay or
 * unwritten in the page.
 *
 * We can get recursively called as show below.
 *
 *	ext4_writepage() -> kmalloc() -> __alloc_pages() -> page_launder() ->
 *		ext4_writepage()
 *
 * But since we don't do any block allocation we should not deadlock.
 * Page also have the dirty flag cleared so we don't get recurive page_lock.
 */
static int ext4_writepage(struct page *page,
			  struct writeback_control *wbc)
{
	int ret = 0;
	loff_t size;
	unsigned int len;
	struct buffer_head *page_bufs;
	struct inode *inode = page->mapping->host;

	trace_ext4_writepage(inode, page);
	size = i_size_read(inode);
	if (page->index == size >> PAGE_CACHE_SHIFT)
		len = size & ~PAGE_CACHE_MASK;
	else
		len = PAGE_CACHE_SIZE;

	if (page_has_buffers(page)) {
		page_bufs = page_buffers(page);
		if (walk_page_buffers(NULL, page_bufs, 0, len, NULL,
					ext4_bh_delay_or_unwritten)) {
			/*
			 * We don't want to do  block allocation
			 * So redirty the page and return
			 * We may reach here when we do a journal commit
			 * via journal_submit_inode_data_buffers.
			 * If we don't have mapping block we just ignore
			 * them. We can also reach here via shrink_page_list
			 */
			redirty_page_for_writepage(wbc, page);
			unlock_page(page);
			return 0;
		}
	} else {
		/*
		 * The test for page_has_buffers() is subtle:
		 * We know the page is dirty but it lost buffers. That means
		 * that at some moment in time after write_begin()/write_end()
		 * has been called all buffers have been clean and thus they
		 * must have been written at least once. So they are all
		 * mapped and we can happily proceed with mapping them
		 * and writing the page.
		 *
		 * Try to initialize the buffer_heads and check whether
		 * all are mapped and non delay. We don't want to
		 * do block allocation here.
		 */
		ret = block_prepare_write(page, 0, len,
					  noalloc_get_block_write);
		if (!ret) {
			page_bufs = page_buffers(page);
			/* check whether all are mapped and non delay */
			if (walk_page_buffers(NULL, page_bufs, 0, len, NULL,
						ext4_bh_delay_or_unwritten)) {
				redirty_page_for_writepage(wbc, page);
				unlock_page(page);
				return 0;
			}
		} else {
			/*
			 * We can't do block allocation here
			 * so just redity the page and unlock
			 * and return
			 */
			redirty_page_for_writepage(wbc, page);
			unlock_page(page);
			return 0;
		}
		/* now mark the buffer_heads as dirty and uptodate */
		block_commit_write(page, 0, len);
	}

	if (PageChecked(page) && ext4_should_journal_data(inode)) {
		/*
		 * It's mmapped pagecache.  Add buffers and journal it.  There
		 * doesn't seem much point in redirtying the page here.
		 */
		ClearPageChecked(page);
		return __ext4_journalled_writepage(page, len);
	}

	if (test_opt(inode->i_sb, NOBH) && ext4_should_writeback_data(inode))
		ret = nobh_writepage(page, noalloc_get_block_write, wbc);
	else
		ret = block_write_full_page(page, noalloc_get_block_write,
					    wbc);

	return ret;
}

/*
 * This is called via ext4_da_writepages() to
 * calulate the total number of credits to reserve to fit
 * a single extent allocation into a single transaction,
 * ext4_da_writpeages() will loop calling this before
 * the block allocation.
 */

static int ext4_da_writepages_trans_blocks(struct inode *inode)
{
	int max_blocks = EXT4_I(inode)->i_reserved_data_blocks;

	/*
	 * With non-extent format the journal credit needed to
	 * insert nrblocks contiguous block is dependent on
	 * number of contiguous block. So we will limit
	 * number of contiguous block to a sane value
	 */
	if (!(EXT4_I(inode)->i_flags & EXT4_EXTENTS_FL) &&
	    (max_blocks > EXT4_MAX_TRANS_DATA))
		max_blocks = EXT4_MAX_TRANS_DATA;

	return ext4_chunk_trans_blocks(inode, max_blocks);
}

static int ext4_da_writepages(struct address_space *mapping,
			      struct writeback_control *wbc)
{
	pgoff_t	index;
	int range_whole = 0;
	handle_t *handle = NULL;
	struct mpage_da_data mpd;
	struct inode *inode = mapping->host;
	int no_nrwrite_index_update;
	int pages_written = 0;
	long pages_skipped;
	unsigned int max_pages;
	int range_cyclic, cycled = 1, io_done = 0;
	int needed_blocks, ret = 0;
	long desired_nr_to_write, nr_to_writebump = 0;
	loff_t range_start = wbc->range_start;
	struct ext4_sb_info *sbi = EXT4_SB(mapping->host->i_sb);

	trace_ext4_da_writepages(inode, wbc);

	/*
	 * No pages to write? This is mainly a kludge to avoid starting
	 * a transaction for special inodes like journal inode on last iput()
	 * because that could violate lock ordering on umount
	 */
	if (!mapping->nrpages || !mapping_tagged(mapping, PAGECACHE_TAG_DIRTY))
		return 0;

	/*
	 * If the filesystem has aborted, it is read-only, so return
	 * right away instead of dumping stack traces later on that
	 * will obscure the real source of the problem.  We test
	 * EXT4_MF_FS_ABORTED instead of sb->s_flag's MS_RDONLY because
	 * the latter could be true if the filesystem is mounted
	 * read-only, and in that case, ext4_da_writepages should
	 * *never* be called, so if that ever happens, we would want
	 * the stack trace.
	 */
	if (unlikely(sbi->s_mount_flags & EXT4_MF_FS_ABORTED))
		return -EROFS;

	if (wbc->range_start == 0 && wbc->range_end == LLONG_MAX)
		range_whole = 1;

	range_cyclic = wbc->range_cyclic;
	if (wbc->range_cyclic) {
		index = mapping->writeback_index;
		if (index)
			cycled = 0;
		wbc->range_start = index << PAGE_CACHE_SHIFT;
		wbc->range_end  = LLONG_MAX;
		wbc->range_cyclic = 0;
	} else
		index = wbc->range_start >> PAGE_CACHE_SHIFT;

	/*
	 * This works around two forms of stupidity.  The first is in
	 * the writeback code, which caps the maximum number of pages
	 * written to be 1024 pages.  This is wrong on multiple
	 * levels; different architectues have a different page size,
	 * which changes the maximum amount of data which gets
	 * written.  Secondly, 4 megabytes is way too small.  XFS
	 * forces this value to be 16 megabytes by multiplying
	 * nr_to_write parameter by four, and then relies on its
	 * allocator to allocate larger extents to make them
	 * contiguous.  Unfortunately this brings us to the second
	 * stupidity, which is that ext4's mballoc code only allocates
	 * at most 2048 blocks.  So we force contiguous writes up to
	 * the number of dirty blocks in the inode, or
	 * sbi->max_writeback_mb_bump whichever is smaller.
	 */
	max_pages = sbi->s_max_writeback_mb_bump << (20 - PAGE_CACHE_SHIFT);
	if (!range_cyclic && range_whole)
		desired_nr_to_write = wbc->nr_to_write * 8;
	else
		desired_nr_to_write = ext4_num_dirty_pages(inode, index,
							   max_pages);
	if (desired_nr_to_write > max_pages)
		desired_nr_to_write = max_pages;

	if (wbc->nr_to_write < desired_nr_to_write) {
		nr_to_writebump = desired_nr_to_write - wbc->nr_to_write;
		wbc->nr_to_write = desired_nr_to_write;
	}

	mpd.wbc = wbc;
	mpd.inode = mapping->host;

	/*
	 * we don't want write_cache_pages to update
	 * nr_to_write and writeback_index
	 */
	no_nrwrite_index_update = wbc->no_nrwrite_index_update;
	wbc->no_nrwrite_index_update = 1;
	pages_skipped = wbc->pages_skipped;

retry:
	while (!ret && wbc->nr_to_write > 0) {

		/*
		 * we  insert one extent at a time. So we need
		 * credit needed for single extent allocation.
		 * journalled mode is currently not supported
		 * by delalloc
		 */
		BUG_ON(ext4_should_journal_data(inode));
		needed_blocks = ext4_da_writepages_trans_blocks(inode);

		/* start a new transaction*/
		handle = ext4_journal_start(inode, needed_blocks);
		if (IS_ERR(handle)) {
			ret = PTR_ERR(handle);
			ext4_msg(inode->i_sb, KERN_CRIT, "%s: jbd2_start: "
			       "%ld pages, ino %lu; err %d\n", __func__,
				wbc->nr_to_write, inode->i_ino, ret);
			goto out_writepages;
		}

		/*
		 * Now call __mpage_da_writepage to find the next
		 * contiguous region of logical blocks that need
		 * blocks to be allocated by ext4.  We don't actually
		 * submit the blocks for I/O here, even though
		 * write_cache_pages thinks it will, and will set the
		 * pages as clean for write before calling
		 * __mpage_da_writepage().
		 */
		mpd.b_size = 0;
		mpd.b_state = 0;
		mpd.b_blocknr = 0;
		mpd.first_page = 0;
		mpd.next_page = 0;
		mpd.io_done = 0;
		mpd.pages_written = 0;
		mpd.retval = 0;
		ret = write_cache_pages(mapping, wbc, __mpage_da_writepage,
					&mpd);
		/*
		 * If we have a contiguous extent of pages and we
		 * haven't done the I/O yet, map the blocks and submit
		 * them for I/O.
		 */
		if (!mpd.io_done && mpd.next_page != mpd.first_page) {
			if (mpage_da_map_blocks(&mpd) == 0)
				mpage_da_submit_io(&mpd);
			mpd.io_done = 1;
			ret = MPAGE_DA_EXTENT_TAIL;
		}
		trace_ext4_da_write_pages(inode, &mpd);
		wbc->nr_to_write -= mpd.pages_written;

		ext4_journal_stop(handle);

		if ((mpd.retval == -ENOSPC) && sbi->s_journal) {
			/* commit the transaction which would
			 * free blocks released in the transaction
			 * and try again
			 */
			jbd2_journal_force_commit_nested(sbi->s_journal);
			wbc->pages_skipped = pages_skipped;
			ret = 0;
		} else if (ret == MPAGE_DA_EXTENT_TAIL) {
			/*
			 * got one extent now try with
			 * rest of the pages
			 */
			pages_written += mpd.pages_written;
			wbc->pages_skipped = pages_skipped;
			ret = 0;
			io_done = 1;
		} else if (wbc->nr_to_write)
			/*
			 * There is no more writeout needed
			 * or we requested for a noblocking writeout
			 * and we found the device congested
			 */
			break;
	}
	if (!io_done && !cycled) {
		cycled = 1;
		index = 0;
		wbc->range_start = index << PAGE_CACHE_SHIFT;
		wbc->range_end  = mapping->writeback_index - 1;
		goto retry;
	}
	if (pages_skipped != wbc->pages_skipped)
		ext4_msg(inode->i_sb, KERN_CRIT,
			 "This should not happen leaving %s "
			 "with nr_to_write = %ld ret = %d\n",
			 __func__, wbc->nr_to_write, ret);

	/* Update index */
	index += pages_written;
	wbc->range_cyclic = range_cyclic;
	if (wbc->range_cyclic || (range_whole && wbc->nr_to_write > 0))
		/*
		 * set the writeback_index so that range_cyclic
		 * mode will write it back later
		 */
		mapping->writeback_index = index;

out_writepages:
	if (!no_nrwrite_index_update)
		wbc->no_nrwrite_index_update = 0;
	wbc->nr_to_write -= nr_to_writebump;
	wbc->range_start = range_start;
	trace_ext4_da_writepages_result(inode, wbc, ret, pages_written);
	return ret;
}

#define FALL_BACK_TO_NONDELALLOC 1
static int ext4_nonda_switch(struct super_block *sb)
{
	s64 free_blocks, dirty_blocks;
	struct ext4_sb_info *sbi = EXT4_SB(sb);

	/*
	 * switch to non delalloc mode if we are running low
	 * on free block. The free block accounting via percpu
	 * counters can get slightly wrong with percpu_counter_batch getting
	 * accumulated on each CPU without updating global counters
	 * Delalloc need an accurate free block accounting. So switch
	 * to non delalloc when we are near to error range.
	 */
	free_blocks  = percpu_counter_read_positive(&sbi->s_freeblocks_counter);
	dirty_blocks = percpu_counter_read_positive(&sbi->s_dirtyblocks_counter);
	if (2 * free_blocks < 3 * dirty_blocks ||
		free_blocks < (dirty_blocks + EXT4_FREEBLOCKS_WATERMARK)) {
		/*
		 * free block count is less than 150% of dirty blocks
		 * or free blocks is less than watermark
		 */
		return 1;
	}
	/*
	 * Even if we don't switch but are nearing capacity,
	 * start pushing delalloc when 1/2 of free blocks are dirty.
	 */
	if (free_blocks < 2 * dirty_blocks)
		writeback_inodes_sb_if_idle(sb);

	return 0;
}

static int ext4_da_write_begin(struct file *file, struct address_space *mapping,
			       loff_t pos, unsigned len, unsigned flags,
			       struct page **pagep, void **fsdata)
{
	int ret, retries = 0, quota_retries = 0;
	struct page *page;
	pgoff_t index;
	unsigned from, to;
	struct inode *inode = mapping->host;
	handle_t *handle;

	index = pos >> PAGE_CACHE_SHIFT;
	from = pos & (PAGE_CACHE_SIZE - 1);
	to = from + len;

	if (ext4_nonda_switch(inode->i_sb)) {
		*fsdata = (void *)FALL_BACK_TO_NONDELALLOC;
		return ext4_write_begin(file, mapping, pos,
					len, flags, pagep, fsdata);
	}
	*fsdata = (void *)0;
	trace_ext4_da_write_begin(inode, pos, len, flags);
retry:
	/*
	 * With delayed allocation, we don't log the i_disksize update
	 * if there is delayed block allocation. But we still need
	 * to journalling the i_disksize update if writes to the end
	 * of file which has an already mapped buffer.
	 */
	handle = ext4_journal_start(inode, 1);
	if (IS_ERR(handle)) {
		ret = PTR_ERR(handle);
		goto out;
	}
	/* We cannot recurse into the filesystem as the transaction is already
	 * started */
	flags |= AOP_FLAG_NOFS;

	page = grab_cache_page_write_begin(mapping, index, flags);
	if (!page) {
		ext4_journal_stop(handle);
		ret = -ENOMEM;
		goto out;
	}
	*pagep = page;

	ret = block_write_begin(file, mapping, pos, len, flags, pagep, fsdata,
				ext4_da_get_block_prep);
	if (ret < 0) {
		unlock_page(page);
		ext4_journal_stop(handle);
		page_cache_release(page);
		/*
		 * block_write_begin may have instantiated a few blocks
		 * outside i_size.  Trim these off again. Don't need
		 * i_size_read because we hold i_mutex.
		 */
		if (pos + len > inode->i_size)
			ext4_truncate_failed_write(inode);
	}

	if (ret == -ENOSPC && ext4_should_retry_alloc(inode->i_sb, &retries))
		goto retry;

	if ((ret == -EDQUOT) &&
	    EXT4_I(inode)->i_reserved_meta_blocks &&
	    (quota_retries++ < 3)) {
		/*
		 * Since we often over-estimate the number of meta
		 * data blocks required, we may sometimes get a
		 * spurios out of quota error even though there would
		 * be enough space once we write the data blocks and
		 * find out how many meta data blocks were _really_
		 * required.  So try forcing the inode write to see if
		 * that helps.
		 */
		write_inode_now(inode, (quota_retries == 3));
		goto retry;
	}
out:
	return ret;
}

/*
 * Check if we should update i_disksize
 * when write to the end of file but not require block allocation
 */
static int ext4_da_should_update_i_disksize(struct page *page,
					    unsigned long offset)
{
	struct buffer_head *bh;
	struct inode *inode = page->mapping->host;
	unsigned int idx;
	int i;

	bh = page_buffers(page);
	idx = offset >> inode->i_blkbits;

	for (i = 0; i < idx; i++)
		bh = bh->b_this_page;

	if (!buffer_mapped(bh) || (buffer_delay(bh)) || buffer_unwritten(bh))
		return 0;
	return 1;
}

static int ext4_da_write_end(struct file *file,
			     struct address_space *mapping,
			     loff_t pos, unsigned len, unsigned copied,
			     struct page *page, void *fsdata)
{
	struct inode *inode = mapping->host;
	int ret = 0, ret2;
	handle_t *handle = ext4_journal_current_handle();
	loff_t new_i_size;
	unsigned long start, end;
	int write_mode = (int)(unsigned long)fsdata;

	if (write_mode == FALL_BACK_TO_NONDELALLOC) {
		if (ext4_should_order_data(inode)) {
			return ext4_ordered_write_end(file, mapping, pos,
					len, copied, page, fsdata);
		} else if (ext4_should_writeback_data(inode)) {
			return ext4_writeback_write_end(file, mapping, pos,
					len, copied, page, fsdata);
		} else {
			BUG();
		}
	}

	trace_ext4_da_write_end(inode, pos, len, copied);
	start = pos & (PAGE_CACHE_SIZE - 1);
	end = start + copied - 1;

	/*
	 * generic_write_end() will run mark_inode_dirty() if i_size
	 * changes.  So let's piggyback the i_disksize mark_inode_dirty
	 * into that.
	 */

	new_i_size = pos + copied;
	if (new_i_size > EXT4_I(inode)->i_disksize) {
		if (ext4_da_should_update_i_disksize(page, end)) {
			down_write(&EXT4_I(inode)->i_data_sem);
			if (new_i_size > EXT4_I(inode)->i_disksize) {
				/*
				 * Updating i_disksize when extending file
				 * without needing block allocation
				 */
				if (ext4_should_order_data(inode))
					ret = ext4_jbd2_file_inode(handle,
								   inode);

				EXT4_I(inode)->i_disksize = new_i_size;
			}
			up_write(&EXT4_I(inode)->i_data_sem);
			/* We need to mark inode dirty even if
			 * new_i_size is less that inode->i_size
			 * bu greater than i_disksize.(hint delalloc)
			 */
			ext4_mark_inode_dirty(handle, inode);
		}
	}
	ret2 = generic_write_end(file, mapping, pos, len, copied,
							page, fsdata);
	copied = ret2;
	if (ret2 < 0)
		ret = ret2;
	ret2 = ext4_journal_stop(handle);
	if (!ret)
		ret = ret2;

	return ret ? ret : copied;
}

static void ext4_da_invalidatepage(struct page *page, unsigned long offset)
{
	/*
	 * Drop reserved blocks
	 */
	BUG_ON(!PageLocked(page));
	if (!page_has_buffers(page))
		goto out;

	ext4_da_page_release_reservation(page, offset);

out:
	ext4_invalidatepage(page, offset);

	return;
}

/*
 * Force all delayed allocation blocks to be allocated for a given inode.
 */
int ext4_alloc_da_blocks(struct inode *inode)
{
	trace_ext4_alloc_da_blocks(inode);

	if (!EXT4_I(inode)->i_reserved_data_blocks &&
	    !EXT4_I(inode)->i_reserved_meta_blocks)
		return 0;

	/*
	 * We do something simple for now.  The filemap_flush() will
	 * also start triggering a write of the data blocks, which is
	 * not strictly speaking necessary (and for users of
	 * laptop_mode, not even desirable).  However, to do otherwise
	 * would require replicating code paths in:
	 *
	 * ext4_da_writepages() ->
	 *    write_cache_pages() ---> (via passed in callback function)
	 *        __mpage_da_writepage() -->
	 *           mpage_add_bh_to_extent()
	 *           mpage_da_map_blocks()
	 *
	 * The problem is that write_cache_pages(), located in
	 * mm/page-writeback.c, marks pages clean in preparation for
	 * doing I/O, which is not desirable if we're not planning on
	 * doing I/O at all.
	 *
	 * We could call write_cache_pages(), and then redirty all of
	 * the pages by calling redirty_page_for_writeback() but that
	 * would be ugly in the extreme.  So instead we would need to
	 * replicate parts of the code in the above functions,
	 * simplifying them becuase we wouldn't actually intend to
	 * write out the pages, but rather only collect contiguous
	 * logical block extents, call the multi-block allocator, and
	 * then update the buffer heads with the block allocations.
	 *
	 * For now, though, we'll cheat by calling filemap_flush(),
	 * which will map the blocks, and start the I/O, but not
	 * actually wait for the I/O to complete.
	 */
	return filemap_flush(inode->i_mapping);
}

/*
 * bmap() is special.  It gets used by applications such as lilo and by
 * the swapper to find the on-disk block of a specific piece of data.
 *
 * Naturally, this is dangerous if the block concerned is still in the
 * journal.  If somebody makes a swapfile on an ext4 data-journaling
 * filesystem and enables swap, then they may get a nasty shock when the
 * data getting swapped to that swapfile suddenly gets overwritten by
 * the original zero's written out previously to the journal and
 * awaiting writeback in the kernel's buffer cache.
 *
 * So, if we see any bmap calls here on a modified, data-journaled file,
 * take extra steps to flush any blocks which might be in the cache.
 */
static sector_t ext4_bmap(struct address_space *mapping, sector_t block)
{
	struct inode *inode = mapping->host;
	journal_t *journal;
	int err;

	if (mapping_tagged(mapping, PAGECACHE_TAG_DIRTY) &&
			test_opt(inode->i_sb, DELALLOC)) {
		/*
		 * With delalloc we want to sync the file
		 * so that we can make sure we allocate
		 * blocks for file
		 */
		filemap_write_and_wait(mapping);
	}

	if (EXT4_JOURNAL(inode) && EXT4_I(inode)->i_state & EXT4_STATE_JDATA) {
		/*
		 * This is a REALLY heavyweight approach, but the use of
		 * bmap on dirty files is expected to be extremely rare:
		 * only if we run lilo or swapon on a freshly made file
		 * do we expect this to happen.
		 *
		 * (bmap requires CAP_SYS_RAWIO so this does not
		 * represent an unprivileged user DOS attack --- we'd be
		 * in trouble if mortal users could trigger this path at
		 * will.)
		 *
		 * NB. EXT4_STATE_JDATA is not set on files other than
		 * regular files.  If somebody wants to bmap a directory
		 * or symlink and gets confused because the buffer
		 * hasn't yet been flushed to disk, they deserve
		 * everything they get.
		 */

		EXT4_I(inode)->i_state &= ~EXT4_STATE_JDATA;
		journal = EXT4_JOURNAL(inode);
		jbd2_journal_lock_updates(journal);
		err = jbd2_journal_flush(journal);
		jbd2_journal_unlock_updates(journal);

		if (err)
			return 0;
	}

	return generic_block_bmap(mapping, block, ext4_get_block);
}

static int ext4_readpage(struct file *file, struct page *page)
{
	return mpage_readpage(page, ext4_get_block);
}

static int
ext4_readpages(struct file *file, struct address_space *mapping,
		struct list_head *pages, unsigned nr_pages)
{
	return mpage_readpages(mapping, pages, nr_pages, ext4_get_block);
}

static void ext4_invalidatepage(struct page *page, unsigned long offset)
{
	journal_t *journal = EXT4_JOURNAL(page->mapping->host);

	/*
	 * If it's a full truncate we just forget about the pending dirtying
	 */
	if (offset == 0)
		ClearPageChecked(page);

	if (journal)
		jbd2_journal_invalidatepage(journal, page, offset);
	else
		block_invalidatepage(page, offset);
}

static int ext4_releasepage(struct page *page, gfp_t wait)
{
	journal_t *journal = EXT4_JOURNAL(page->mapping->host);

	WARN_ON(PageChecked(page));
	if (!page_has_buffers(page))
		return 0;
	if (journal)
		return jbd2_journal_try_to_free_buffers(journal, page, wait);
	else
		return try_to_free_buffers(page);
}

/*
 * O_DIRECT for ext3 (or indirect map) based files
 *
 * If the O_DIRECT write will extend the file then add this inode to the
 * orphan list.  So recovery will truncate it back to the original size
 * if the machine crashes during the write.
 *
 * If the O_DIRECT write is intantiating holes inside i_size and the machine
 * crashes then stale disk data _may_ be exposed inside the file. But current
 * VFS code falls back into buffered path in that case so we are safe.
 */
static ssize_t ext4_ind_direct_IO(int rw, struct kiocb *iocb,
			      const struct iovec *iov, loff_t offset,
			      unsigned long nr_segs)
{
	struct file *file = iocb->ki_filp;
	struct inode *inode = file->f_mapping->host;
	struct ext4_inode_info *ei = EXT4_I(inode);
	handle_t *handle;
	ssize_t ret;
	int orphan = 0;
	size_t count = iov_length(iov, nr_segs);
	int retries = 0;

	if (rw == WRITE) {
		loff_t final_size = offset + count;

		if (final_size > inode->i_size) {
			/* Credits for sb + inode write */
			handle = ext4_journal_start(inode, 2);
			if (IS_ERR(handle)) {
				ret = PTR_ERR(handle);
				goto out;
			}
			ret = ext4_orphan_add(handle, inode);
			if (ret) {
				ext4_journal_stop(handle);
				goto out;
			}
			orphan = 1;
			ei->i_disksize = inode->i_size;
			ext4_journal_stop(handle);
		}
	}

retry:
	ret = blockdev_direct_IO(rw, iocb, inode, inode->i_sb->s_bdev, iov,
				 offset, nr_segs,
				 ext4_get_block, NULL);
	if (ret == -ENOSPC && ext4_should_retry_alloc(inode->i_sb, &retries))
		goto retry;

	if (orphan) {
		int err;

		/* Credits for sb + inode write */
		handle = ext4_journal_start(inode, 2);
		if (IS_ERR(handle)) {
			/* This is really bad luck. We've written the data
			 * but cannot extend i_size. Bail out and pretend
			 * the write failed... */
			ret = PTR_ERR(handle);
			goto out;
		}
		if (inode->i_nlink)
			ext4_orphan_del(handle, inode);
		if (ret > 0) {
			loff_t end = offset + ret;
			if (end > inode->i_size) {
				ei->i_disksize = end;
				i_size_write(inode, end);
				/*
				 * We're going to return a positive `ret'
				 * here due to non-zero-length I/O, so there's
				 * no way of reporting error returns from
				 * ext4_mark_inode_dirty() to userspace.  So
				 * ignore it.
				 */
				ext4_mark_inode_dirty(handle, inode);
			}
		}
		err = ext4_journal_stop(handle);
		if (ret == 0)
			ret = err;
	}
out:
	return ret;
}

static int ext4_get_block_dio_write(struct inode *inode, sector_t iblock,
		   struct buffer_head *bh_result, int create)
{
	handle_t *handle = NULL;
	int ret = 0;
	unsigned max_blocks = bh_result->b_size >> inode->i_blkbits;
	int dio_credits;

	ext4_debug("ext4_get_block_dio_write: inode %lu, create flag %d\n",
		   inode->i_ino, create);
	/*
	 * DIO VFS code passes create = 0 flag for write to
	 * the middle of file. It does this to avoid block
	 * allocation for holes, to prevent expose stale data
	 * out when there is parallel buffered read (which does
	 * not hold the i_mutex lock) while direct IO write has
	 * not completed. DIO request on holes finally falls back
	 * to buffered IO for this reason.
	 *
	 * For ext4 extent based file, since we support fallocate,
	 * new allocated extent as uninitialized, for holes, we
	 * could fallocate blocks for holes, thus parallel
	 * buffered IO read will zero out the page when read on
	 * a hole while parallel DIO write to the hole has not completed.
	 *
	 * when we come here, we know it's a direct IO write to
	 * to the middle of file (<i_size)
	 * so it's safe to override the create flag from VFS.
	 */
	create = EXT4_GET_BLOCKS_DIO_CREATE_EXT;

	if (max_blocks > DIO_MAX_BLOCKS)
		max_blocks = DIO_MAX_BLOCKS;
	dio_credits = ext4_chunk_trans_blocks(inode, max_blocks);
	handle = ext4_journal_start(inode, dio_credits);
	if (IS_ERR(handle)) {
		ret = PTR_ERR(handle);
		goto out;
	}
	ret = ext4_get_blocks(handle, inode, iblock, max_blocks, bh_result,
			      create);
	if (ret > 0) {
		bh_result->b_size = (ret << inode->i_blkbits);
		ret = 0;
	}
	ext4_journal_stop(handle);
out:
	return ret;
}

static void ext4_free_io_end(ext4_io_end_t *io)
{
	BUG_ON(!io);
	iput(io->inode);
	kfree(io);
}
static void dump_aio_dio_list(struct inode * inode)
{
#ifdef	EXT4_DEBUG
	struct list_head *cur, *before, *after;
	ext4_io_end_t *io, *io0, *io1;

	if (list_empty(&EXT4_I(inode)->i_aio_dio_complete_list)){
		ext4_debug("inode %lu aio dio list is empty\n", inode->i_ino);
		return;
	}

	ext4_debug("Dump inode %lu aio_dio_completed_IO list \n", inode->i_ino);
	list_for_each_entry(io, &EXT4_I(inode)->i_aio_dio_complete_list, list){
		cur = &io->list;
		before = cur->prev;
		io0 = container_of(before, ext4_io_end_t, list);
		after = cur->next;
		io1 = container_of(after, ext4_io_end_t, list);

		ext4_debug("io 0x%p from inode %lu,prev 0x%p,next 0x%p\n",
			    io, inode->i_ino, io0, io1);
	}
#endif
}

/*
 * check a range of space and convert unwritten extents to written.
 */
static int ext4_end_aio_dio_nolock(ext4_io_end_t *io)
{
	struct inode *inode = io->inode;
	loff_t offset = io->offset;
	size_t size = io->size;
	int ret = 0;

	ext4_debug("end_aio_dio_onlock: io 0x%p from inode %lu,list->next 0x%p,"
		   "list->prev 0x%p\n",
	           io, inode->i_ino, io->list.next, io->list.prev);

	if (list_empty(&io->list))
		return ret;

	if (io->flag != DIO_AIO_UNWRITTEN)
		return ret;

	if (offset + size <= i_size_read(inode))
		ret = ext4_convert_unwritten_extents(inode, offset, size);

	if (ret < 0) {
		printk(KERN_EMERG "%s: failed to convert unwritten"
			"extents to written extents, error is %d"
			" io is still on inode %lu aio dio list\n",
                       __func__, ret, inode->i_ino);
		return ret;
	}

	/* clear the DIO AIO unwritten flag */
	io->flag = 0;
	return ret;
}
/*
 * work on completed aio dio IO, to convert unwritten extents to extents
 */
static void ext4_end_aio_dio_work(struct work_struct *work)
{
	ext4_io_end_t *io  = container_of(work, ext4_io_end_t, work);
	struct inode *inode = io->inode;
	int ret = 0;

	mutex_lock(&inode->i_mutex);
	ret = ext4_end_aio_dio_nolock(io);
	if (ret >= 0) {
		if (!list_empty(&io->list))
			list_del_init(&io->list);
		ext4_free_io_end(io);
	}
	mutex_unlock(&inode->i_mutex);
}
/*
 * This function is called from ext4_sync_file().
 *
 * When AIO DIO IO is completed, the work to convert unwritten
 * extents to written is queued on workqueue but may not get immediately
 * scheduled. When fsync is called, we need to ensure the
 * conversion is complete before fsync returns.
 * The inode keeps track of a list of completed AIO from DIO path
 * that might needs to do the conversion. This function walks through
 * the list and convert the related unwritten extents to written.
 */
int flush_aio_dio_completed_IO(struct inode *inode)
{
	ext4_io_end_t *io;
	int ret = 0;
	int ret2 = 0;

	if (list_empty(&EXT4_I(inode)->i_aio_dio_complete_list))
		return ret;

	dump_aio_dio_list(inode);
	while (!list_empty(&EXT4_I(inode)->i_aio_dio_complete_list)){
		io = list_entry(EXT4_I(inode)->i_aio_dio_complete_list.next,
				ext4_io_end_t, list);
		/*
		 * Calling ext4_end_aio_dio_nolock() to convert completed
		 * IO to written.
		 *
		 * When ext4_sync_file() is called, run_queue() may already
		 * about to flush the work corresponding to this io structure.
		 * It will be upset if it founds the io structure related
		 * to the work-to-be schedule is freed.
		 *
		 * Thus we need to keep the io structure still valid here after
		 * convertion finished. The io structure has a flag to
		 * avoid double converting from both fsync and background work
		 * queue work.
		 */
		ret = ext4_end_aio_dio_nolock(io);
		if (ret < 0)
			ret2 = ret;
		else
			list_del_init(&io->list);
	}
	return (ret2 < 0) ? ret2 : 0;
}

static ext4_io_end_t *ext4_init_io_end (struct inode *inode)
{
	ext4_io_end_t *io = NULL;

	io = kmalloc(sizeof(*io), GFP_NOFS);

	if (io) {
		igrab(inode);
		io->inode = inode;
		io->flag = 0;
		io->offset = 0;
		io->size = 0;
		io->error = 0;
		INIT_WORK(&io->work, ext4_end_aio_dio_work);
		INIT_LIST_HEAD(&io->list);
	}

	return io;
}

static void ext4_end_io_dio(struct kiocb *iocb, loff_t offset,
			    ssize_t size, void *private)
{
        ext4_io_end_t *io_end = iocb->private;
	struct workqueue_struct *wq;

	/* if not async direct IO or dio with 0 bytes write, just return */
	if (!io_end || !size)
		return;

	ext_debug("ext4_end_io_dio(): io_end 0x%p"
		  "for inode %lu, iocb 0x%p, offset %llu, size %llu\n",
 		  iocb->private, io_end->inode->i_ino, iocb, offset,
		  size);

	/* if not aio dio with unwritten extents, just free io and return */
	if (io_end->flag != DIO_AIO_UNWRITTEN){
		ext4_free_io_end(io_end);
		iocb->private = NULL;
		return;
	}

	io_end->offset = offset;
	io_end->size = size;
	wq = EXT4_SB(io_end->inode->i_sb)->dio_unwritten_wq;

	/* queue the work to convert unwritten extents to written */
	queue_work(wq, &io_end->work);

	/* Add the io_end to per-inode completed aio dio list*/
	list_add_tail(&io_end->list,
		 &EXT4_I(io_end->inode)->i_aio_dio_complete_list);
	iocb->private = NULL;
}
/*
 * For ext4 extent files, ext4 will do direct-io write to holes,
 * preallocated extents, and those write extend the file, no need to
 * fall back to buffered IO.
 *
 * For holes, we fallocate those blocks, mark them as unintialized
 * If those blocks were preallocated, we mark sure they are splited, but
 * still keep the range to write as unintialized.
 *
 * The unwrritten extents will be converted to written when DIO is completed.
 * For async direct IO, since the IO may still pending when return, we
 * set up an end_io call back function, which will do the convertion
 * when async direct IO completed.
 *
 * If the O_DIRECT write will extend the file then add this inode to the
 * orphan list.  So recovery will truncate it back to the original size
 * if the machine crashes during the write.
 *
 */
static ssize_t ext4_ext_direct_IO(int rw, struct kiocb *iocb,
			      const struct iovec *iov, loff_t offset,
			      unsigned long nr_segs)
{
	struct file *file = iocb->ki_filp;
	struct inode *inode = file->f_mapping->host;
	ssize_t ret;
	size_t count = iov_length(iov, nr_segs);

	loff_t final_size = offset + count;
	if (rw == WRITE && final_size <= inode->i_size) {
		/*
 		 * We could direct write to holes and fallocate.
		 *
 		 * Allocated blocks to fill the hole are marked as uninitialized
 		 * to prevent paralel buffered read to expose the stale data
 		 * before DIO complete the data IO.
		 *
 		 * As to previously fallocated extents, ext4 get_block
 		 * will just simply mark the buffer mapped but still
 		 * keep the extents uninitialized.
 		 *
		 * for non AIO case, we will convert those unwritten extents
		 * to written after return back from blockdev_direct_IO.
		 *
		 * for async DIO, the conversion needs to be defered when
		 * the IO is completed. The ext4 end_io callback function
		 * will be called to take care of the conversion work.
		 * Here for async case, we allocate an io_end structure to
		 * hook to the iocb.
 		 */
		iocb->private = NULL;
		EXT4_I(inode)->cur_aio_dio = NULL;
		if (!is_sync_kiocb(iocb)) {
			iocb->private = ext4_init_io_end(inode);
			if (!iocb->private)
				return -ENOMEM;
			/*
			 * we save the io structure for current async
			 * direct IO, so that later ext4_get_blocks()
			 * could flag the io structure whether there
			 * is a unwritten extents needs to be converted
			 * when IO is completed.
			 */
			EXT4_I(inode)->cur_aio_dio = iocb->private;
		}

		ret = blockdev_direct_IO(rw, iocb, inode,
					 inode->i_sb->s_bdev, iov,
					 offset, nr_segs,
					 ext4_get_block_dio_write,
					 ext4_end_io_dio);
		if (iocb->private)
			EXT4_I(inode)->cur_aio_dio = NULL;
		/*
		 * The io_end structure takes a reference to the inode,
		 * that structure needs to be destroyed and the
		 * reference to the inode need to be dropped, when IO is
		 * complete, even with 0 byte write, or failed.
		 *
		 * In the successful AIO DIO case, the io_end structure will be
		 * desctroyed and the reference to the inode will be dropped
		 * after the end_io call back function is called.
		 *
		 * In the case there is 0 byte write, or error case, since
		 * VFS direct IO won't invoke the end_io call back function,
		 * we need to free the end_io structure here.
		 */
		if (ret != -EIOCBQUEUED && ret <= 0 && iocb->private) {
			ext4_free_io_end(iocb->private);
			iocb->private = NULL;
		} else if (ret > 0 && (EXT4_I(inode)->i_state &
				       EXT4_STATE_DIO_UNWRITTEN)) {
			int err;
			/*
			 * for non AIO case, since the IO is already
			 * completed, we could do the convertion right here
			 */
			err = ext4_convert_unwritten_extents(inode,
							     offset, ret);
			if (err < 0)
				ret = err;
			EXT4_I(inode)->i_state &= ~EXT4_STATE_DIO_UNWRITTEN;
		}
		return ret;
	}

	/* for write the the end of file case, we fall back to old way */
	return ext4_ind_direct_IO(rw, iocb, iov, offset, nr_segs);
}

static ssize_t ext4_direct_IO(int rw, struct kiocb *iocb,
			      const struct iovec *iov, loff_t offset,
			      unsigned long nr_segs)
{
	struct file *file = iocb->ki_filp;
	struct inode *inode = file->f_mapping->host;

	if (EXT4_I(inode)->i_flags & EXT4_EXTENTS_FL)
		return ext4_ext_direct_IO(rw, iocb, iov, offset, nr_segs);

	return ext4_ind_direct_IO(rw, iocb, iov, offset, nr_segs);
}

/*
 * Pages can be marked dirty completely asynchronously from ext4's journalling
 * activity.  By filemap_sync_pte(), try_to_unmap_one(), etc.  We cannot do
 * much here because ->set_page_dirty is called under VFS locks.  The page is
 * not necessarily locked.
 *
 * We cannot just dirty the page and leave attached buffers clean, because the
 * buffers' dirty state is "definitive".  We cannot just set the buffers dirty
 * or jbddirty because all the journalling code will explode.
 *
 * So what we do is to mark the page "pending dirty" and next time writepage
 * is called, propagate that into the buffers appropriately.
 */
static int ext4_journalled_set_page_dirty(struct page *page)
{
	SetPageChecked(page);
	return __set_page_dirty_nobuffers(page);
}

static const struct address_space_operations ext4_ordered_aops = {
	.readpage		= ext4_readpage,
	.readpages		= ext4_readpages,
	.writepage		= ext4_writepage,
	.sync_page		= block_sync_page,
	.write_begin		= ext4_write_begin,
	.write_end		= ext4_ordered_write_end,
	.bmap			= ext4_bmap,
	.invalidatepage		= ext4_invalidatepage,
	.releasepage		= ext4_releasepage,
	.direct_IO		= ext4_direct_IO,
	.migratepage		= buffer_migrate_page,
	.is_partially_uptodate  = block_is_partially_uptodate,
	.error_remove_page	= generic_error_remove_page,
};

static const struct address_space_operations ext4_writeback_aops = {
	.readpage		= ext4_readpage,
	.readpages		= ext4_readpages,
	.writepage		= ext4_writepage,
	.sync_page		= block_sync_page,
	.write_begin		= ext4_write_begin,
	.write_end		= ext4_writeback_write_end,
	.bmap			= ext4_bmap,
	.invalidatepage		= ext4_invalidatepage,
	.releasepage		= ext4_releasepage,
	.direct_IO		= ext4_direct_IO,
	.migratepage		= buffer_migrate_page,
	.is_partially_uptodate  = block_is_partially_uptodate,
	.error_remove_page	= generic_error_remove_page,
};

static const struct address_space_operations ext4_journalled_aops = {
	.readpage		= ext4_readpage,
	.readpages		= ext4_readpages,
	.writepage		= ext4_writepage,
	.sync_page		= block_sync_page,
	.write_begin		= ext4_write_begin,
	.write_end		= ext4_journalled_write_end,
	.set_page_dirty		= ext4_journalled_set_page_dirty,
	.bmap			= ext4_bmap,
	.invalidatepage		= ext4_invalidatepage,
	.releasepage		= ext4_releasepage,
	.is_partially_uptodate  = block_is_partially_uptodate,
	.error_remove_page	= generic_error_remove_page,
};

static const struct address_space_operations ext4_da_aops = {
	.readpage		= ext4_readpage,
	.readpages		= ext4_readpages,
	.writepage		= ext4_writepage,
	.writepages		= ext4_da_writepages,
	.sync_page		= block_sync_page,
	.write_begin		= ext4_da_write_begin,
	.write_end		= ext4_da_write_end,
	.bmap			= ext4_bmap,
	.invalidatepage		= ext4_da_invalidatepage,
	.releasepage		= ext4_releasepage,
	.direct_IO		= ext4_direct_IO,
	.migratepage		= buffer_migrate_page,
	.is_partially_uptodate  = block_is_partially_uptodate,
	.error_remove_page	= generic_error_remove_page,
};

void ext4_set_aops(struct inode *inode)
{
	if (ext4_should_order_data(inode) &&
		test_opt(inode->i_sb, DELALLOC))
		inode->i_mapping->a_ops = &ext4_da_aops;
	else if (ext4_should_order_data(inode))
		inode->i_mapping->a_ops = &ext4_ordered_aops;
	else if (ext4_should_writeback_data(inode) &&
		 test_opt(inode->i_sb, DELALLOC))
		inode->i_mapping->a_ops = &ext4_da_aops;
	else if (ext4_should_writeback_data(inode))
		inode->i_mapping->a_ops = &ext4_writeback_aops;
	else
		inode->i_mapping->a_ops = &ext4_journalled_aops;
}

/*
 * ext4_block_truncate_page() zeroes out a mapping from file offset `from'
 * up to the end of the block which corresponds to `from'.
 * This required during truncate. We need to physically zero the tail end
 * of that block so it doesn't yield old data if the file is later grown.
 */
int ext4_block_truncate_page(handle_t *handle,
		struct address_space *mapping, loff_t from)
{
	ext4_fsblk_t index = from >> PAGE_CACHE_SHIFT;
	unsigned offset = from & (PAGE_CACHE_SIZE-1);
	unsigned blocksize, length, pos;
	ext4_lblk_t iblock;
	struct inode *inode = mapping->host;
	struct buffer_head *bh;
	struct page *page;
	int err = 0;

	page = find_or_create_page(mapping, from >> PAGE_CACHE_SHIFT,
				   mapping_gfp_mask(mapping) & ~__GFP_FS);
	if (!page)
		return -EINVAL;

	blocksize = inode->i_sb->s_blocksize;
	length = blocksize - (offset & (blocksize - 1));
	iblock = index << (PAGE_CACHE_SHIFT - inode->i_sb->s_blocksize_bits);

	/*
	 * For "nobh" option,  we can only work if we don't need to
	 * read-in the page - otherwise we create buffers to do the IO.
	 */
	if (!page_has_buffers(page) && test_opt(inode->i_sb, NOBH) &&
	     ext4_should_writeback_data(inode) && PageUptodate(page)) {
		zero_user(page, offset, length);
		set_page_dirty(page);
		goto unlock;
	}

	if (!page_has_buffers(page))
		create_empty_buffers(page, blocksize, 0);

	/* Find the buffer that contains "offset" */
	bh = page_buffers(page);
	pos = blocksize;
	while (offset >= pos) {
		bh = bh->b_this_page;
		iblock++;
		pos += blocksize;
	}

	err = 0;
	if (buffer_freed(bh)) {
		BUFFER_TRACE(bh, "freed: skip");
		goto unlock;
	}

	if (!buffer_mapped(bh)) {
		BUFFER_TRACE(bh, "unmapped");
		ext4_get_block(inode, iblock, bh, 0);
		/* unmapped? It's a hole - nothing to do */
		if (!buffer_mapped(bh)) {
			BUFFER_TRACE(bh, "still unmapped");
			goto unlock;
		}
	}

	/* Ok, it's mapped. Make sure it's up-to-date */
	if (PageUptodate(page))
		set_buffer_uptodate(bh);

	if (!buffer_uptodate(bh)) {
		err = -EIO;
		ll_rw_block(READ, 1, &bh);
		wait_on_buffer(bh);
		/* Uhhuh. Read error. Complain and punt. */
		if (!buffer_uptodate(bh))
			goto unlock;
	}

	if (ext4_should_journal_data(inode)) {
		BUFFER_TRACE(bh, "get write access");
		err = ext4_journal_get_write_access(handle, bh);
		if (err)
			goto unlock;
	}

	zero_user(page, offset, length);

	BUFFER_TRACE(bh, "zeroed end of block");

	err = 0;
	if (ext4_should_journal_data(inode)) {
		err = ext4_handle_dirty_metadata(handle, inode, bh);
	} else {
		if (ext4_should_order_data(inode))
			err = ext4_jbd2_file_inode(handle, inode);
		mark_buffer_dirty(bh);
	}

unlock:
	unlock_page(page);
	page_cache_release(page);
	return err;
}

/*
 * Probably it should be a library function... search for first non-zero word
 * or memcmp with zero_page, whatever is better for particular architecture.
 * Linus?
 */
static inline int all_zeroes(__le32 *p, __le32 *q)
{
	while (p < q)
		if (*p++)
			return 0;
	return 1;
}

/**
 *	ext4_find_shared - find the indirect blocks for partial truncation.
 *	@inode:	  inode in question
 *	@depth:	  depth of the affected branch
 *	@offsets: offsets of pointers in that branch (see ext4_block_to_path)
 *	@chain:	  place to store the pointers to partial indirect blocks
 *	@top:	  place to the (detached) top of branch
 *
 *	This is a helper function used by ext4_truncate().
 *
 *	When we do truncate() we may have to clean the ends of several
 *	indirect blocks but leave the blocks themselves alive. Block is
 *	partially truncated if some data below the new i_size is refered
 *	from it (and it is on the path to the first completely truncated
 *	data block, indeed).  We have to free the top of that path along
 *	with everything to the right of the path. Since no allocation
 *	past the truncation point is possible until ext4_truncate()
 *	finishes, we may safely do the latter, but top of branch may
 *	require special attention - pageout below the truncation point
 *	might try to populate it.
 *
 *	We atomically detach the top of branch from the tree, store the
 *	block number of its root in *@top, pointers to buffer_heads of
 *	partially truncated blocks - in @chain[].bh and pointers to
 *	their last elements that should not be removed - in
 *	@chain[].p. Return value is the pointer to last filled element
 *	of @chain.
 *
 *	The work left to caller to do the actual freeing of subtrees:
 *		a) free the subtree starting from *@top
 *		b) free the subtrees whose roots are stored in
 *			(@chain[i].p+1 .. end of @chain[i].bh->b_data)
 *		c) free the subtrees growing from the inode past the @chain[0].
 *			(no partially truncated stuff there).  */

static Indirect *ext4_find_shared(struct inode *inode, int depth,
				  ext4_lblk_t offsets[4], Indirect chain[4],
				  __le32 *top)
{
	Indirect *partial, *p;
	int k, err;

	*top = 0;
	/* Make k index the deepest non-null offset + 1 */
	for (k = depth; k > 1 && !offsets[k-1]; k--)
		;
	partial = ext4_get_branch(inode, k, offsets, chain, &err);
	/* Writer: pointers */
	if (!partial)
		partial = chain + k-1;
	/*
	 * If the branch acquired continuation since we've looked at it -
	 * fine, it should all survive and (new) top doesn't belong to us.
	 */
	if (!partial->key && *partial->p)
		/* Writer: end */
		goto no_top;
	for (p = partial; (p > chain) && all_zeroes((__le32 *) p->bh->b_data, p->p); p--)
		;
	/*
	 * OK, we've found the last block that must survive. The rest of our
	 * branch should be detached before unlocking. However, if that rest
	 * of branch is all ours and does not grow immediately from the inode
	 * it's easier to cheat and just decrement partial->p.
	 */
	if (p == chain + k - 1 && p > chain) {
		p->p--;
	} else {
		*top = *p->p;
		/* Nope, don't do this in ext4.  Must leave the tree intact */
#if 0
		*p->p = 0;
#endif
	}
	/* Writer: end */

	while (partial > p) {
		brelse(partial->bh);
		partial--;
	}
no_top:
	return partial;
}

/*
 * Zero a number of block pointers in either an inode or an indirect block.
 * If we restart the transaction we must again get write access to the
 * indirect block for further modification.
 *
 * We release `count' blocks on disk, but (last - first) may be greater
 * than `count' because there can be holes in there.
 */
static void ext4_clear_blocks(handle_t *handle, struct inode *inode,
			      struct buffer_head *bh,
			      ext4_fsblk_t block_to_free,
			      unsigned long count, __le32 *first,
			      __le32 *last)
{
	__le32 *p;
<<<<<<< HEAD
	int	is_metadata = S_ISDIR(inode->i_mode) || S_ISLNK(inode->i_mode);
=======
	int	flags = EXT4_FREE_BLOCKS_FORGET;

	if (S_ISDIR(inode->i_mode) || S_ISLNK(inode->i_mode))
		flags |= EXT4_FREE_BLOCKS_METADATA;
>>>>>>> 724e6d3f

	if (try_to_extend_transaction(handle, inode)) {
		if (bh) {
			BUFFER_TRACE(bh, "call ext4_handle_dirty_metadata");
			ext4_handle_dirty_metadata(handle, inode, bh);
		}
		ext4_mark_inode_dirty(handle, inode);
		ext4_truncate_restart_trans(handle, inode,
					    blocks_for_truncate(inode));
		if (bh) {
			BUFFER_TRACE(bh, "retaking write access");
			ext4_journal_get_write_access(handle, bh);
		}
	}

<<<<<<< HEAD
	/*
	 * Any buffers which are on the journal will be in memory. We
	 * find them on the hash table so jbd2_journal_revoke() will
	 * run jbd2_journal_forget() on them.  We've already detached
	 * each block from the file, so bforget() in
	 * jbd2_journal_forget() should be safe.
	 *
	 * AKPM: turn on bforget in jbd2_journal_forget()!!!
	 */
	for (p = first; p < last; p++) {
		u32 nr = le32_to_cpu(*p);
		if (nr) {
			struct buffer_head *tbh;

			*p = 0;
			tbh = sb_find_get_block(inode->i_sb, nr);
			ext4_forget(handle, is_metadata, inode, tbh, nr);
		}
	}

	ext4_free_blocks(handle, inode, block_to_free, count, is_metadata);
=======
	for (p = first; p < last; p++)
		*p = 0;

	ext4_free_blocks(handle, inode, 0, block_to_free, count, flags);
>>>>>>> 724e6d3f
}

/**
 * ext4_free_data - free a list of data blocks
 * @handle:	handle for this transaction
 * @inode:	inode we are dealing with
 * @this_bh:	indirect buffer_head which contains *@first and *@last
 * @first:	array of block numbers
 * @last:	points immediately past the end of array
 *
 * We are freeing all blocks refered from that array (numbers are stored as
 * little-endian 32-bit) and updating @inode->i_blocks appropriately.
 *
 * We accumulate contiguous runs of blocks to free.  Conveniently, if these
 * blocks are contiguous then releasing them at one time will only affect one
 * or two bitmap blocks (+ group descriptor(s) and superblock) and we won't
 * actually use a lot of journal space.
 *
 * @this_bh will be %NULL if @first and @last point into the inode's direct
 * block pointers.
 */
static void ext4_free_data(handle_t *handle, struct inode *inode,
			   struct buffer_head *this_bh,
			   __le32 *first, __le32 *last)
{
	ext4_fsblk_t block_to_free = 0;    /* Starting block # of a run */
	unsigned long count = 0;	    /* Number of blocks in the run */
	__le32 *block_to_free_p = NULL;	    /* Pointer into inode/ind
					       corresponding to
					       block_to_free */
	ext4_fsblk_t nr;		    /* Current block # */
	__le32 *p;			    /* Pointer into inode/ind
					       for current block */
	int err;

	if (this_bh) {				/* For indirect block */
		BUFFER_TRACE(this_bh, "get_write_access");
		err = ext4_journal_get_write_access(handle, this_bh);
		/* Important: if we can't update the indirect pointers
		 * to the blocks, we can't free them. */
		if (err)
			return;
	}

	for (p = first; p < last; p++) {
		nr = le32_to_cpu(*p);
		if (nr) {
			/* accumulate blocks to free if they're contiguous */
			if (count == 0) {
				block_to_free = nr;
				block_to_free_p = p;
				count = 1;
			} else if (nr == block_to_free + count) {
				count++;
			} else {
				ext4_clear_blocks(handle, inode, this_bh,
						  block_to_free,
						  count, block_to_free_p, p);
				block_to_free = nr;
				block_to_free_p = p;
				count = 1;
			}
		}
	}

	if (count > 0)
		ext4_clear_blocks(handle, inode, this_bh, block_to_free,
				  count, block_to_free_p, p);

	if (this_bh) {
		BUFFER_TRACE(this_bh, "call ext4_handle_dirty_metadata");

		/*
		 * The buffer head should have an attached journal head at this
		 * point. However, if the data is corrupted and an indirect
		 * block pointed to itself, it would have been detached when
		 * the block was cleared. Check for this instead of OOPSing.
		 */
		if ((EXT4_JOURNAL(inode) == NULL) || bh2jh(this_bh))
			ext4_handle_dirty_metadata(handle, inode, this_bh);
		else
			ext4_error(inode->i_sb, __func__,
				   "circular indirect block detected, "
				   "inode=%lu, block=%llu",
				   inode->i_ino,
				   (unsigned long long) this_bh->b_blocknr);
	}
}

/**
 *	ext4_free_branches - free an array of branches
 *	@handle: JBD handle for this transaction
 *	@inode:	inode we are dealing with
 *	@parent_bh: the buffer_head which contains *@first and *@last
 *	@first:	array of block numbers
 *	@last:	pointer immediately past the end of array
 *	@depth:	depth of the branches to free
 *
 *	We are freeing all blocks refered from these branches (numbers are
 *	stored as little-endian 32-bit) and updating @inode->i_blocks
 *	appropriately.
 */
static void ext4_free_branches(handle_t *handle, struct inode *inode,
			       struct buffer_head *parent_bh,
			       __le32 *first, __le32 *last, int depth)
{
	ext4_fsblk_t nr;
	__le32 *p;

	if (ext4_handle_is_aborted(handle))
		return;

	if (depth--) {
		struct buffer_head *bh;
		int addr_per_block = EXT4_ADDR_PER_BLOCK(inode->i_sb);
		p = last;
		while (--p >= first) {
			nr = le32_to_cpu(*p);
			if (!nr)
				continue;		/* A hole */

			/* Go read the buffer for the next level down */
			bh = sb_bread(inode->i_sb, nr);

			/*
			 * A read failure? Report error and clear slot
			 * (should be rare).
			 */
			if (!bh) {
				ext4_error(inode->i_sb, "ext4_free_branches",
					   "Read failure, inode=%lu, block=%llu",
					   inode->i_ino, nr);
				continue;
			}

			/* This zaps the entire block.  Bottom up. */
			BUFFER_TRACE(bh, "free child branches");
			ext4_free_branches(handle, inode, bh,
					(__le32 *) bh->b_data,
					(__le32 *) bh->b_data + addr_per_block,
					depth);

			/*
			 * We've probably journalled the indirect block several
			 * times during the truncate.  But it's no longer
			 * needed and we now drop it from the transaction via
			 * jbd2_journal_revoke().
			 *
			 * That's easy if it's exclusively part of this
			 * transaction.  But if it's part of the committing
			 * transaction then jbd2_journal_forget() will simply
			 * brelse() it.  That means that if the underlying
			 * block is reallocated in ext4_get_block(),
			 * unmap_underlying_metadata() will find this block
			 * and will try to get rid of it.  damn, damn.
			 *
			 * If this block has already been committed to the
			 * journal, a revoke record will be written.  And
			 * revoke records must be emitted *before* clearing
			 * this block's bit in the bitmaps.
			 */
			ext4_forget(handle, 1, inode, bh, bh->b_blocknr);

			/*
			 * Everything below this this pointer has been
			 * released.  Now let this top-of-subtree go.
			 *
			 * We want the freeing of this indirect block to be
			 * atomic in the journal with the updating of the
			 * bitmap block which owns it.  So make some room in
			 * the journal.
			 *
			 * We zero the parent pointer *after* freeing its
			 * pointee in the bitmaps, so if extend_transaction()
			 * for some reason fails to put the bitmap changes and
			 * the release into the same transaction, recovery
			 * will merely complain about releasing a free block,
			 * rather than leaking blocks.
			 */
			if (ext4_handle_is_aborted(handle))
				return;
			if (try_to_extend_transaction(handle, inode)) {
				ext4_mark_inode_dirty(handle, inode);
				ext4_truncate_restart_trans(handle, inode,
					    blocks_for_truncate(inode));
			}

			ext4_free_blocks(handle, inode, 0, nr, 1,
					 EXT4_FREE_BLOCKS_METADATA);

			if (parent_bh) {
				/*
				 * The block which we have just freed is
				 * pointed to by an indirect block: journal it
				 */
				BUFFER_TRACE(parent_bh, "get_write_access");
				if (!ext4_journal_get_write_access(handle,
								   parent_bh)){
					*p = 0;
					BUFFER_TRACE(parent_bh,
					"call ext4_handle_dirty_metadata");
					ext4_handle_dirty_metadata(handle,
								   inode,
								   parent_bh);
				}
			}
		}
	} else {
		/* We have reached the bottom of the tree. */
		BUFFER_TRACE(parent_bh, "free data blocks");
		ext4_free_data(handle, inode, parent_bh, first, last);
	}
}

int ext4_can_truncate(struct inode *inode)
{
	if (IS_APPEND(inode) || IS_IMMUTABLE(inode))
		return 0;
	if (S_ISREG(inode->i_mode))
		return 1;
	if (S_ISDIR(inode->i_mode))
		return 1;
	if (S_ISLNK(inode->i_mode))
		return !ext4_inode_is_fast_symlink(inode);
	return 0;
}

/*
 * ext4_truncate()
 *
 * We block out ext4_get_block() block instantiations across the entire
 * transaction, and VFS/VM ensures that ext4_truncate() cannot run
 * simultaneously on behalf of the same inode.
 *
 * As we work through the truncate and commmit bits of it to the journal there
 * is one core, guiding principle: the file's tree must always be consistent on
 * disk.  We must be able to restart the truncate after a crash.
 *
 * The file's tree may be transiently inconsistent in memory (although it
 * probably isn't), but whenever we close off and commit a journal transaction,
 * the contents of (the filesystem + the journal) must be consistent and
 * restartable.  It's pretty simple, really: bottom up, right to left (although
 * left-to-right works OK too).
 *
 * Note that at recovery time, journal replay occurs *before* the restart of
 * truncate against the orphan inode list.
 *
 * The committed inode has the new, desired i_size (which is the same as
 * i_disksize in this case).  After a crash, ext4_orphan_cleanup() will see
 * that this inode's truncate did not complete and it will again call
 * ext4_truncate() to have another go.  So there will be instantiated blocks
 * to the right of the truncation point in a crashed ext4 filesystem.  But
 * that's fine - as long as they are linked from the inode, the post-crash
 * ext4_truncate() run will find them and release them.
 */
void ext4_truncate(struct inode *inode)
{
	handle_t *handle;
	struct ext4_inode_info *ei = EXT4_I(inode);
	__le32 *i_data = ei->i_data;
	int addr_per_block = EXT4_ADDR_PER_BLOCK(inode->i_sb);
	struct address_space *mapping = inode->i_mapping;
	ext4_lblk_t offsets[4];
	Indirect chain[4];
	Indirect *partial;
	__le32 nr = 0;
	int n;
	ext4_lblk_t last_block;
	unsigned blocksize = inode->i_sb->s_blocksize;

	if (!ext4_can_truncate(inode))
		return;

	if (inode->i_size == 0 && !test_opt(inode->i_sb, NO_AUTO_DA_ALLOC))
		ei->i_state |= EXT4_STATE_DA_ALLOC_CLOSE;

	if (EXT4_I(inode)->i_flags & EXT4_EXTENTS_FL) {
		ext4_ext_truncate(inode);
		return;
	}

	handle = start_transaction(inode);
	if (IS_ERR(handle))
		return;		/* AKPM: return what? */

	last_block = (inode->i_size + blocksize-1)
					>> EXT4_BLOCK_SIZE_BITS(inode->i_sb);

	if (inode->i_size & (blocksize - 1))
		if (ext4_block_truncate_page(handle, mapping, inode->i_size))
			goto out_stop;

	n = ext4_block_to_path(inode, last_block, offsets, NULL);
	if (n == 0)
		goto out_stop;	/* error */

	/*
	 * OK.  This truncate is going to happen.  We add the inode to the
	 * orphan list, so that if this truncate spans multiple transactions,
	 * and we crash, we will resume the truncate when the filesystem
	 * recovers.  It also marks the inode dirty, to catch the new size.
	 *
	 * Implication: the file must always be in a sane, consistent
	 * truncatable state while each transaction commits.
	 */
	if (ext4_orphan_add(handle, inode))
		goto out_stop;

	/*
	 * From here we block out all ext4_get_block() callers who want to
	 * modify the block allocation tree.
	 */
	down_write(&ei->i_data_sem);

	ext4_discard_preallocations(inode);

	/*
	 * The orphan list entry will now protect us from any crash which
	 * occurs before the truncate completes, so it is now safe to propagate
	 * the new, shorter inode size (held for now in i_size) into the
	 * on-disk inode. We do this via i_disksize, which is the value which
	 * ext4 *really* writes onto the disk inode.
	 */
	ei->i_disksize = inode->i_size;

	if (n == 1) {		/* direct blocks */
		ext4_free_data(handle, inode, NULL, i_data+offsets[0],
			       i_data + EXT4_NDIR_BLOCKS);
		goto do_indirects;
	}

	partial = ext4_find_shared(inode, n, offsets, chain, &nr);
	/* Kill the top of shared branch (not detached) */
	if (nr) {
		if (partial == chain) {
			/* Shared branch grows from the inode */
			ext4_free_branches(handle, inode, NULL,
					   &nr, &nr+1, (chain+n-1) - partial);
			*partial->p = 0;
			/*
			 * We mark the inode dirty prior to restart,
			 * and prior to stop.  No need for it here.
			 */
		} else {
			/* Shared branch grows from an indirect block */
			BUFFER_TRACE(partial->bh, "get_write_access");
			ext4_free_branches(handle, inode, partial->bh,
					partial->p,
					partial->p+1, (chain+n-1) - partial);
		}
	}
	/* Clear the ends of indirect blocks on the shared branch */
	while (partial > chain) {
		ext4_free_branches(handle, inode, partial->bh, partial->p + 1,
				   (__le32*)partial->bh->b_data+addr_per_block,
				   (chain+n-1) - partial);
		BUFFER_TRACE(partial->bh, "call brelse");
		brelse(partial->bh);
		partial--;
	}
do_indirects:
	/* Kill the remaining (whole) subtrees */
	switch (offsets[0]) {
	default:
		nr = i_data[EXT4_IND_BLOCK];
		if (nr) {
			ext4_free_branches(handle, inode, NULL, &nr, &nr+1, 1);
			i_data[EXT4_IND_BLOCK] = 0;
		}
	case EXT4_IND_BLOCK:
		nr = i_data[EXT4_DIND_BLOCK];
		if (nr) {
			ext4_free_branches(handle, inode, NULL, &nr, &nr+1, 2);
			i_data[EXT4_DIND_BLOCK] = 0;
		}
	case EXT4_DIND_BLOCK:
		nr = i_data[EXT4_TIND_BLOCK];
		if (nr) {
			ext4_free_branches(handle, inode, NULL, &nr, &nr+1, 3);
			i_data[EXT4_TIND_BLOCK] = 0;
		}
	case EXT4_TIND_BLOCK:
		;
	}

	up_write(&ei->i_data_sem);
	inode->i_mtime = inode->i_ctime = ext4_current_time(inode);
	ext4_mark_inode_dirty(handle, inode);

	/*
	 * In a multi-transaction truncate, we only make the final transaction
	 * synchronous
	 */
	if (IS_SYNC(inode))
		ext4_handle_sync(handle);
out_stop:
	/*
	 * If this was a simple ftruncate(), and the file will remain alive
	 * then we need to clear up the orphan record which we created above.
	 * However, if this was a real unlink then we were called by
	 * ext4_delete_inode(), and we allow that function to clean up the
	 * orphan info for us.
	 */
	if (inode->i_nlink)
		ext4_orphan_del(handle, inode);

	ext4_journal_stop(handle);
}

/*
 * ext4_get_inode_loc returns with an extra refcount against the inode's
 * underlying buffer_head on success. If 'in_mem' is true, we have all
 * data in memory that is needed to recreate the on-disk version of this
 * inode.
 */
static int __ext4_get_inode_loc(struct inode *inode,
				struct ext4_iloc *iloc, int in_mem)
{
	struct ext4_group_desc	*gdp;
	struct buffer_head	*bh;
	struct super_block	*sb = inode->i_sb;
	ext4_fsblk_t		block;
	int			inodes_per_block, inode_offset;

	iloc->bh = NULL;
	if (!ext4_valid_inum(sb, inode->i_ino))
		return -EIO;

	iloc->block_group = (inode->i_ino - 1) / EXT4_INODES_PER_GROUP(sb);
	gdp = ext4_get_group_desc(sb, iloc->block_group, NULL);
	if (!gdp)
		return -EIO;

	/*
	 * Figure out the offset within the block group inode table
	 */
	inodes_per_block = (EXT4_BLOCK_SIZE(sb) / EXT4_INODE_SIZE(sb));
	inode_offset = ((inode->i_ino - 1) %
			EXT4_INODES_PER_GROUP(sb));
	block = ext4_inode_table(sb, gdp) + (inode_offset / inodes_per_block);
	iloc->offset = (inode_offset % inodes_per_block) * EXT4_INODE_SIZE(sb);

	bh = sb_getblk(sb, block);
	if (!bh) {
		ext4_error(sb, "ext4_get_inode_loc", "unable to read "
			   "inode block - inode=%lu, block=%llu",
			   inode->i_ino, block);
		return -EIO;
	}
	if (!buffer_uptodate(bh)) {
		lock_buffer(bh);

		/*
		 * If the buffer has the write error flag, we have failed
		 * to write out another inode in the same block.  In this
		 * case, we don't have to read the block because we may
		 * read the old inode data successfully.
		 */
		if (buffer_write_io_error(bh) && !buffer_uptodate(bh))
			set_buffer_uptodate(bh);

		if (buffer_uptodate(bh)) {
			/* someone brought it uptodate while we waited */
			unlock_buffer(bh);
			goto has_buffer;
		}

		/*
		 * If we have all information of the inode in memory and this
		 * is the only valid inode in the block, we need not read the
		 * block.
		 */
		if (in_mem) {
			struct buffer_head *bitmap_bh;
			int i, start;

			start = inode_offset & ~(inodes_per_block - 1);

			/* Is the inode bitmap in cache? */
			bitmap_bh = sb_getblk(sb, ext4_inode_bitmap(sb, gdp));
			if (!bitmap_bh)
				goto make_io;

			/*
			 * If the inode bitmap isn't in cache then the
			 * optimisation may end up performing two reads instead
			 * of one, so skip it.
			 */
			if (!buffer_uptodate(bitmap_bh)) {
				brelse(bitmap_bh);
				goto make_io;
			}
			for (i = start; i < start + inodes_per_block; i++) {
				if (i == inode_offset)
					continue;
				if (ext4_test_bit(i, bitmap_bh->b_data))
					break;
			}
			brelse(bitmap_bh);
			if (i == start + inodes_per_block) {
				/* all other inodes are free, so skip I/O */
				memset(bh->b_data, 0, bh->b_size);
				set_buffer_uptodate(bh);
				unlock_buffer(bh);
				goto has_buffer;
			}
		}

make_io:
		/*
		 * If we need to do any I/O, try to pre-readahead extra
		 * blocks from the inode table.
		 */
		if (EXT4_SB(sb)->s_inode_readahead_blks) {
			ext4_fsblk_t b, end, table;
			unsigned num;

			table = ext4_inode_table(sb, gdp);
			/* s_inode_readahead_blks is always a power of 2 */
			b = block & ~(EXT4_SB(sb)->s_inode_readahead_blks-1);
			if (table > b)
				b = table;
			end = b + EXT4_SB(sb)->s_inode_readahead_blks;
			num = EXT4_INODES_PER_GROUP(sb);
			if (EXT4_HAS_RO_COMPAT_FEATURE(sb,
				       EXT4_FEATURE_RO_COMPAT_GDT_CSUM))
				num -= ext4_itable_unused_count(sb, gdp);
			table += num / inodes_per_block;
			if (end > table)
				end = table;
			while (b <= end)
				sb_breadahead(sb, b++);
		}

		/*
		 * There are other valid inodes in the buffer, this inode
		 * has in-inode xattrs, or we don't have this inode in memory.
		 * Read the block from disk.
		 */
		get_bh(bh);
		bh->b_end_io = end_buffer_read_sync;
		submit_bh(READ_META, bh);
		wait_on_buffer(bh);
		if (!buffer_uptodate(bh)) {
			ext4_error(sb, __func__,
				   "unable to read inode block - inode=%lu, "
				   "block=%llu", inode->i_ino, block);
			brelse(bh);
			return -EIO;
		}
	}
has_buffer:
	iloc->bh = bh;
	return 0;
}

int ext4_get_inode_loc(struct inode *inode, struct ext4_iloc *iloc)
{
	/* We have all inode data except xattrs in memory here. */
	return __ext4_get_inode_loc(inode, iloc,
		!(EXT4_I(inode)->i_state & EXT4_STATE_XATTR));
}

void ext4_set_inode_flags(struct inode *inode)
{
	unsigned int flags = EXT4_I(inode)->i_flags;

	inode->i_flags &= ~(S_SYNC|S_APPEND|S_IMMUTABLE|S_NOATIME|S_DIRSYNC);
	if (flags & EXT4_SYNC_FL)
		inode->i_flags |= S_SYNC;
	if (flags & EXT4_APPEND_FL)
		inode->i_flags |= S_APPEND;
	if (flags & EXT4_IMMUTABLE_FL)
		inode->i_flags |= S_IMMUTABLE;
	if (flags & EXT4_NOATIME_FL)
		inode->i_flags |= S_NOATIME;
	if (flags & EXT4_DIRSYNC_FL)
		inode->i_flags |= S_DIRSYNC;
}

/* Propagate flags from i_flags to EXT4_I(inode)->i_flags */
void ext4_get_inode_flags(struct ext4_inode_info *ei)
{
	unsigned int flags = ei->vfs_inode.i_flags;

	ei->i_flags &= ~(EXT4_SYNC_FL|EXT4_APPEND_FL|
			EXT4_IMMUTABLE_FL|EXT4_NOATIME_FL|EXT4_DIRSYNC_FL);
	if (flags & S_SYNC)
		ei->i_flags |= EXT4_SYNC_FL;
	if (flags & S_APPEND)
		ei->i_flags |= EXT4_APPEND_FL;
	if (flags & S_IMMUTABLE)
		ei->i_flags |= EXT4_IMMUTABLE_FL;
	if (flags & S_NOATIME)
		ei->i_flags |= EXT4_NOATIME_FL;
	if (flags & S_DIRSYNC)
		ei->i_flags |= EXT4_DIRSYNC_FL;
}

static blkcnt_t ext4_inode_blocks(struct ext4_inode *raw_inode,
				  struct ext4_inode_info *ei)
{
	blkcnt_t i_blocks ;
	struct inode *inode = &(ei->vfs_inode);
	struct super_block *sb = inode->i_sb;

	if (EXT4_HAS_RO_COMPAT_FEATURE(sb,
				EXT4_FEATURE_RO_COMPAT_HUGE_FILE)) {
		/* we are using combined 48 bit field */
		i_blocks = ((u64)le16_to_cpu(raw_inode->i_blocks_high)) << 32 |
					le32_to_cpu(raw_inode->i_blocks_lo);
		if (ei->i_flags & EXT4_HUGE_FILE_FL) {
			/* i_blocks represent file system block size */
			return i_blocks  << (inode->i_blkbits - 9);
		} else {
			return i_blocks;
		}
	} else {
		return le32_to_cpu(raw_inode->i_blocks_lo);
	}
}

struct inode *ext4_iget(struct super_block *sb, unsigned long ino)
{
	struct ext4_iloc iloc;
	struct ext4_inode *raw_inode;
	struct ext4_inode_info *ei;
	struct inode *inode;
	journal_t *journal = EXT4_SB(sb)->s_journal;
	long ret;
	int block;

	inode = iget_locked(sb, ino);
	if (!inode)
		return ERR_PTR(-ENOMEM);
	if (!(inode->i_state & I_NEW))
		return inode;

	ei = EXT4_I(inode);
	iloc.bh = 0;

	ret = __ext4_get_inode_loc(inode, &iloc, 0);
	if (ret < 0)
		goto bad_inode;
	raw_inode = ext4_raw_inode(&iloc);
	inode->i_mode = le16_to_cpu(raw_inode->i_mode);
	inode->i_uid = (uid_t)le16_to_cpu(raw_inode->i_uid_low);
	inode->i_gid = (gid_t)le16_to_cpu(raw_inode->i_gid_low);
	if (!(test_opt(inode->i_sb, NO_UID32))) {
		inode->i_uid |= le16_to_cpu(raw_inode->i_uid_high) << 16;
		inode->i_gid |= le16_to_cpu(raw_inode->i_gid_high) << 16;
	}
	inode->i_nlink = le16_to_cpu(raw_inode->i_links_count);

	ei->i_state = 0;
	ei->i_dir_start_lookup = 0;
	ei->i_dtime = le32_to_cpu(raw_inode->i_dtime);
	/* We now have enough fields to check if the inode was active or not.
	 * This is needed because nfsd might try to access dead inodes
	 * the test is that same one that e2fsck uses
	 * NeilBrown 1999oct15
	 */
	if (inode->i_nlink == 0) {
		if (inode->i_mode == 0 ||
		    !(EXT4_SB(inode->i_sb)->s_mount_state & EXT4_ORPHAN_FS)) {
			/* this inode is deleted */
			ret = -ESTALE;
			goto bad_inode;
		}
		/* The only unlinked inodes we let through here have
		 * valid i_mode and are being read by the orphan
		 * recovery code: that's fine, we're about to complete
		 * the process of deleting those. */
	}
	ei->i_flags = le32_to_cpu(raw_inode->i_flags);
	inode->i_blocks = ext4_inode_blocks(raw_inode, ei);
	ei->i_file_acl = le32_to_cpu(raw_inode->i_file_acl_lo);
	if (EXT4_HAS_INCOMPAT_FEATURE(sb, EXT4_FEATURE_INCOMPAT_64BIT))
		ei->i_file_acl |=
			((__u64)le16_to_cpu(raw_inode->i_file_acl_high)) << 32;
	inode->i_size = ext4_isize(raw_inode);
	ei->i_disksize = inode->i_size;
#ifdef CONFIG_QUOTA
	ei->i_reserved_quota = 0;
#endif
	inode->i_generation = le32_to_cpu(raw_inode->i_generation);
	ei->i_block_group = iloc.block_group;
	ei->i_last_alloc_group = ~0;
	/*
	 * NOTE! The in-memory inode i_data array is in little-endian order
	 * even on big-endian machines: we do NOT byteswap the block numbers!
	 */
	for (block = 0; block < EXT4_N_BLOCKS; block++)
		ei->i_data[block] = raw_inode->i_block[block];
	INIT_LIST_HEAD(&ei->i_orphan);

	/*
	 * Set transaction id's of transactions that have to be committed
	 * to finish f[data]sync. We set them to currently running transaction
	 * as we cannot be sure that the inode or some of its metadata isn't
	 * part of the transaction - the inode could have been reclaimed and
	 * now it is reread from disk.
	 */
	if (journal) {
		transaction_t *transaction;
		tid_t tid;

		spin_lock(&journal->j_state_lock);
		if (journal->j_running_transaction)
			transaction = journal->j_running_transaction;
		else
			transaction = journal->j_committing_transaction;
		if (transaction)
			tid = transaction->t_tid;
		else
			tid = journal->j_commit_sequence;
		spin_unlock(&journal->j_state_lock);
		ei->i_sync_tid = tid;
		ei->i_datasync_tid = tid;
	}

	if (EXT4_INODE_SIZE(inode->i_sb) > EXT4_GOOD_OLD_INODE_SIZE) {
		ei->i_extra_isize = le16_to_cpu(raw_inode->i_extra_isize);
		if (EXT4_GOOD_OLD_INODE_SIZE + ei->i_extra_isize >
		    EXT4_INODE_SIZE(inode->i_sb)) {
			ret = -EIO;
			goto bad_inode;
		}
		if (ei->i_extra_isize == 0) {
			/* The extra space is currently unused. Use it. */
			ei->i_extra_isize = sizeof(struct ext4_inode) -
					    EXT4_GOOD_OLD_INODE_SIZE;
		} else {
			__le32 *magic = (void *)raw_inode +
					EXT4_GOOD_OLD_INODE_SIZE +
					ei->i_extra_isize;
			if (*magic == cpu_to_le32(EXT4_XATTR_MAGIC))
				ei->i_state |= EXT4_STATE_XATTR;
		}
	} else
		ei->i_extra_isize = 0;

	EXT4_INODE_GET_XTIME(i_ctime, inode, raw_inode);
	EXT4_INODE_GET_XTIME(i_mtime, inode, raw_inode);
	EXT4_INODE_GET_XTIME(i_atime, inode, raw_inode);
	EXT4_EINODE_GET_XTIME(i_crtime, ei, raw_inode);

	inode->i_version = le32_to_cpu(raw_inode->i_disk_version);
	if (EXT4_INODE_SIZE(inode->i_sb) > EXT4_GOOD_OLD_INODE_SIZE) {
		if (EXT4_FITS_IN_INODE(raw_inode, ei, i_version_hi))
			inode->i_version |=
			(__u64)(le32_to_cpu(raw_inode->i_version_hi)) << 32;
	}

	ret = 0;
	if (ei->i_file_acl &&
	    !ext4_data_block_valid(EXT4_SB(sb), ei->i_file_acl, 1)) {
		ext4_error(sb, __func__,
			   "bad extended attribute block %llu in inode #%lu",
			   ei->i_file_acl, inode->i_ino);
		ret = -EIO;
		goto bad_inode;
	} else if (ei->i_flags & EXT4_EXTENTS_FL) {
		if (S_ISREG(inode->i_mode) || S_ISDIR(inode->i_mode) ||
		    (S_ISLNK(inode->i_mode) &&
		     !ext4_inode_is_fast_symlink(inode)))
			/* Validate extent which is part of inode */
			ret = ext4_ext_check_inode(inode);
	} else if (S_ISREG(inode->i_mode) || S_ISDIR(inode->i_mode) ||
		   (S_ISLNK(inode->i_mode) &&
		    !ext4_inode_is_fast_symlink(inode))) {
		/* Validate block references which are part of inode */
		ret = ext4_check_inode_blockref(inode);
	}
	if (ret)
		goto bad_inode;

	if (S_ISREG(inode->i_mode)) {
		inode->i_op = &ext4_file_inode_operations;
		inode->i_fop = &ext4_file_operations;
		ext4_set_aops(inode);
	} else if (S_ISDIR(inode->i_mode)) {
		inode->i_op = &ext4_dir_inode_operations;
		inode->i_fop = &ext4_dir_operations;
	} else if (S_ISLNK(inode->i_mode)) {
		if (ext4_inode_is_fast_symlink(inode)) {
			inode->i_op = &ext4_fast_symlink_inode_operations;
			nd_terminate_link(ei->i_data, inode->i_size,
				sizeof(ei->i_data) - 1);
		} else {
			inode->i_op = &ext4_symlink_inode_operations;
			ext4_set_aops(inode);
		}
	} else if (S_ISCHR(inode->i_mode) || S_ISBLK(inode->i_mode) ||
	      S_ISFIFO(inode->i_mode) || S_ISSOCK(inode->i_mode)) {
		inode->i_op = &ext4_special_inode_operations;
		if (raw_inode->i_block[0])
			init_special_inode(inode, inode->i_mode,
			   old_decode_dev(le32_to_cpu(raw_inode->i_block[0])));
		else
			init_special_inode(inode, inode->i_mode,
			   new_decode_dev(le32_to_cpu(raw_inode->i_block[1])));
	} else {
		ret = -EIO;
		ext4_error(inode->i_sb, __func__,
			   "bogus i_mode (%o) for inode=%lu",
			   inode->i_mode, inode->i_ino);
		goto bad_inode;
	}
	brelse(iloc.bh);
	ext4_set_inode_flags(inode);
	unlock_new_inode(inode);
	return inode;

bad_inode:
	brelse(iloc.bh);
	iget_failed(inode);
	return ERR_PTR(ret);
}

static int ext4_inode_blocks_set(handle_t *handle,
				struct ext4_inode *raw_inode,
				struct ext4_inode_info *ei)
{
	struct inode *inode = &(ei->vfs_inode);
	u64 i_blocks = inode->i_blocks;
	struct super_block *sb = inode->i_sb;

	if (i_blocks <= ~0U) {
		/*
		 * i_blocks can be represnted in a 32 bit variable
		 * as multiple of 512 bytes
		 */
		raw_inode->i_blocks_lo   = cpu_to_le32(i_blocks);
		raw_inode->i_blocks_high = 0;
		ei->i_flags &= ~EXT4_HUGE_FILE_FL;
		return 0;
	}
	if (!EXT4_HAS_RO_COMPAT_FEATURE(sb, EXT4_FEATURE_RO_COMPAT_HUGE_FILE))
		return -EFBIG;

	if (i_blocks <= 0xffffffffffffULL) {
		/*
		 * i_blocks can be represented in a 48 bit variable
		 * as multiple of 512 bytes
		 */
		raw_inode->i_blocks_lo   = cpu_to_le32(i_blocks);
		raw_inode->i_blocks_high = cpu_to_le16(i_blocks >> 32);
		ei->i_flags &= ~EXT4_HUGE_FILE_FL;
	} else {
		ei->i_flags |= EXT4_HUGE_FILE_FL;
		/* i_block is stored in file system block size */
		i_blocks = i_blocks >> (inode->i_blkbits - 9);
		raw_inode->i_blocks_lo   = cpu_to_le32(i_blocks);
		raw_inode->i_blocks_high = cpu_to_le16(i_blocks >> 32);
	}
	return 0;
}

/*
 * Post the struct inode info into an on-disk inode location in the
 * buffer-cache.  This gobbles the caller's reference to the
 * buffer_head in the inode location struct.
 *
 * The caller must have write access to iloc->bh.
 */
static int ext4_do_update_inode(handle_t *handle,
				struct inode *inode,
				struct ext4_iloc *iloc)
{
	struct ext4_inode *raw_inode = ext4_raw_inode(iloc);
	struct ext4_inode_info *ei = EXT4_I(inode);
	struct buffer_head *bh = iloc->bh;
	int err = 0, rc, block;

	/* For fields not not tracking in the in-memory inode,
	 * initialise them to zero for new inodes. */
	if (ei->i_state & EXT4_STATE_NEW)
		memset(raw_inode, 0, EXT4_SB(inode->i_sb)->s_inode_size);

	ext4_get_inode_flags(ei);
	raw_inode->i_mode = cpu_to_le16(inode->i_mode);
	if (!(test_opt(inode->i_sb, NO_UID32))) {
		raw_inode->i_uid_low = cpu_to_le16(low_16_bits(inode->i_uid));
		raw_inode->i_gid_low = cpu_to_le16(low_16_bits(inode->i_gid));
/*
 * Fix up interoperability with old kernels. Otherwise, old inodes get
 * re-used with the upper 16 bits of the uid/gid intact
 */
		if (!ei->i_dtime) {
			raw_inode->i_uid_high =
				cpu_to_le16(high_16_bits(inode->i_uid));
			raw_inode->i_gid_high =
				cpu_to_le16(high_16_bits(inode->i_gid));
		} else {
			raw_inode->i_uid_high = 0;
			raw_inode->i_gid_high = 0;
		}
	} else {
		raw_inode->i_uid_low =
			cpu_to_le16(fs_high2lowuid(inode->i_uid));
		raw_inode->i_gid_low =
			cpu_to_le16(fs_high2lowgid(inode->i_gid));
		raw_inode->i_uid_high = 0;
		raw_inode->i_gid_high = 0;
	}
	raw_inode->i_links_count = cpu_to_le16(inode->i_nlink);

	EXT4_INODE_SET_XTIME(i_ctime, inode, raw_inode);
	EXT4_INODE_SET_XTIME(i_mtime, inode, raw_inode);
	EXT4_INODE_SET_XTIME(i_atime, inode, raw_inode);
	EXT4_EINODE_SET_XTIME(i_crtime, ei, raw_inode);

	if (ext4_inode_blocks_set(handle, raw_inode, ei))
		goto out_brelse;
	raw_inode->i_dtime = cpu_to_le32(ei->i_dtime);
	raw_inode->i_flags = cpu_to_le32(ei->i_flags);
	if (EXT4_SB(inode->i_sb)->s_es->s_creator_os !=
	    cpu_to_le32(EXT4_OS_HURD))
		raw_inode->i_file_acl_high =
			cpu_to_le16(ei->i_file_acl >> 32);
	raw_inode->i_file_acl_lo = cpu_to_le32(ei->i_file_acl);
	ext4_isize_set(raw_inode, ei->i_disksize);
	if (ei->i_disksize > 0x7fffffffULL) {
		struct super_block *sb = inode->i_sb;
		if (!EXT4_HAS_RO_COMPAT_FEATURE(sb,
				EXT4_FEATURE_RO_COMPAT_LARGE_FILE) ||
				EXT4_SB(sb)->s_es->s_rev_level ==
				cpu_to_le32(EXT4_GOOD_OLD_REV)) {
			/* If this is the first large file
			 * created, add a flag to the superblock.
			 */
			err = ext4_journal_get_write_access(handle,
					EXT4_SB(sb)->s_sbh);
			if (err)
				goto out_brelse;
			ext4_update_dynamic_rev(sb);
			EXT4_SET_RO_COMPAT_FEATURE(sb,
					EXT4_FEATURE_RO_COMPAT_LARGE_FILE);
			sb->s_dirt = 1;
			ext4_handle_sync(handle);
			err = ext4_handle_dirty_metadata(handle, inode,
					EXT4_SB(sb)->s_sbh);
		}
	}
	raw_inode->i_generation = cpu_to_le32(inode->i_generation);
	if (S_ISCHR(inode->i_mode) || S_ISBLK(inode->i_mode)) {
		if (old_valid_dev(inode->i_rdev)) {
			raw_inode->i_block[0] =
				cpu_to_le32(old_encode_dev(inode->i_rdev));
			raw_inode->i_block[1] = 0;
		} else {
			raw_inode->i_block[0] = 0;
			raw_inode->i_block[1] =
				cpu_to_le32(new_encode_dev(inode->i_rdev));
			raw_inode->i_block[2] = 0;
		}
	} else
		for (block = 0; block < EXT4_N_BLOCKS; block++)
			raw_inode->i_block[block] = ei->i_data[block];

	raw_inode->i_disk_version = cpu_to_le32(inode->i_version);
	if (ei->i_extra_isize) {
		if (EXT4_FITS_IN_INODE(raw_inode, ei, i_version_hi))
			raw_inode->i_version_hi =
			cpu_to_le32(inode->i_version >> 32);
		raw_inode->i_extra_isize = cpu_to_le16(ei->i_extra_isize);
	}

	BUFFER_TRACE(bh, "call ext4_handle_dirty_metadata");
	rc = ext4_handle_dirty_metadata(handle, inode, bh);
	if (!err)
		err = rc;
	ei->i_state &= ~EXT4_STATE_NEW;

	ext4_update_inode_fsync_trans(handle, inode, 0);
out_brelse:
	brelse(bh);
	ext4_std_error(inode->i_sb, err);
	return err;
}

/*
 * ext4_write_inode()
 *
 * We are called from a few places:
 *
 * - Within generic_file_write() for O_SYNC files.
 *   Here, there will be no transaction running. We wait for any running
 *   trasnaction to commit.
 *
 * - Within sys_sync(), kupdate and such.
 *   We wait on commit, if tol to.
 *
 * - Within prune_icache() (PF_MEMALLOC == true)
 *   Here we simply return.  We can't afford to block kswapd on the
 *   journal commit.
 *
 * In all cases it is actually safe for us to return without doing anything,
 * because the inode has been copied into a raw inode buffer in
 * ext4_mark_inode_dirty().  This is a correctness thing for O_SYNC and for
 * knfsd.
 *
 * Note that we are absolutely dependent upon all inode dirtiers doing the
 * right thing: they *must* call mark_inode_dirty() after dirtying info in
 * which we are interested.
 *
 * It would be a bug for them to not do this.  The code:
 *
 *	mark_inode_dirty(inode)
 *	stuff();
 *	inode->i_size = expr;
 *
 * is in error because a kswapd-driven write_inode() could occur while
 * `stuff()' is running, and the new i_size will be lost.  Plus the inode
 * will no longer be on the superblock's dirty inode list.
 */
int ext4_write_inode(struct inode *inode, int wait)
{
	int err;

	if (current->flags & PF_MEMALLOC)
		return 0;

	if (EXT4_SB(inode->i_sb)->s_journal) {
		if (ext4_journal_current_handle()) {
			jbd_debug(1, "called recursively, non-PF_MEMALLOC!\n");
			dump_stack();
			return -EIO;
		}

		if (!wait)
			return 0;

		err = ext4_force_commit(inode->i_sb);
	} else {
		struct ext4_iloc iloc;

		err = ext4_get_inode_loc(inode, &iloc);
		if (err)
			return err;
		if (wait)
			sync_dirty_buffer(iloc.bh);
		if (buffer_req(iloc.bh) && !buffer_uptodate(iloc.bh)) {
			ext4_error(inode->i_sb, __func__,
				   "IO error syncing inode, "
				   "inode=%lu, block=%llu",
				   inode->i_ino,
				   (unsigned long long)iloc.bh->b_blocknr);
			err = -EIO;
		}
	}
	return err;
}

/*
 * ext4_setattr()
 *
 * Called from notify_change.
 *
 * We want to trap VFS attempts to truncate the file as soon as
 * possible.  In particular, we want to make sure that when the VFS
 * shrinks i_size, we put the inode on the orphan list and modify
 * i_disksize immediately, so that during the subsequent flushing of
 * dirty pages and freeing of disk blocks, we can guarantee that any
 * commit will leave the blocks being flushed in an unused state on
 * disk.  (On recovery, the inode will get truncated and the blocks will
 * be freed, so we have a strong guarantee that no future commit will
 * leave these blocks visible to the user.)
 *
 * Another thing we have to assure is that if we are in ordered mode
 * and inode is still attached to the committing transaction, we must
 * we start writeout of all the dirty pages which are being truncated.
 * This way we are sure that all the data written in the previous
 * transaction are already on disk (truncate waits for pages under
 * writeback).
 *
 * Called with inode->i_mutex down.
 */
int ext4_setattr(struct dentry *dentry, struct iattr *attr)
{
	struct inode *inode = dentry->d_inode;
	int error, rc = 0;
	const unsigned int ia_valid = attr->ia_valid;

	error = inode_change_ok(inode, attr);
	if (error)
		return error;

	if ((ia_valid & ATTR_UID && attr->ia_uid != inode->i_uid) ||
		(ia_valid & ATTR_GID && attr->ia_gid != inode->i_gid)) {
		handle_t *handle;

		/* (user+group)*(old+new) structure, inode write (sb,
		 * inode block, ? - but truncate inode update has it) */
		handle = ext4_journal_start(inode, (EXT4_MAXQUOTAS_INIT_BLOCKS(inode->i_sb)+
					EXT4_MAXQUOTAS_DEL_BLOCKS(inode->i_sb))+3);
		if (IS_ERR(handle)) {
			error = PTR_ERR(handle);
			goto err_out;
		}
		error = vfs_dq_transfer(inode, attr) ? -EDQUOT : 0;
		if (error) {
			ext4_journal_stop(handle);
			return error;
		}
		/* Update corresponding info in inode so that everything is in
		 * one transaction */
		if (attr->ia_valid & ATTR_UID)
			inode->i_uid = attr->ia_uid;
		if (attr->ia_valid & ATTR_GID)
			inode->i_gid = attr->ia_gid;
		error = ext4_mark_inode_dirty(handle, inode);
		ext4_journal_stop(handle);
	}

	if (attr->ia_valid & ATTR_SIZE) {
		if (!(EXT4_I(inode)->i_flags & EXT4_EXTENTS_FL)) {
			struct ext4_sb_info *sbi = EXT4_SB(inode->i_sb);

			if (attr->ia_size > sbi->s_bitmap_maxbytes) {
				error = -EFBIG;
				goto err_out;
			}
		}
	}

	if (S_ISREG(inode->i_mode) &&
	    attr->ia_valid & ATTR_SIZE && attr->ia_size < inode->i_size) {
		handle_t *handle;

		handle = ext4_journal_start(inode, 3);
		if (IS_ERR(handle)) {
			error = PTR_ERR(handle);
			goto err_out;
		}

		error = ext4_orphan_add(handle, inode);
		EXT4_I(inode)->i_disksize = attr->ia_size;
		rc = ext4_mark_inode_dirty(handle, inode);
		if (!error)
			error = rc;
		ext4_journal_stop(handle);

		if (ext4_should_order_data(inode)) {
			error = ext4_begin_ordered_truncate(inode,
							    attr->ia_size);
			if (error) {
				/* Do as much error cleanup as possible */
				handle = ext4_journal_start(inode, 3);
				if (IS_ERR(handle)) {
					ext4_orphan_del(NULL, inode);
					goto err_out;
				}
				ext4_orphan_del(handle, inode);
				ext4_journal_stop(handle);
				goto err_out;
			}
		}
	}

	rc = inode_setattr(inode, attr);

	/* If inode_setattr's call to ext4_truncate failed to get a
	 * transaction handle at all, we need to clean up the in-core
	 * orphan list manually. */
	if (inode->i_nlink)
		ext4_orphan_del(NULL, inode);

	if (!rc && (ia_valid & ATTR_MODE))
		rc = ext4_acl_chmod(inode);

err_out:
	ext4_std_error(inode->i_sb, error);
	if (!error)
		error = rc;
	return error;
}

int ext4_getattr(struct vfsmount *mnt, struct dentry *dentry,
		 struct kstat *stat)
{
	struct inode *inode;
	unsigned long delalloc_blocks;

	inode = dentry->d_inode;
	generic_fillattr(inode, stat);

	/*
	 * We can't update i_blocks if the block allocation is delayed
	 * otherwise in the case of system crash before the real block
	 * allocation is done, we will have i_blocks inconsistent with
	 * on-disk file blocks.
	 * We always keep i_blocks updated together with real
	 * allocation. But to not confuse with user, stat
	 * will return the blocks that include the delayed allocation
	 * blocks for this file.
	 */
	spin_lock(&EXT4_I(inode)->i_block_reservation_lock);
	delalloc_blocks = EXT4_I(inode)->i_reserved_data_blocks;
	spin_unlock(&EXT4_I(inode)->i_block_reservation_lock);

	stat->blocks += (delalloc_blocks << inode->i_sb->s_blocksize_bits)>>9;
	return 0;
}

static int ext4_indirect_trans_blocks(struct inode *inode, int nrblocks,
				      int chunk)
{
	int indirects;

	/* if nrblocks are contiguous */
	if (chunk) {
		/*
		 * With N contiguous data blocks, it need at most
		 * N/EXT4_ADDR_PER_BLOCK(inode->i_sb) indirect blocks
		 * 2 dindirect blocks
		 * 1 tindirect block
		 */
		indirects = nrblocks / EXT4_ADDR_PER_BLOCK(inode->i_sb);
		return indirects + 3;
	}
	/*
	 * if nrblocks are not contiguous, worse case, each block touch
	 * a indirect block, and each indirect block touch a double indirect
	 * block, plus a triple indirect block
	 */
	indirects = nrblocks * 2 + 1;
	return indirects;
}

static int ext4_index_trans_blocks(struct inode *inode, int nrblocks, int chunk)
{
	if (!(EXT4_I(inode)->i_flags & EXT4_EXTENTS_FL))
		return ext4_indirect_trans_blocks(inode, nrblocks, chunk);
	return ext4_ext_index_trans_blocks(inode, nrblocks, chunk);
}

/*
 * Account for index blocks, block groups bitmaps and block group
 * descriptor blocks if modify datablocks and index blocks
 * worse case, the indexs blocks spread over different block groups
 *
 * If datablocks are discontiguous, they are possible to spread over
 * different block groups too. If they are contiuguous, with flexbg,
 * they could still across block group boundary.
 *
 * Also account for superblock, inode, quota and xattr blocks
 */
int ext4_meta_trans_blocks(struct inode *inode, int nrblocks, int chunk)
{
	ext4_group_t groups, ngroups = ext4_get_groups_count(inode->i_sb);
	int gdpblocks;
	int idxblocks;
	int ret = 0;

	/*
	 * How many index blocks need to touch to modify nrblocks?
	 * The "Chunk" flag indicating whether the nrblocks is
	 * physically contiguous on disk
	 *
	 * For Direct IO and fallocate, they calls get_block to allocate
	 * one single extent at a time, so they could set the "Chunk" flag
	 */
	idxblocks = ext4_index_trans_blocks(inode, nrblocks, chunk);

	ret = idxblocks;

	/*
	 * Now let's see how many group bitmaps and group descriptors need
	 * to account
	 */
	groups = idxblocks;
	if (chunk)
		groups += 1;
	else
		groups += nrblocks;

	gdpblocks = groups;
	if (groups > ngroups)
		groups = ngroups;
	if (groups > EXT4_SB(inode->i_sb)->s_gdb_count)
		gdpblocks = EXT4_SB(inode->i_sb)->s_gdb_count;

	/* bitmaps and block group descriptor blocks */
	ret += groups + gdpblocks;

	/* Blocks for super block, inode, quota and xattr blocks */
	ret += EXT4_META_TRANS_BLOCKS(inode->i_sb);

	return ret;
}

/*
 * Calulate the total number of credits to reserve to fit
 * the modification of a single pages into a single transaction,
 * which may include multiple chunks of block allocations.
 *
 * This could be called via ext4_write_begin()
 *
 * We need to consider the worse case, when
 * one new block per extent.
 */
int ext4_writepage_trans_blocks(struct inode *inode)
{
	int bpp = ext4_journal_blocks_per_page(inode);
	int ret;

	ret = ext4_meta_trans_blocks(inode, bpp, 0);

	/* Account for data blocks for journalled mode */
	if (ext4_should_journal_data(inode))
		ret += bpp;
	return ret;
}

/*
 * Calculate the journal credits for a chunk of data modification.
 *
 * This is called from DIO, fallocate or whoever calling
 * ext4_get_blocks() to map/allocate a chunk of contiguous disk blocks.
 *
 * journal buffers for data blocks are not included here, as DIO
 * and fallocate do no need to journal data buffers.
 */
int ext4_chunk_trans_blocks(struct inode *inode, int nrblocks)
{
	return ext4_meta_trans_blocks(inode, nrblocks, 1);
}

/*
 * The caller must have previously called ext4_reserve_inode_write().
 * Give this, we know that the caller already has write access to iloc->bh.
 */
int ext4_mark_iloc_dirty(handle_t *handle,
			 struct inode *inode, struct ext4_iloc *iloc)
{
	int err = 0;

	if (test_opt(inode->i_sb, I_VERSION))
		inode_inc_iversion(inode);

	/* the do_update_inode consumes one bh->b_count */
	get_bh(iloc->bh);

	/* ext4_do_update_inode() does jbd2_journal_dirty_metadata */
	err = ext4_do_update_inode(handle, inode, iloc);
	put_bh(iloc->bh);
	return err;
}

/*
 * On success, We end up with an outstanding reference count against
 * iloc->bh.  This _must_ be cleaned up later.
 */

int
ext4_reserve_inode_write(handle_t *handle, struct inode *inode,
			 struct ext4_iloc *iloc)
{
	int err;

	err = ext4_get_inode_loc(inode, iloc);
	if (!err) {
		BUFFER_TRACE(iloc->bh, "get_write_access");
		err = ext4_journal_get_write_access(handle, iloc->bh);
		if (err) {
			brelse(iloc->bh);
			iloc->bh = NULL;
		}
	}
	ext4_std_error(inode->i_sb, err);
	return err;
}

/*
 * Expand an inode by new_extra_isize bytes.
 * Returns 0 on success or negative error number on failure.
 */
static int ext4_expand_extra_isize(struct inode *inode,
				   unsigned int new_extra_isize,
				   struct ext4_iloc iloc,
				   handle_t *handle)
{
	struct ext4_inode *raw_inode;
	struct ext4_xattr_ibody_header *header;
	struct ext4_xattr_entry *entry;

	if (EXT4_I(inode)->i_extra_isize >= new_extra_isize)
		return 0;

	raw_inode = ext4_raw_inode(&iloc);

	header = IHDR(inode, raw_inode);
	entry = IFIRST(header);

	/* No extended attributes present */
	if (!(EXT4_I(inode)->i_state & EXT4_STATE_XATTR) ||
		header->h_magic != cpu_to_le32(EXT4_XATTR_MAGIC)) {
		memset((void *)raw_inode + EXT4_GOOD_OLD_INODE_SIZE, 0,
			new_extra_isize);
		EXT4_I(inode)->i_extra_isize = new_extra_isize;
		return 0;
	}

	/* try to expand with EAs present */
	return ext4_expand_extra_isize_ea(inode, new_extra_isize,
					  raw_inode, handle);
}

/*
 * What we do here is to mark the in-core inode as clean with respect to inode
 * dirtiness (it may still be data-dirty).
 * This means that the in-core inode may be reaped by prune_icache
 * without having to perform any I/O.  This is a very good thing,
 * because *any* task may call prune_icache - even ones which
 * have a transaction open against a different journal.
 *
 * Is this cheating?  Not really.  Sure, we haven't written the
 * inode out, but prune_icache isn't a user-visible syncing function.
 * Whenever the user wants stuff synced (sys_sync, sys_msync, sys_fsync)
 * we start and wait on commits.
 *
 * Is this efficient/effective?  Well, we're being nice to the system
 * by cleaning up our inodes proactively so they can be reaped
 * without I/O.  But we are potentially leaving up to five seconds'
 * worth of inodes floating about which prune_icache wants us to
 * write out.  One way to fix that would be to get prune_icache()
 * to do a write_super() to free up some memory.  It has the desired
 * effect.
 */
int ext4_mark_inode_dirty(handle_t *handle, struct inode *inode)
{
	struct ext4_iloc iloc;
	struct ext4_sb_info *sbi = EXT4_SB(inode->i_sb);
	static unsigned int mnt_count;
	int err, ret;

	might_sleep();
	err = ext4_reserve_inode_write(handle, inode, &iloc);
	if (ext4_handle_valid(handle) &&
	    EXT4_I(inode)->i_extra_isize < sbi->s_want_extra_isize &&
	    !(EXT4_I(inode)->i_state & EXT4_STATE_NO_EXPAND)) {
		/*
		 * We need extra buffer credits since we may write into EA block
		 * with this same handle. If journal_extend fails, then it will
		 * only result in a minor loss of functionality for that inode.
		 * If this is felt to be critical, then e2fsck should be run to
		 * force a large enough s_min_extra_isize.
		 */
		if ((jbd2_journal_extend(handle,
			     EXT4_DATA_TRANS_BLOCKS(inode->i_sb))) == 0) {
			ret = ext4_expand_extra_isize(inode,
						      sbi->s_want_extra_isize,
						      iloc, handle);
			if (ret) {
				EXT4_I(inode)->i_state |= EXT4_STATE_NO_EXPAND;
				if (mnt_count !=
					le16_to_cpu(sbi->s_es->s_mnt_count)) {
					ext4_warning(inode->i_sb, __func__,
					"Unable to expand inode %lu. Delete"
					" some EAs or run e2fsck.",
					inode->i_ino);
					mnt_count =
					  le16_to_cpu(sbi->s_es->s_mnt_count);
				}
			}
		}
	}
	if (!err)
		err = ext4_mark_iloc_dirty(handle, inode, &iloc);
	return err;
}

/*
 * ext4_dirty_inode() is called from __mark_inode_dirty()
 *
 * We're really interested in the case where a file is being extended.
 * i_size has been changed by generic_commit_write() and we thus need
 * to include the updated inode in the current transaction.
 *
 * Also, vfs_dq_alloc_block() will always dirty the inode when blocks
 * are allocated to the file.
 *
 * If the inode is marked synchronous, we don't honour that here - doing
 * so would cause a commit on atime updates, which we don't bother doing.
 * We handle synchronous inodes at the highest possible level.
 */
void ext4_dirty_inode(struct inode *inode)
{
	handle_t *handle;

	handle = ext4_journal_start(inode, 2);
	if (IS_ERR(handle))
		goto out;

	ext4_mark_inode_dirty(handle, inode);

	ext4_journal_stop(handle);
out:
	return;
}

#if 0
/*
 * Bind an inode's backing buffer_head into this transaction, to prevent
 * it from being flushed to disk early.  Unlike
 * ext4_reserve_inode_write, this leaves behind no bh reference and
 * returns no iloc structure, so the caller needs to repeat the iloc
 * lookup to mark the inode dirty later.
 */
static int ext4_pin_inode(handle_t *handle, struct inode *inode)
{
	struct ext4_iloc iloc;

	int err = 0;
	if (handle) {
		err = ext4_get_inode_loc(inode, &iloc);
		if (!err) {
			BUFFER_TRACE(iloc.bh, "get_write_access");
			err = jbd2_journal_get_write_access(handle, iloc.bh);
			if (!err)
				err = ext4_handle_dirty_metadata(handle,
								 inode,
								 iloc.bh);
			brelse(iloc.bh);
		}
	}
	ext4_std_error(inode->i_sb, err);
	return err;
}
#endif

int ext4_change_inode_journal_flag(struct inode *inode, int val)
{
	journal_t *journal;
	handle_t *handle;
	int err;

	/*
	 * We have to be very careful here: changing a data block's
	 * journaling status dynamically is dangerous.  If we write a
	 * data block to the journal, change the status and then delete
	 * that block, we risk forgetting to revoke the old log record
	 * from the journal and so a subsequent replay can corrupt data.
	 * So, first we make sure that the journal is empty and that
	 * nobody is changing anything.
	 */

	journal = EXT4_JOURNAL(inode);
	if (!journal)
		return 0;
	if (is_journal_aborted(journal))
		return -EROFS;

	jbd2_journal_lock_updates(journal);
	jbd2_journal_flush(journal);

	/*
	 * OK, there are no updates running now, and all cached data is
	 * synced to disk.  We are now in a completely consistent state
	 * which doesn't have anything in the journal, and we know that
	 * no filesystem updates are running, so it is safe to modify
	 * the inode's in-core data-journaling state flag now.
	 */

	if (val)
		EXT4_I(inode)->i_flags |= EXT4_JOURNAL_DATA_FL;
	else
		EXT4_I(inode)->i_flags &= ~EXT4_JOURNAL_DATA_FL;
	ext4_set_aops(inode);

	jbd2_journal_unlock_updates(journal);

	/* Finally we can mark the inode as dirty. */

	handle = ext4_journal_start(inode, 1);
	if (IS_ERR(handle))
		return PTR_ERR(handle);

	err = ext4_mark_inode_dirty(handle, inode);
	ext4_handle_sync(handle);
	ext4_journal_stop(handle);
	ext4_std_error(inode->i_sb, err);

	return err;
}

static int ext4_bh_unmapped(handle_t *handle, struct buffer_head *bh)
{
	return !buffer_mapped(bh);
}

int ext4_page_mkwrite(struct vm_area_struct *vma, struct vm_fault *vmf)
{
	struct page *page = vmf->page;
	loff_t size;
	unsigned long len;
	int ret = -EINVAL;
	void *fsdata;
	struct file *file = vma->vm_file;
	struct inode *inode = file->f_path.dentry->d_inode;
	struct address_space *mapping = inode->i_mapping;

	/*
	 * Get i_alloc_sem to stop truncates messing with the inode. We cannot
	 * get i_mutex because we are already holding mmap_sem.
	 */
	down_read(&inode->i_alloc_sem);
	size = i_size_read(inode);
	if (page->mapping != mapping || size <= page_offset(page)
	    || !PageUptodate(page)) {
		/* page got truncated from under us? */
		goto out_unlock;
	}
	ret = 0;
	if (PageMappedToDisk(page))
		goto out_unlock;

	if (page->index == size >> PAGE_CACHE_SHIFT)
		len = size & ~PAGE_CACHE_MASK;
	else
		len = PAGE_CACHE_SIZE;

	lock_page(page);
	/*
	 * return if we have all the buffers mapped. This avoid
	 * the need to call write_begin/write_end which does a
	 * journal_start/journal_stop which can block and take
	 * long time
	 */
	if (page_has_buffers(page)) {
		if (!walk_page_buffers(NULL, page_buffers(page), 0, len, NULL,
					ext4_bh_unmapped)) {
			unlock_page(page);
			goto out_unlock;
		}
	}
	unlock_page(page);
	/*
	 * OK, we need to fill the hole... Do write_begin write_end
	 * to do block allocation/reservation.We are not holding
	 * inode.i__mutex here. That allow * parallel write_begin,
	 * write_end call. lock_page prevent this from happening
	 * on the same page though
	 */
	ret = mapping->a_ops->write_begin(file, mapping, page_offset(page),
			len, AOP_FLAG_UNINTERRUPTIBLE, &page, &fsdata);
	if (ret < 0)
		goto out_unlock;
	ret = mapping->a_ops->write_end(file, mapping, page_offset(page),
			len, len, page, fsdata);
	if (ret < 0)
		goto out_unlock;
	ret = 0;
out_unlock:
	if (ret)
		ret = VM_FAULT_SIGBUS;
	up_read(&inode->i_alloc_sem);
	return ret;
}<|MERGE_RESOLUTION|>--- conflicted
+++ resolved
@@ -1009,10 +1009,7 @@
 	return &EXT4_I(inode)->i_reserved_quota;
 }
 #endif
-<<<<<<< HEAD
-=======
-
->>>>>>> 724e6d3f
+
 /*
  * Calculate the number of metadata blocks need to reserve
  * to allocate a new block at @lblocks for non extent file based file
@@ -1846,57 +1843,31 @@
 	 * worse case is one extent per block
 	 */
 repeat:
-<<<<<<< HEAD
-	spin_lock(&EXT4_I(inode)->i_block_reservation_lock);
-	total = EXT4_I(inode)->i_reserved_data_blocks + nrblocks;
-	mdblocks = ext4_calc_metadata_amount(inode, total);
-	BUG_ON(mdblocks < EXT4_I(inode)->i_reserved_meta_blocks);
-
-	md_needed = mdblocks - EXT4_I(inode)->i_reserved_meta_blocks;
-	total = md_needed + nrblocks;
-	spin_unlock(&EXT4_I(inode)->i_block_reservation_lock);
-=======
 	spin_lock(&ei->i_block_reservation_lock);
 	md_reserved = ei->i_reserved_meta_blocks;
 	md_needed = ext4_calc_metadata_amount(inode, lblock);
 	spin_unlock(&ei->i_block_reservation_lock);
->>>>>>> 724e6d3f
 
 	/*
 	 * Make quota reservation here to prevent quota overflow
 	 * later. Real quota accounting is done at pages writeout
 	 * time.
 	 */
-<<<<<<< HEAD
-	if (vfs_dq_reserve_block(inode, total))
-		return -EDQUOT;
-
-	if (ext4_claim_free_blocks(sbi, total)) {
-		vfs_dq_release_reservation_block(inode, total);
-=======
 	if (vfs_dq_reserve_block(inode, md_needed + 1))
 		return -EDQUOT;
 
 	if (ext4_claim_free_blocks(sbi, md_needed + 1)) {
 		vfs_dq_release_reservation_block(inode, md_needed + 1);
->>>>>>> 724e6d3f
 		if (ext4_should_retry_alloc(inode->i_sb, &retries)) {
 			yield();
 			goto repeat;
 		}
 		return -ENOSPC;
 	}
-<<<<<<< HEAD
-	spin_lock(&EXT4_I(inode)->i_block_reservation_lock);
-	EXT4_I(inode)->i_reserved_data_blocks += nrblocks;
-	EXT4_I(inode)->i_reserved_meta_blocks += md_needed;
-	spin_unlock(&EXT4_I(inode)->i_block_reservation_lock);
-=======
 	spin_lock(&ei->i_block_reservation_lock);
 	ei->i_reserved_data_blocks++;
 	ei->i_reserved_meta_blocks += md_needed;
 	spin_unlock(&ei->i_block_reservation_lock);
->>>>>>> 724e6d3f
 
 	return 0;       /* success */
 }
@@ -4166,14 +4137,10 @@
 			      __le32 *last)
 {
 	__le32 *p;
-<<<<<<< HEAD
-	int	is_metadata = S_ISDIR(inode->i_mode) || S_ISLNK(inode->i_mode);
-=======
 	int	flags = EXT4_FREE_BLOCKS_FORGET;
 
 	if (S_ISDIR(inode->i_mode) || S_ISLNK(inode->i_mode))
 		flags |= EXT4_FREE_BLOCKS_METADATA;
->>>>>>> 724e6d3f
 
 	if (try_to_extend_transaction(handle, inode)) {
 		if (bh) {
@@ -4189,34 +4156,10 @@
 		}
 	}
 
-<<<<<<< HEAD
-	/*
-	 * Any buffers which are on the journal will be in memory. We
-	 * find them on the hash table so jbd2_journal_revoke() will
-	 * run jbd2_journal_forget() on them.  We've already detached
-	 * each block from the file, so bforget() in
-	 * jbd2_journal_forget() should be safe.
-	 *
-	 * AKPM: turn on bforget in jbd2_journal_forget()!!!
-	 */
-	for (p = first; p < last; p++) {
-		u32 nr = le32_to_cpu(*p);
-		if (nr) {
-			struct buffer_head *tbh;
-
-			*p = 0;
-			tbh = sb_find_get_block(inode->i_sb, nr);
-			ext4_forget(handle, is_metadata, inode, tbh, nr);
-		}
-	}
-
-	ext4_free_blocks(handle, inode, block_to_free, count, is_metadata);
-=======
 	for (p = first; p < last; p++)
 		*p = 0;
 
 	ext4_free_blocks(handle, inode, 0, block_to_free, count, flags);
->>>>>>> 724e6d3f
 }
 
 /**
