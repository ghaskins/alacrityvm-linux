/*
 * File operations used by nfsd. Some of these have been ripped from
 * other parts of the kernel because they weren't exported, others
 * are partial duplicates with added or changed functionality.
 *
 * Note that several functions dget() the dentry upon which they want
 * to act, most notably those that create directory entries. Response
 * dentry's are dput()'d if necessary in the release callback.
 * So if you notice code paths that apparently fail to dput() the
 * dentry, don't worry--they have been taken care of.
 *
 * Copyright (C) 1995-1999 Olaf Kirch <okir@monad.swb.de>
 * Zerocpy NFS support (C) 2002 Hirokazu Takahashi <taka@valinux.co.jp>
 */

#include <linux/fs.h>
#include <linux/file.h>
#include <linux/splice.h>
#include <linux/fcntl.h>
#include <linux/namei.h>
#include <linux/delay.h>
#include <linux/fsnotify.h>
#include <linux/posix_acl_xattr.h>
#include <linux/xattr.h>
#include <linux/jhash.h>
#include <linux/ima.h>
#include <linux/slab.h>
#include <asm/uaccess.h>
#include <linux/exportfs.h>
#include <linux/writeback.h>

#ifdef CONFIG_NFSD_V3
#include "xdr3.h"
#endif /* CONFIG_NFSD_V3 */

#ifdef CONFIG_NFSD_V4
#include "acl.h"
#include "idmap.h"
#endif /* CONFIG_NFSD_V4 */

#include "nfsd.h"
#include "vfs.h"

#define NFSDDBG_FACILITY		NFSDDBG_FILEOP


/*
 * This is a cache of readahead params that help us choose the proper
 * readahead strategy. Initially, we set all readahead parameters to 0
 * and let the VFS handle things.
 * If you increase the number of cached files very much, you'll need to
 * add a hash table here.
 */
struct raparms {
	struct raparms		*p_next;
	unsigned int		p_count;
	ino_t			p_ino;
	dev_t			p_dev;
	int			p_set;
	struct file_ra_state	p_ra;
	unsigned int		p_hindex;
};

struct raparm_hbucket {
	struct raparms		*pb_head;
	spinlock_t		pb_lock;
} ____cacheline_aligned_in_smp;

#define RAPARM_HASH_BITS	4
#define RAPARM_HASH_SIZE	(1<<RAPARM_HASH_BITS)
#define RAPARM_HASH_MASK	(RAPARM_HASH_SIZE-1)
static struct raparm_hbucket	raparm_hash[RAPARM_HASH_SIZE];

/* 
 * Called from nfsd_lookup and encode_dirent. Check if we have crossed 
 * a mount point.
 * Returns -EAGAIN or -ETIMEDOUT leaving *dpp and *expp unchanged,
 *  or nfs_ok having possibly changed *dpp and *expp
 */
int
nfsd_cross_mnt(struct svc_rqst *rqstp, struct dentry **dpp, 
		        struct svc_export **expp)
{
	struct svc_export *exp = *expp, *exp2 = NULL;
	struct dentry *dentry = *dpp;
	struct path path = {.mnt = mntget(exp->ex_path.mnt),
			    .dentry = dget(dentry)};
	int err = 0;

	err = follow_down(&path);
	if (err < 0)
		goto out;

	exp2 = rqst_exp_get_by_name(rqstp, &path);
	if (IS_ERR(exp2)) {
		err = PTR_ERR(exp2);
		/*
		 * We normally allow NFS clients to continue
		 * "underneath" a mountpoint that is not exported.
		 * The exception is V4ROOT, where no traversal is ever
		 * allowed without an explicit export of the new
		 * directory.
		 */
		if (err == -ENOENT && !(exp->ex_flags & NFSEXP_V4ROOT))
			err = 0;
		path_put(&path);
		goto out;
	}
	if (nfsd_v4client(rqstp) ||
		(exp->ex_flags & NFSEXP_CROSSMOUNT) || EX_NOHIDE(exp2)) {
		/* successfully crossed mount point */
		/*
		 * This is subtle: path.dentry is *not* on path.mnt
		 * at this point.  The only reason we are safe is that
		 * original mnt is pinned down by exp, so we should
		 * put path *before* putting exp
		 */
		*dpp = path.dentry;
		path.dentry = dentry;
		*expp = exp2;
		exp2 = exp;
	}
	path_put(&path);
	exp_put(exp2);
out:
	return err;
}

static void follow_to_parent(struct path *path)
{
	struct dentry *dp;

	while (path->dentry == path->mnt->mnt_root && follow_up(path))
		;
	dp = dget_parent(path->dentry);
	dput(path->dentry);
	path->dentry = dp;
}

static int nfsd_lookup_parent(struct svc_rqst *rqstp, struct dentry *dparent, struct svc_export **exp, struct dentry **dentryp)
{
	struct svc_export *exp2;
	struct path path = {.mnt = mntget((*exp)->ex_path.mnt),
			    .dentry = dget(dparent)};

	follow_to_parent(&path);

	exp2 = rqst_exp_parent(rqstp, &path);
	if (PTR_ERR(exp2) == -ENOENT) {
		*dentryp = dget(dparent);
	} else if (IS_ERR(exp2)) {
		path_put(&path);
		return PTR_ERR(exp2);
	} else {
		*dentryp = dget(path.dentry);
		exp_put(*exp);
		*exp = exp2;
	}
	path_put(&path);
	return 0;
}

/*
 * For nfsd purposes, we treat V4ROOT exports as though there was an
 * export at *every* directory.
 */
int nfsd_mountpoint(struct dentry *dentry, struct svc_export *exp)
{
	if (d_mountpoint(dentry))
		return 1;
	if (nfsd4_is_junction(dentry))
		return 1;
	if (!(exp->ex_flags & NFSEXP_V4ROOT))
		return 0;
	return dentry->d_inode != NULL;
}

__be32
nfsd_lookup_dentry(struct svc_rqst *rqstp, struct svc_fh *fhp,
		   const char *name, unsigned int len,
		   struct svc_export **exp_ret, struct dentry **dentry_ret)
{
	struct svc_export	*exp;
	struct dentry		*dparent;
	struct dentry		*dentry;
	int			host_err;

	dprintk("nfsd: nfsd_lookup(fh %s, %.*s)\n", SVCFH_fmt(fhp), len,name);

	dparent = fhp->fh_dentry;
	exp  = fhp->fh_export;
	exp_get(exp);

	/* Lookup the name, but don't follow links */
	if (isdotent(name, len)) {
		if (len==1)
			dentry = dget(dparent);
		else if (dparent != exp->ex_path.dentry)
			dentry = dget_parent(dparent);
		else if (!EX_NOHIDE(exp) && !nfsd_v4client(rqstp))
			dentry = dget(dparent); /* .. == . just like at / */
		else {
			/* checking mountpoint crossing is very different when stepping up */
			host_err = nfsd_lookup_parent(rqstp, dparent, &exp, &dentry);
			if (host_err)
				goto out_nfserr;
		}
	} else {
		fh_lock(fhp);
		dentry = lookup_one_len(name, dparent, len);
		host_err = PTR_ERR(dentry);
		if (IS_ERR(dentry))
			goto out_nfserr;
		/*
		 * check if we have crossed a mount point ...
		 */
		if (nfsd_mountpoint(dentry, exp)) {
			if ((host_err = nfsd_cross_mnt(rqstp, &dentry, &exp))) {
				dput(dentry);
				goto out_nfserr;
			}
		}
	}
	*dentry_ret = dentry;
	*exp_ret = exp;
	return 0;

out_nfserr:
	exp_put(exp);
	return nfserrno(host_err);
}

/*
 * Look up one component of a pathname.
 * N.B. After this call _both_ fhp and resfh need an fh_put
 *
 * If the lookup would cross a mountpoint, and the mounted filesystem
 * is exported to the client with NFSEXP_NOHIDE, then the lookup is
 * accepted as it stands and the mounted directory is
 * returned. Otherwise the covered directory is returned.
 * NOTE: this mountpoint crossing is not supported properly by all
 *   clients and is explicitly disallowed for NFSv3
 *      NeilBrown <neilb@cse.unsw.edu.au>
 */
__be32
nfsd_lookup(struct svc_rqst *rqstp, struct svc_fh *fhp, const char *name,
				unsigned int len, struct svc_fh *resfh)
{
	struct svc_export	*exp;
	struct dentry		*dentry;
	__be32 err;

	err = fh_verify(rqstp, fhp, S_IFDIR, NFSD_MAY_EXEC);
	if (err)
		return err;
	err = nfsd_lookup_dentry(rqstp, fhp, name, len, &exp, &dentry);
	if (err)
		return err;
	err = check_nfsd_access(exp, rqstp);
	if (err)
		goto out;
	/*
	 * Note: we compose the file handle now, but as the
	 * dentry may be negative, it may need to be updated.
	 */
	err = fh_compose(resfh, exp, dentry, fhp);
	if (!err && !dentry->d_inode)
		err = nfserr_noent;
out:
	dput(dentry);
	exp_put(exp);
	return err;
}

static int nfsd_break_lease(struct inode *inode)
{
	if (!S_ISREG(inode->i_mode))
		return 0;
	return break_lease(inode, O_WRONLY | O_NONBLOCK);
}

/*
 * Commit metadata changes to stable storage.
 */
static int
commit_metadata(struct svc_fh *fhp)
{
	struct inode *inode = fhp->fh_dentry->d_inode;
	const struct export_operations *export_ops = inode->i_sb->s_export_op;

	if (!EX_ISSYNC(fhp->fh_export))
		return 0;

	if (export_ops->commit_metadata)
		return export_ops->commit_metadata(inode);
	return sync_inode_metadata(inode, 1);
}

/*
 * Set various file attributes.
 * N.B. After this call fhp needs an fh_put
 */
__be32
nfsd_setattr(struct svc_rqst *rqstp, struct svc_fh *fhp, struct iattr *iap,
	     int check_guard, time_t guardtime)
{
	struct dentry	*dentry;
	struct inode	*inode;
	int		accmode = NFSD_MAY_SATTR;
	int		ftype = 0;
	__be32		err;
	int		host_err;
	int		size_change = 0;

	if (iap->ia_valid & (ATTR_ATIME | ATTR_MTIME | ATTR_SIZE))
		accmode |= NFSD_MAY_WRITE|NFSD_MAY_OWNER_OVERRIDE;
	if (iap->ia_valid & ATTR_SIZE)
		ftype = S_IFREG;

	/* Get inode */
	err = fh_verify(rqstp, fhp, ftype, accmode);
	if (err)
		goto out;

	dentry = fhp->fh_dentry;
	inode = dentry->d_inode;

	/* Ignore any mode updates on symlinks */
	if (S_ISLNK(inode->i_mode))
		iap->ia_valid &= ~ATTR_MODE;

	if (!iap->ia_valid)
		goto out;

	/*
	 * NFSv2 does not differentiate between "set-[ac]time-to-now"
	 * which only requires access, and "set-[ac]time-to-X" which
	 * requires ownership.
	 * So if it looks like it might be "set both to the same time which
	 * is close to now", and if inode_change_ok fails, then we
	 * convert to "set to now" instead of "set to explicit time"
	 *
	 * We only call inode_change_ok as the last test as technically
	 * it is not an interface that we should be using.  It is only
	 * valid if the filesystem does not define it's own i_op->setattr.
	 */
#define BOTH_TIME_SET (ATTR_ATIME_SET | ATTR_MTIME_SET)
#define	MAX_TOUCH_TIME_ERROR (30*60)
	if ((iap->ia_valid & BOTH_TIME_SET) == BOTH_TIME_SET &&
	    iap->ia_mtime.tv_sec == iap->ia_atime.tv_sec) {
		/*
		 * Looks probable.
		 *
		 * Now just make sure time is in the right ballpark.
		 * Solaris, at least, doesn't seem to care what the time
		 * request is.  We require it be within 30 minutes of now.
		 */
		time_t delta = iap->ia_atime.tv_sec - get_seconds();
		if (delta < 0)
			delta = -delta;
		if (delta < MAX_TOUCH_TIME_ERROR &&
		    inode_change_ok(inode, iap) != 0) {
			/*
			 * Turn off ATTR_[AM]TIME_SET but leave ATTR_[AM]TIME.
			 * This will cause notify_change to set these times
			 * to "now"
			 */
			iap->ia_valid &= ~BOTH_TIME_SET;
		}
	}
	    
	/*
	 * The size case is special.
	 * It changes the file as well as the attributes.
	 */
	if (iap->ia_valid & ATTR_SIZE) {
		if (iap->ia_size < inode->i_size) {
			err = nfsd_permission(rqstp, fhp->fh_export, dentry,
					NFSD_MAY_TRUNC|NFSD_MAY_OWNER_OVERRIDE);
			if (err)
				goto out;
		}

		host_err = get_write_access(inode);
		if (host_err)
			goto out_nfserr;

		size_change = 1;
		host_err = locks_verify_truncate(inode, NULL, iap->ia_size);
		if (host_err) {
			put_write_access(inode);
			goto out_nfserr;
		}
	}

	/* sanitize the mode change */
	if (iap->ia_valid & ATTR_MODE) {
		iap->ia_mode &= S_IALLUGO;
		iap->ia_mode |= (inode->i_mode & ~S_IALLUGO);
	}

	/* Revoke setuid/setgid on chown */
	if (!S_ISDIR(inode->i_mode) &&
	    (((iap->ia_valid & ATTR_UID) && iap->ia_uid != inode->i_uid) ||
	     ((iap->ia_valid & ATTR_GID) && iap->ia_gid != inode->i_gid))) {
		iap->ia_valid |= ATTR_KILL_PRIV;
		if (iap->ia_valid & ATTR_MODE) {
			/* we're setting mode too, just clear the s*id bits */
			iap->ia_mode &= ~S_ISUID;
			if (iap->ia_mode & S_IXGRP)
				iap->ia_mode &= ~S_ISGID;
		} else {
			/* set ATTR_KILL_* bits and let VFS handle it */
			iap->ia_valid |= (ATTR_KILL_SUID | ATTR_KILL_SGID);
		}
	}

	/* Change the attributes. */

	iap->ia_valid |= ATTR_CTIME;

	err = nfserr_notsync;
	if (!check_guard || guardtime == inode->i_ctime.tv_sec) {
		host_err = nfsd_break_lease(inode);
		if (host_err)
			goto out_nfserr;
		fh_lock(fhp);

		host_err = notify_change(dentry, iap);
		err = nfserrno(host_err);
		fh_unlock(fhp);
	}
	if (size_change)
		put_write_access(inode);
	if (!err)
		commit_metadata(fhp);
out:
	return err;

out_nfserr:
	err = nfserrno(host_err);
	goto out;
}

#if defined(CONFIG_NFSD_V2_ACL) || \
    defined(CONFIG_NFSD_V3_ACL) || \
    defined(CONFIG_NFSD_V4)
static ssize_t nfsd_getxattr(struct dentry *dentry, char *key, void **buf)
{
	ssize_t buflen;
	ssize_t ret;

	buflen = vfs_getxattr(dentry, key, NULL, 0);
	if (buflen <= 0)
		return buflen;

	*buf = kmalloc(buflen, GFP_KERNEL);
	if (!*buf)
		return -ENOMEM;

	ret = vfs_getxattr(dentry, key, *buf, buflen);
	if (ret < 0)
		kfree(*buf);
	return ret;
}
#endif

#if defined(CONFIG_NFSD_V4)
static int
set_nfsv4_acl_one(struct dentry *dentry, struct posix_acl *pacl, char *key)
{
	int len;
	size_t buflen;
	char *buf = NULL;
	int error = 0;

	buflen = posix_acl_xattr_size(pacl->a_count);
	buf = kmalloc(buflen, GFP_KERNEL);
	error = -ENOMEM;
	if (buf == NULL)
		goto out;

	len = posix_acl_to_xattr(pacl, buf, buflen);
	if (len < 0) {
		error = len;
		goto out;
	}

	error = vfs_setxattr(dentry, key, buf, len, 0);
out:
	kfree(buf);
	return error;
}

__be32
nfsd4_set_nfs4_acl(struct svc_rqst *rqstp, struct svc_fh *fhp,
    struct nfs4_acl *acl)
{
	__be32 error;
	int host_error;
	struct dentry *dentry;
	struct inode *inode;
	struct posix_acl *pacl = NULL, *dpacl = NULL;
	unsigned int flags = 0;

	/* Get inode */
	error = fh_verify(rqstp, fhp, 0, NFSD_MAY_SATTR);
	if (error)
		return error;

	dentry = fhp->fh_dentry;
	inode = dentry->d_inode;
	if (S_ISDIR(inode->i_mode))
		flags = NFS4_ACL_DIR;

	host_error = nfs4_acl_nfsv4_to_posix(acl, &pacl, &dpacl, flags);
	if (host_error == -EINVAL) {
		return nfserr_attrnotsupp;
	} else if (host_error < 0)
		goto out_nfserr;

	host_error = set_nfsv4_acl_one(dentry, pacl, POSIX_ACL_XATTR_ACCESS);
	if (host_error < 0)
		goto out_release;

	if (S_ISDIR(inode->i_mode))
		host_error = set_nfsv4_acl_one(dentry, dpacl, POSIX_ACL_XATTR_DEFAULT);

out_release:
	posix_acl_release(pacl);
	posix_acl_release(dpacl);
out_nfserr:
	if (host_error == -EOPNOTSUPP)
		return nfserr_attrnotsupp;
	else
		return nfserrno(host_error);
}

static struct posix_acl *
_get_posix_acl(struct dentry *dentry, char *key)
{
	void *buf = NULL;
	struct posix_acl *pacl = NULL;
	int buflen;

	buflen = nfsd_getxattr(dentry, key, &buf);
	if (!buflen)
		buflen = -ENODATA;
	if (buflen <= 0)
		return ERR_PTR(buflen);

	pacl = posix_acl_from_xattr(buf, buflen);
	kfree(buf);
	return pacl;
}

int
nfsd4_get_nfs4_acl(struct svc_rqst *rqstp, struct dentry *dentry, struct nfs4_acl **acl)
{
	struct inode *inode = dentry->d_inode;
	int error = 0;
	struct posix_acl *pacl = NULL, *dpacl = NULL;
	unsigned int flags = 0;

	pacl = _get_posix_acl(dentry, POSIX_ACL_XATTR_ACCESS);
	if (IS_ERR(pacl) && PTR_ERR(pacl) == -ENODATA)
		pacl = posix_acl_from_mode(inode->i_mode, GFP_KERNEL);
	if (IS_ERR(pacl)) {
		error = PTR_ERR(pacl);
		pacl = NULL;
		goto out;
	}

	if (S_ISDIR(inode->i_mode)) {
		dpacl = _get_posix_acl(dentry, POSIX_ACL_XATTR_DEFAULT);
		if (IS_ERR(dpacl) && PTR_ERR(dpacl) == -ENODATA)
			dpacl = NULL;
		else if (IS_ERR(dpacl)) {
			error = PTR_ERR(dpacl);
			dpacl = NULL;
			goto out;
		}
		flags = NFS4_ACL_DIR;
	}

	*acl = nfs4_acl_posix_to_nfsv4(pacl, dpacl, flags);
	if (IS_ERR(*acl)) {
		error = PTR_ERR(*acl);
		*acl = NULL;
	}
 out:
	posix_acl_release(pacl);
	posix_acl_release(dpacl);
	return error;
}

#define NFSD_XATTR_JUNCTION_PREFIX XATTR_TRUSTED_PREFIX "junction."
#define NFSD_XATTR_JUNCTION_TYPE NFSD_XATTR_JUNCTION_PREFIX "type"
int nfsd4_is_junction(struct dentry *dentry)
{
	struct inode *inode = dentry->d_inode;

	if (inode == NULL)
		return 0;
	if (inode->i_mode & S_IXUGO)
		return 0;
	if (!(inode->i_mode & S_ISVTX))
		return 0;
	if (vfs_getxattr(dentry, NFSD_XATTR_JUNCTION_TYPE, NULL, 0) <= 0)
		return 0;
	return 1;
}
#endif /* defined(CONFIG_NFSD_V4) */

#ifdef CONFIG_NFSD_V3
/*
 * Check server access rights to a file system object
 */
struct accessmap {
	u32		access;
	int		how;
};
static struct accessmap	nfs3_regaccess[] = {
    {	NFS3_ACCESS_READ,	NFSD_MAY_READ			},
    {	NFS3_ACCESS_EXECUTE,	NFSD_MAY_EXEC			},
    {	NFS3_ACCESS_MODIFY,	NFSD_MAY_WRITE|NFSD_MAY_TRUNC	},
    {	NFS3_ACCESS_EXTEND,	NFSD_MAY_WRITE			},

    {	0,			0				}
};

static struct accessmap	nfs3_diraccess[] = {
    {	NFS3_ACCESS_READ,	NFSD_MAY_READ			},
    {	NFS3_ACCESS_LOOKUP,	NFSD_MAY_EXEC			},
    {	NFS3_ACCESS_MODIFY,	NFSD_MAY_EXEC|NFSD_MAY_WRITE|NFSD_MAY_TRUNC},
    {	NFS3_ACCESS_EXTEND,	NFSD_MAY_EXEC|NFSD_MAY_WRITE	},
    {	NFS3_ACCESS_DELETE,	NFSD_MAY_REMOVE			},

    {	0,			0				}
};

static struct accessmap	nfs3_anyaccess[] = {
	/* Some clients - Solaris 2.6 at least, make an access call
	 * to the server to check for access for things like /dev/null
	 * (which really, the server doesn't care about).  So
	 * We provide simple access checking for them, looking
	 * mainly at mode bits, and we make sure to ignore read-only
	 * filesystem checks
	 */
    {	NFS3_ACCESS_READ,	NFSD_MAY_READ			},
    {	NFS3_ACCESS_EXECUTE,	NFSD_MAY_EXEC			},
    {	NFS3_ACCESS_MODIFY,	NFSD_MAY_WRITE|NFSD_MAY_LOCAL_ACCESS	},
    {	NFS3_ACCESS_EXTEND,	NFSD_MAY_WRITE|NFSD_MAY_LOCAL_ACCESS	},

    {	0,			0				}
};

__be32
nfsd_access(struct svc_rqst *rqstp, struct svc_fh *fhp, u32 *access, u32 *supported)
{
	struct accessmap	*map;
	struct svc_export	*export;
	struct dentry		*dentry;
	u32			query, result = 0, sresult = 0;
	__be32			error;

	error = fh_verify(rqstp, fhp, 0, NFSD_MAY_NOP);
	if (error)
		goto out;

	export = fhp->fh_export;
	dentry = fhp->fh_dentry;

	if (S_ISREG(dentry->d_inode->i_mode))
		map = nfs3_regaccess;
	else if (S_ISDIR(dentry->d_inode->i_mode))
		map = nfs3_diraccess;
	else
		map = nfs3_anyaccess;


	query = *access;
	for  (; map->access; map++) {
		if (map->access & query) {
			__be32 err2;

			sresult |= map->access;

			err2 = nfsd_permission(rqstp, export, dentry, map->how);
			switch (err2) {
			case nfs_ok:
				result |= map->access;
				break;
				
			/* the following error codes just mean the access was not allowed,
			 * rather than an error occurred */
			case nfserr_rofs:
			case nfserr_acces:
			case nfserr_perm:
				/* simply don't "or" in the access bit. */
				break;
			default:
				error = err2;
				goto out;
			}
		}
	}
	*access = result;
	if (supported)
		*supported = sresult;

 out:
	return error;
}
#endif /* CONFIG_NFSD_V3 */

static int nfsd_open_break_lease(struct inode *inode, int access)
{
	unsigned int mode;

	if (access & NFSD_MAY_NOT_BREAK_LEASE)
		return 0;
	mode = (access & NFSD_MAY_WRITE) ? O_WRONLY : O_RDONLY;
	return break_lease(inode, mode | O_NONBLOCK);
}

/*
 * Open an existing file or directory.
 * The access argument indicates the type of open (read/write/lock)
 * N.B. After this call fhp needs an fh_put
 */
__be32
nfsd_open(struct svc_rqst *rqstp, struct svc_fh *fhp, int type,
			int access, struct file **filp)
{
	struct dentry	*dentry;
	struct inode	*inode;
	int		flags = O_RDONLY|O_LARGEFILE;
	__be32		err;
	int		host_err = 0;

	validate_process_creds();

	/*
	 * If we get here, then the client has already done an "open",
	 * and (hopefully) checked permission - so allow OWNER_OVERRIDE
	 * in case a chmod has now revoked permission.
	 */
	err = fh_verify(rqstp, fhp, type, access | NFSD_MAY_OWNER_OVERRIDE);
	if (err)
		goto out;

	dentry = fhp->fh_dentry;
	inode = dentry->d_inode;

	/* Disallow write access to files with the append-only bit set
	 * or any access when mandatory locking enabled
	 */
	err = nfserr_perm;
	if (IS_APPEND(inode) && (access & NFSD_MAY_WRITE))
		goto out;
	/*
	 * We must ignore files (but only files) which might have mandatory
	 * locks on them because there is no way to know if the accesser has
	 * the lock.
	 */
	if (S_ISREG((inode)->i_mode) && mandatory_lock(inode))
		goto out;

	if (!inode->i_fop)
		goto out;

<<<<<<< HEAD
	/*
	 * Check to see if there are any leases on this file.
	 * This may block while leases are broken.
	 */
	if (!(access & NFSD_MAY_NOT_BREAK_LEASE))
		host_err = break_lease(inode, O_NONBLOCK | ((access & NFSD_MAY_WRITE) ? O_WRONLY : 0));
	if (host_err == -EWOULDBLOCK)
		host_err = -ETIMEDOUT;
=======
	host_err = nfsd_open_break_lease(inode, access);
>>>>>>> 805a6af8
	if (host_err) /* NOMEM or WOULDBLOCK */
		goto out_nfserr;

	if (access & NFSD_MAY_WRITE) {
		if (access & NFSD_MAY_READ)
			flags = O_RDWR|O_LARGEFILE;
		else
			flags = O_WRONLY|O_LARGEFILE;
	}
	*filp = dentry_open(dget(dentry), mntget(fhp->fh_export->ex_path.mnt),
			    flags, current_cred());
	if (IS_ERR(*filp))
		host_err = PTR_ERR(*filp);
	else
		host_err = ima_file_check(*filp, access);
out_nfserr:
	err = nfserrno(host_err);
out:
	validate_process_creds();
	return err;
}

/*
 * Close a file.
 */
void
nfsd_close(struct file *filp)
{
	fput(filp);
}

/*
 * Obtain the readahead parameters for the file
 * specified by (dev, ino).
 */

static inline struct raparms *
nfsd_get_raparms(dev_t dev, ino_t ino)
{
	struct raparms	*ra, **rap, **frap = NULL;
	int depth = 0;
	unsigned int hash;
	struct raparm_hbucket *rab;

	hash = jhash_2words(dev, ino, 0xfeedbeef) & RAPARM_HASH_MASK;
	rab = &raparm_hash[hash];

	spin_lock(&rab->pb_lock);
	for (rap = &rab->pb_head; (ra = *rap); rap = &ra->p_next) {
		if (ra->p_ino == ino && ra->p_dev == dev)
			goto found;
		depth++;
		if (ra->p_count == 0)
			frap = rap;
	}
	depth = nfsdstats.ra_size;
	if (!frap) {	
		spin_unlock(&rab->pb_lock);
		return NULL;
	}
	rap = frap;
	ra = *frap;
	ra->p_dev = dev;
	ra->p_ino = ino;
	ra->p_set = 0;
	ra->p_hindex = hash;
found:
	if (rap != &rab->pb_head) {
		*rap = ra->p_next;
		ra->p_next   = rab->pb_head;
		rab->pb_head = ra;
	}
	ra->p_count++;
	nfsdstats.ra_depth[depth*10/nfsdstats.ra_size]++;
	spin_unlock(&rab->pb_lock);
	return ra;
}

/*
 * Grab and keep cached pages associated with a file in the svc_rqst
 * so that they can be passed to the network sendmsg/sendpage routines
 * directly. They will be released after the sending has completed.
 */
static int
nfsd_splice_actor(struct pipe_inode_info *pipe, struct pipe_buffer *buf,
		  struct splice_desc *sd)
{
	struct svc_rqst *rqstp = sd->u.data;
	struct page **pp = rqstp->rq_respages + rqstp->rq_resused;
	struct page *page = buf->page;
	size_t size;

	size = sd->len;

	if (rqstp->rq_res.page_len == 0) {
		get_page(page);
		put_page(*pp);
		*pp = page;
		rqstp->rq_resused++;
		rqstp->rq_res.page_base = buf->offset;
		rqstp->rq_res.page_len = size;
	} else if (page != pp[-1]) {
		get_page(page);
		if (*pp)
			put_page(*pp);
		*pp = page;
		rqstp->rq_resused++;
		rqstp->rq_res.page_len += size;
	} else
		rqstp->rq_res.page_len += size;

	return size;
}

static int nfsd_direct_splice_actor(struct pipe_inode_info *pipe,
				    struct splice_desc *sd)
{
	return __splice_from_pipe(pipe, sd, nfsd_splice_actor);
}

static __be32
nfsd_vfs_read(struct svc_rqst *rqstp, struct svc_fh *fhp, struct file *file,
              loff_t offset, struct kvec *vec, int vlen, unsigned long *count)
{
	mm_segment_t	oldfs;
	__be32		err;
	int		host_err;

	err = nfserr_perm;

	if (file->f_op->splice_read && rqstp->rq_splice_ok) {
		struct splice_desc sd = {
			.len		= 0,
			.total_len	= *count,
			.pos		= offset,
			.u.data		= rqstp,
		};

		rqstp->rq_resused = 1;
		host_err = splice_direct_to_actor(file, &sd, nfsd_direct_splice_actor);
	} else {
		oldfs = get_fs();
		set_fs(KERNEL_DS);
		host_err = vfs_readv(file, (struct iovec __user *)vec, vlen, &offset);
		set_fs(oldfs);
	}

	if (host_err >= 0) {
		nfsdstats.io_read += host_err;
		*count = host_err;
		err = 0;
		fsnotify_access(file);
	} else 
		err = nfserrno(host_err);
	return err;
}

static void kill_suid(struct dentry *dentry)
{
	struct iattr	ia;
	ia.ia_valid = ATTR_KILL_SUID | ATTR_KILL_SGID | ATTR_KILL_PRIV;

	mutex_lock(&dentry->d_inode->i_mutex);
	notify_change(dentry, &ia);
	mutex_unlock(&dentry->d_inode->i_mutex);
}

/*
 * Gathered writes: If another process is currently writing to the file,
 * there's a high chance this is another nfsd (triggered by a bulk write
 * from a client's biod). Rather than syncing the file with each write
 * request, we sleep for 10 msec.
 *
 * I don't know if this roughly approximates C. Juszak's idea of
 * gathered writes, but it's a nice and simple solution (IMHO), and it
 * seems to work:-)
 *
 * Note: we do this only in the NFSv2 case, since v3 and higher have a
 * better tool (separate unstable writes and commits) for solving this
 * problem.
 */
static int wait_for_concurrent_writes(struct file *file)
{
	struct inode *inode = file->f_path.dentry->d_inode;
	static ino_t last_ino;
	static dev_t last_dev;
	int err = 0;

	if (atomic_read(&inode->i_writecount) > 1
	    || (last_ino == inode->i_ino && last_dev == inode->i_sb->s_dev)) {
		dprintk("nfsd: write defer %d\n", task_pid_nr(current));
		msleep(10);
		dprintk("nfsd: write resume %d\n", task_pid_nr(current));
	}

	if (inode->i_state & I_DIRTY) {
		dprintk("nfsd: write sync %d\n", task_pid_nr(current));
		err = vfs_fsync(file, 0);
	}
	last_ino = inode->i_ino;
	last_dev = inode->i_sb->s_dev;
	return err;
}

static __be32
nfsd_vfs_write(struct svc_rqst *rqstp, struct svc_fh *fhp, struct file *file,
				loff_t offset, struct kvec *vec, int vlen,
				unsigned long *cnt, int *stablep)
{
	struct svc_export	*exp;
	struct dentry		*dentry;
	struct inode		*inode;
	mm_segment_t		oldfs;
	__be32			err = 0;
	int			host_err;
	int			stable = *stablep;
	int			use_wgather;

	dentry = file->f_path.dentry;
	inode = dentry->d_inode;
	exp   = fhp->fh_export;

	/*
	 * Request sync writes if
	 *  -	the sync export option has been set, or
	 *  -	the client requested O_SYNC behavior (NFSv3 feature).
	 *  -   The file system doesn't support fsync().
	 * When NFSv2 gathered writes have been configured for this volume,
	 * flushing the data to disk is handled separately below.
	 */
	use_wgather = (rqstp->rq_vers == 2) && EX_WGATHER(exp);

	if (!file->f_op->fsync) {/* COMMIT3 cannot work */
	       stable = 2;
	       *stablep = 2; /* FILE_SYNC */
	}

	if (!EX_ISSYNC(exp))
		stable = 0;
	if (stable && !use_wgather) {
		spin_lock(&file->f_lock);
		file->f_flags |= O_SYNC;
		spin_unlock(&file->f_lock);
	}

	/* Write the data. */
	oldfs = get_fs(); set_fs(KERNEL_DS);
	host_err = vfs_writev(file, (struct iovec __user *)vec, vlen, &offset);
	set_fs(oldfs);
	if (host_err < 0)
		goto out_nfserr;
	*cnt = host_err;
	nfsdstats.io_write += host_err;
	fsnotify_modify(file);

	/* clear setuid/setgid flag after write */
	if (inode->i_mode & (S_ISUID | S_ISGID))
		kill_suid(dentry);

	if (stable && use_wgather)
		host_err = wait_for_concurrent_writes(file);

out_nfserr:
	dprintk("nfsd: write complete host_err=%d\n", host_err);
	if (host_err >= 0)
		err = 0;
	else
		err = nfserrno(host_err);
	return err;
}

/*
 * Read data from a file. count must contain the requested read count
 * on entry. On return, *count contains the number of bytes actually read.
 * N.B. After this call fhp needs an fh_put
 */
__be32 nfsd_read(struct svc_rqst *rqstp, struct svc_fh *fhp,
	loff_t offset, struct kvec *vec, int vlen, unsigned long *count)
{
	struct file *file;
	struct inode *inode;
	struct raparms	*ra;
	__be32 err;

	err = nfsd_open(rqstp, fhp, S_IFREG, NFSD_MAY_READ, &file);
	if (err)
		return err;

	inode = file->f_path.dentry->d_inode;

	/* Get readahead parameters */
	ra = nfsd_get_raparms(inode->i_sb->s_dev, inode->i_ino);

	if (ra && ra->p_set)
		file->f_ra = ra->p_ra;

	err = nfsd_vfs_read(rqstp, fhp, file, offset, vec, vlen, count);

	/* Write back readahead params */
	if (ra) {
		struct raparm_hbucket *rab = &raparm_hash[ra->p_hindex];
		spin_lock(&rab->pb_lock);
		ra->p_ra = file->f_ra;
		ra->p_set = 1;
		ra->p_count--;
		spin_unlock(&rab->pb_lock);
	}

	nfsd_close(file);
	return err;
}

/* As above, but use the provided file descriptor. */
__be32
nfsd_read_file(struct svc_rqst *rqstp, struct svc_fh *fhp, struct file *file,
		loff_t offset, struct kvec *vec, int vlen,
		unsigned long *count)
{
	__be32		err;

	if (file) {
		err = nfsd_permission(rqstp, fhp->fh_export, fhp->fh_dentry,
				NFSD_MAY_READ|NFSD_MAY_OWNER_OVERRIDE);
		if (err)
			goto out;
		err = nfsd_vfs_read(rqstp, fhp, file, offset, vec, vlen, count);
	} else /* Note file may still be NULL in NFSv4 special stateid case: */
		err = nfsd_read(rqstp, fhp, offset, vec, vlen, count);
out:
	return err;
}

/*
 * Write data to a file.
 * The stable flag requests synchronous writes.
 * N.B. After this call fhp needs an fh_put
 */
__be32
nfsd_write(struct svc_rqst *rqstp, struct svc_fh *fhp, struct file *file,
		loff_t offset, struct kvec *vec, int vlen, unsigned long *cnt,
		int *stablep)
{
	__be32			err = 0;

	if (file) {
		err = nfsd_permission(rqstp, fhp->fh_export, fhp->fh_dentry,
				NFSD_MAY_WRITE|NFSD_MAY_OWNER_OVERRIDE);
		if (err)
			goto out;
		err = nfsd_vfs_write(rqstp, fhp, file, offset, vec, vlen, cnt,
				stablep);
	} else {
		err = nfsd_open(rqstp, fhp, S_IFREG, NFSD_MAY_WRITE, &file);
		if (err)
			goto out;

		if (cnt)
			err = nfsd_vfs_write(rqstp, fhp, file, offset, vec, vlen,
					     cnt, stablep);
		nfsd_close(file);
	}
out:
	return err;
}

#ifdef CONFIG_NFSD_V3
/*
 * Commit all pending writes to stable storage.
 *
 * Note: we only guarantee that data that lies within the range specified
 * by the 'offset' and 'count' parameters will be synced.
 *
 * Unfortunately we cannot lock the file to make sure we return full WCC
 * data to the client, as locking happens lower down in the filesystem.
 */
__be32
nfsd_commit(struct svc_rqst *rqstp, struct svc_fh *fhp,
               loff_t offset, unsigned long count)
{
	struct file	*file;
	loff_t		end = LLONG_MAX;
	__be32		err = nfserr_inval;

	if (offset < 0)
		goto out;
	if (count != 0) {
		end = offset + (loff_t)count - 1;
		if (end < offset)
			goto out;
	}

	err = nfsd_open(rqstp, fhp, S_IFREG,
			NFSD_MAY_WRITE|NFSD_MAY_NOT_BREAK_LEASE, &file);
	if (err)
		goto out;
	if (EX_ISSYNC(fhp->fh_export)) {
		int err2 = vfs_fsync_range(file, offset, end, 0);

		if (err2 != -EINVAL)
			err = nfserrno(err2);
		else
			err = nfserr_notsupp;
	}

	nfsd_close(file);
out:
	return err;
}
#endif /* CONFIG_NFSD_V3 */

static __be32
nfsd_create_setattr(struct svc_rqst *rqstp, struct svc_fh *resfhp,
			struct iattr *iap)
{
	/*
	 * Mode has already been set earlier in create:
	 */
	iap->ia_valid &= ~ATTR_MODE;
	/*
	 * Setting uid/gid works only for root.  Irix appears to
	 * send along the gid on create when it tries to implement
	 * setgid directories via NFS:
	 */
	if (current_fsuid() != 0)
		iap->ia_valid &= ~(ATTR_UID|ATTR_GID);
	if (iap->ia_valid)
		return nfsd_setattr(rqstp, resfhp, iap, 0, (time_t)0);
	return 0;
}

/* HPUX client sometimes creates a file in mode 000, and sets size to 0.
 * setting size to 0 may fail for some specific file systems by the permission
 * checking which requires WRITE permission but the mode is 000.
 * we ignore the resizing(to 0) on the just new created file, since the size is
 * 0 after file created.
 *
 * call this only after vfs_create() is called.
 * */
static void
nfsd_check_ignore_resizing(struct iattr *iap)
{
	if ((iap->ia_valid & ATTR_SIZE) && (iap->ia_size == 0))
		iap->ia_valid &= ~ATTR_SIZE;
}

/*
 * Create a file (regular, directory, device, fifo); UNIX sockets 
 * not yet implemented.
 * If the response fh has been verified, the parent directory should
 * already be locked. Note that the parent directory is left locked.
 *
 * N.B. Every call to nfsd_create needs an fh_put for _both_ fhp and resfhp
 */
__be32
nfsd_create(struct svc_rqst *rqstp, struct svc_fh *fhp,
		char *fname, int flen, struct iattr *iap,
		int type, dev_t rdev, struct svc_fh *resfhp)
{
	struct dentry	*dentry, *dchild = NULL;
	struct inode	*dirp;
	__be32		err;
	__be32		err2;
	int		host_err;

	err = nfserr_perm;
	if (!flen)
		goto out;
	err = nfserr_exist;
	if (isdotent(fname, flen))
		goto out;

	err = fh_verify(rqstp, fhp, S_IFDIR, NFSD_MAY_CREATE);
	if (err)
		goto out;

	dentry = fhp->fh_dentry;
	dirp = dentry->d_inode;

	err = nfserr_notdir;
	if (!dirp->i_op->lookup)
		goto out;
	/*
	 * Check whether the response file handle has been verified yet.
	 * If it has, the parent directory should already be locked.
	 */
	if (!resfhp->fh_dentry) {
		/* called from nfsd_proc_mkdir, or possibly nfsd3_proc_create */
		fh_lock_nested(fhp, I_MUTEX_PARENT);
		dchild = lookup_one_len(fname, dentry, flen);
		host_err = PTR_ERR(dchild);
		if (IS_ERR(dchild))
			goto out_nfserr;
		err = fh_compose(resfhp, fhp->fh_export, dchild, fhp);
		if (err)
			goto out;
	} else {
		/* called from nfsd_proc_create */
		dchild = dget(resfhp->fh_dentry);
		if (!fhp->fh_locked) {
			/* not actually possible */
			printk(KERN_ERR
				"nfsd_create: parent %s/%s not locked!\n",
				dentry->d_parent->d_name.name,
				dentry->d_name.name);
			err = nfserr_io;
			goto out;
		}
	}
	/*
	 * Make sure the child dentry is still negative ...
	 */
	err = nfserr_exist;
	if (dchild->d_inode) {
		dprintk("nfsd_create: dentry %s/%s not negative!\n",
			dentry->d_name.name, dchild->d_name.name);
		goto out; 
	}

	if (!(iap->ia_valid & ATTR_MODE))
		iap->ia_mode = 0;
	iap->ia_mode = (iap->ia_mode & S_IALLUGO) | type;

	err = nfserr_inval;
	if (!S_ISREG(type) && !S_ISDIR(type) && !special_file(type)) {
		printk(KERN_WARNING "nfsd: bad file type %o in nfsd_create\n",
		       type);
		goto out;
	}

	host_err = mnt_want_write(fhp->fh_export->ex_path.mnt);
	if (host_err)
		goto out_nfserr;

	/*
	 * Get the dir op function pointer.
	 */
	err = 0;
	switch (type) {
	case S_IFREG:
		host_err = vfs_create(dirp, dchild, iap->ia_mode, NULL);
		if (!host_err)
			nfsd_check_ignore_resizing(iap);
		break;
	case S_IFDIR:
		host_err = vfs_mkdir(dirp, dchild, iap->ia_mode);
		break;
	case S_IFCHR:
	case S_IFBLK:
	case S_IFIFO:
	case S_IFSOCK:
		host_err = vfs_mknod(dirp, dchild, iap->ia_mode, rdev);
		break;
	}
	if (host_err < 0) {
		mnt_drop_write(fhp->fh_export->ex_path.mnt);
		goto out_nfserr;
	}

	err = nfsd_create_setattr(rqstp, resfhp, iap);

	/*
	 * nfsd_setattr already committed the child.  Transactional filesystems
	 * had a chance to commit changes for both parent and child
	 * simultaneously making the following commit_metadata a noop.
	 */
	err2 = nfserrno(commit_metadata(fhp));
	if (err2)
		err = err2;
	mnt_drop_write(fhp->fh_export->ex_path.mnt);
	/*
	 * Update the file handle to get the new inode info.
	 */
	if (!err)
		err = fh_update(resfhp);
out:
	if (dchild && !IS_ERR(dchild))
		dput(dchild);
	return err;

out_nfserr:
	err = nfserrno(host_err);
	goto out;
}

#ifdef CONFIG_NFSD_V3

static inline int nfsd_create_is_exclusive(int createmode)
{
	return createmode == NFS3_CREATE_EXCLUSIVE
	       || createmode == NFS4_CREATE_EXCLUSIVE4_1;
}

/*
 * NFSv3 and NFSv4 version of nfsd_create
 */
__be32
do_nfsd_create(struct svc_rqst *rqstp, struct svc_fh *fhp,
		char *fname, int flen, struct iattr *iap,
		struct svc_fh *resfhp, int createmode, u32 *verifier,
	        bool *truncp, bool *created)
{
	struct dentry	*dentry, *dchild = NULL;
	struct inode	*dirp;
	__be32		err;
	int		host_err;
	__u32		v_mtime=0, v_atime=0;

	err = nfserr_perm;
	if (!flen)
		goto out;
	err = nfserr_exist;
	if (isdotent(fname, flen))
		goto out;
	if (!(iap->ia_valid & ATTR_MODE))
		iap->ia_mode = 0;
	err = fh_verify(rqstp, fhp, S_IFDIR, NFSD_MAY_EXEC);
	if (err)
		goto out;

	dentry = fhp->fh_dentry;
	dirp = dentry->d_inode;

	/* Get all the sanity checks out of the way before
	 * we lock the parent. */
	err = nfserr_notdir;
	if (!dirp->i_op->lookup)
		goto out;
	fh_lock_nested(fhp, I_MUTEX_PARENT);

	/*
	 * Compose the response file handle.
	 */
	dchild = lookup_one_len(fname, dentry, flen);
	host_err = PTR_ERR(dchild);
	if (IS_ERR(dchild))
		goto out_nfserr;

	/* If file doesn't exist, check for permissions to create one */
	if (!dchild->d_inode) {
		err = fh_verify(rqstp, fhp, S_IFDIR, NFSD_MAY_CREATE);
		if (err)
			goto out;
	}

	err = fh_compose(resfhp, fhp->fh_export, dchild, fhp);
	if (err)
		goto out;

	if (nfsd_create_is_exclusive(createmode)) {
		/* solaris7 gets confused (bugid 4218508) if these have
		 * the high bit set, so just clear the high bits. If this is
		 * ever changed to use different attrs for storing the
		 * verifier, then do_open_lookup() will also need to be fixed
		 * accordingly.
		 */
		v_mtime = verifier[0]&0x7fffffff;
		v_atime = verifier[1]&0x7fffffff;
	}
	
	host_err = mnt_want_write(fhp->fh_export->ex_path.mnt);
	if (host_err)
		goto out_nfserr;
	if (dchild->d_inode) {
		err = 0;

		switch (createmode) {
		case NFS3_CREATE_UNCHECKED:
			if (! S_ISREG(dchild->d_inode->i_mode))
				err = nfserr_exist;
			else if (truncp) {
				/* in nfsv4, we need to treat this case a little
				 * differently.  we don't want to truncate the
				 * file now; this would be wrong if the OPEN
				 * fails for some other reason.  furthermore,
				 * if the size is nonzero, we should ignore it
				 * according to spec!
				 */
				*truncp = (iap->ia_valid & ATTR_SIZE) && !iap->ia_size;
			}
			else {
				iap->ia_valid &= ATTR_SIZE;
				goto set_attr;
			}
			break;
		case NFS3_CREATE_EXCLUSIVE:
			if (   dchild->d_inode->i_mtime.tv_sec == v_mtime
			    && dchild->d_inode->i_atime.tv_sec == v_atime
			    && dchild->d_inode->i_size  == 0 )
				break;
		case NFS4_CREATE_EXCLUSIVE4_1:
			if (   dchild->d_inode->i_mtime.tv_sec == v_mtime
			    && dchild->d_inode->i_atime.tv_sec == v_atime
			    && dchild->d_inode->i_size  == 0 )
				goto set_attr;
			 /* fallthru */
		case NFS3_CREATE_GUARDED:
			err = nfserr_exist;
		}
		mnt_drop_write(fhp->fh_export->ex_path.mnt);
		goto out;
	}

	host_err = vfs_create(dirp, dchild, iap->ia_mode, NULL);
	if (host_err < 0) {
		mnt_drop_write(fhp->fh_export->ex_path.mnt);
		goto out_nfserr;
	}
	if (created)
		*created = 1;

	nfsd_check_ignore_resizing(iap);

	if (nfsd_create_is_exclusive(createmode)) {
		/* Cram the verifier into atime/mtime */
		iap->ia_valid = ATTR_MTIME|ATTR_ATIME
			| ATTR_MTIME_SET|ATTR_ATIME_SET;
		/* XXX someone who knows this better please fix it for nsec */ 
		iap->ia_mtime.tv_sec = v_mtime;
		iap->ia_atime.tv_sec = v_atime;
		iap->ia_mtime.tv_nsec = 0;
		iap->ia_atime.tv_nsec = 0;
	}

 set_attr:
	err = nfsd_create_setattr(rqstp, resfhp, iap);

	/*
	 * nfsd_setattr already committed the child (and possibly also the parent).
	 */
	if (!err)
		err = nfserrno(commit_metadata(fhp));

	mnt_drop_write(fhp->fh_export->ex_path.mnt);
	/*
	 * Update the filehandle to get the new inode info.
	 */
	if (!err)
		err = fh_update(resfhp);

 out:
	fh_unlock(fhp);
	if (dchild && !IS_ERR(dchild))
		dput(dchild);
 	return err;
 
 out_nfserr:
	err = nfserrno(host_err);
	goto out;
}
#endif /* CONFIG_NFSD_V3 */

/*
 * Read a symlink. On entry, *lenp must contain the maximum path length that
 * fits into the buffer. On return, it contains the true length.
 * N.B. After this call fhp needs an fh_put
 */
__be32
nfsd_readlink(struct svc_rqst *rqstp, struct svc_fh *fhp, char *buf, int *lenp)
{
	struct dentry	*dentry;
	struct inode	*inode;
	mm_segment_t	oldfs;
	__be32		err;
	int		host_err;

	err = fh_verify(rqstp, fhp, S_IFLNK, NFSD_MAY_NOP);
	if (err)
		goto out;

	dentry = fhp->fh_dentry;
	inode = dentry->d_inode;

	err = nfserr_inval;
	if (!inode->i_op->readlink)
		goto out;

	touch_atime(fhp->fh_export->ex_path.mnt, dentry);
	/* N.B. Why does this call need a get_fs()??
	 * Remove the set_fs and watch the fireworks:-) --okir
	 */

	oldfs = get_fs(); set_fs(KERNEL_DS);
	host_err = inode->i_op->readlink(dentry, buf, *lenp);
	set_fs(oldfs);

	if (host_err < 0)
		goto out_nfserr;
	*lenp = host_err;
	err = 0;
out:
	return err;

out_nfserr:
	err = nfserrno(host_err);
	goto out;
}

/*
 * Create a symlink and look up its inode
 * N.B. After this call _both_ fhp and resfhp need an fh_put
 */
__be32
nfsd_symlink(struct svc_rqst *rqstp, struct svc_fh *fhp,
				char *fname, int flen,
				char *path,  int plen,
				struct svc_fh *resfhp,
				struct iattr *iap)
{
	struct dentry	*dentry, *dnew;
	__be32		err, cerr;
	int		host_err;

	err = nfserr_noent;
	if (!flen || !plen)
		goto out;
	err = nfserr_exist;
	if (isdotent(fname, flen))
		goto out;

	err = fh_verify(rqstp, fhp, S_IFDIR, NFSD_MAY_CREATE);
	if (err)
		goto out;
	fh_lock(fhp);
	dentry = fhp->fh_dentry;
	dnew = lookup_one_len(fname, dentry, flen);
	host_err = PTR_ERR(dnew);
	if (IS_ERR(dnew))
		goto out_nfserr;

	host_err = mnt_want_write(fhp->fh_export->ex_path.mnt);
	if (host_err)
		goto out_nfserr;

	if (unlikely(path[plen] != 0)) {
		char *path_alloced = kmalloc(plen+1, GFP_KERNEL);
		if (path_alloced == NULL)
			host_err = -ENOMEM;
		else {
			strncpy(path_alloced, path, plen);
			path_alloced[plen] = 0;
			host_err = vfs_symlink(dentry->d_inode, dnew, path_alloced);
			kfree(path_alloced);
		}
	} else
		host_err = vfs_symlink(dentry->d_inode, dnew, path);
	err = nfserrno(host_err);
	if (!err)
		err = nfserrno(commit_metadata(fhp));
	fh_unlock(fhp);

	mnt_drop_write(fhp->fh_export->ex_path.mnt);

	cerr = fh_compose(resfhp, fhp->fh_export, dnew, fhp);
	dput(dnew);
	if (err==0) err = cerr;
out:
	return err;

out_nfserr:
	err = nfserrno(host_err);
	goto out;
}

/*
 * Create a hardlink
 * N.B. After this call _both_ ffhp and tfhp need an fh_put
 */
__be32
nfsd_link(struct svc_rqst *rqstp, struct svc_fh *ffhp,
				char *name, int len, struct svc_fh *tfhp)
{
	struct dentry	*ddir, *dnew, *dold;
	struct inode	*dirp;
	__be32		err;
	int		host_err;

	err = fh_verify(rqstp, ffhp, S_IFDIR, NFSD_MAY_CREATE);
	if (err)
		goto out;
	err = fh_verify(rqstp, tfhp, 0, NFSD_MAY_NOP);
	if (err)
		goto out;
	err = nfserr_isdir;
	if (S_ISDIR(tfhp->fh_dentry->d_inode->i_mode))
		goto out;
	err = nfserr_perm;
	if (!len)
		goto out;
	err = nfserr_exist;
	if (isdotent(name, len))
		goto out;

	fh_lock_nested(ffhp, I_MUTEX_PARENT);
	ddir = ffhp->fh_dentry;
	dirp = ddir->d_inode;

	dnew = lookup_one_len(name, ddir, len);
	host_err = PTR_ERR(dnew);
	if (IS_ERR(dnew))
		goto out_nfserr;

	dold = tfhp->fh_dentry;

	host_err = mnt_want_write(tfhp->fh_export->ex_path.mnt);
	if (host_err) {
		err = nfserrno(host_err);
		goto out_dput;
	}
	err = nfserr_noent;
	if (!dold->d_inode)
		goto out_drop_write;
	host_err = nfsd_break_lease(dold->d_inode);
	if (host_err) {
		err = nfserrno(host_err);
		goto out_drop_write;
	}
	host_err = vfs_link(dold, dirp, dnew);
	if (!host_err) {
		err = nfserrno(commit_metadata(ffhp));
		if (!err)
			err = nfserrno(commit_metadata(tfhp));
	} else {
		if (host_err == -EXDEV && rqstp->rq_vers == 2)
			err = nfserr_acces;
		else
			err = nfserrno(host_err);
	}
out_drop_write:
	mnt_drop_write(tfhp->fh_export->ex_path.mnt);
out_dput:
	dput(dnew);
out_unlock:
	fh_unlock(ffhp);
out:
	return err;

out_nfserr:
	err = nfserrno(host_err);
	goto out_unlock;
}

/*
 * Rename a file
 * N.B. After this call _both_ ffhp and tfhp need an fh_put
 */
__be32
nfsd_rename(struct svc_rqst *rqstp, struct svc_fh *ffhp, char *fname, int flen,
			    struct svc_fh *tfhp, char *tname, int tlen)
{
	struct dentry	*fdentry, *tdentry, *odentry, *ndentry, *trap;
	struct inode	*fdir, *tdir;
	__be32		err;
	int		host_err;

	err = fh_verify(rqstp, ffhp, S_IFDIR, NFSD_MAY_REMOVE);
	if (err)
		goto out;
	err = fh_verify(rqstp, tfhp, S_IFDIR, NFSD_MAY_CREATE);
	if (err)
		goto out;

	fdentry = ffhp->fh_dentry;
	fdir = fdentry->d_inode;

	tdentry = tfhp->fh_dentry;
	tdir = tdentry->d_inode;

	err = (rqstp->rq_vers == 2) ? nfserr_acces : nfserr_xdev;
	if (ffhp->fh_export != tfhp->fh_export)
		goto out;

	err = nfserr_perm;
	if (!flen || isdotent(fname, flen) || !tlen || isdotent(tname, tlen))
		goto out;

	/* cannot use fh_lock as we need deadlock protective ordering
	 * so do it by hand */
	trap = lock_rename(tdentry, fdentry);
	ffhp->fh_locked = tfhp->fh_locked = 1;
	fill_pre_wcc(ffhp);
	fill_pre_wcc(tfhp);

	odentry = lookup_one_len(fname, fdentry, flen);
	host_err = PTR_ERR(odentry);
	if (IS_ERR(odentry))
		goto out_nfserr;

	host_err = -ENOENT;
	if (!odentry->d_inode)
		goto out_dput_old;
	host_err = -EINVAL;
	if (odentry == trap)
		goto out_dput_old;

	ndentry = lookup_one_len(tname, tdentry, tlen);
	host_err = PTR_ERR(ndentry);
	if (IS_ERR(ndentry))
		goto out_dput_old;
	host_err = -ENOTEMPTY;
	if (ndentry == trap)
		goto out_dput_new;

	host_err = -EXDEV;
	if (ffhp->fh_export->ex_path.mnt != tfhp->fh_export->ex_path.mnt)
		goto out_dput_new;
	host_err = mnt_want_write(ffhp->fh_export->ex_path.mnt);
	if (host_err)
		goto out_dput_new;

	host_err = nfsd_break_lease(odentry->d_inode);
	if (host_err)
		goto out_drop_write;
	if (ndentry->d_inode) {
		host_err = nfsd_break_lease(ndentry->d_inode);
		if (host_err)
			goto out_drop_write;
	}
	host_err = vfs_rename(fdir, odentry, tdir, ndentry);
	if (!host_err) {
		host_err = commit_metadata(tfhp);
		if (!host_err)
			host_err = commit_metadata(ffhp);
	}
out_drop_write:
	mnt_drop_write(ffhp->fh_export->ex_path.mnt);
 out_dput_new:
	dput(ndentry);
 out_dput_old:
	dput(odentry);
 out_nfserr:
	err = nfserrno(host_err);

	/* we cannot reply on fh_unlock on the two filehandles,
	 * as that would do the wrong thing if the two directories
	 * were the same, so again we do it by hand
	 */
	fill_post_wcc(ffhp);
	fill_post_wcc(tfhp);
	unlock_rename(tdentry, fdentry);
	ffhp->fh_locked = tfhp->fh_locked = 0;

out:
	return err;
}

/*
 * Unlink a file or directory
 * N.B. After this call fhp needs an fh_put
 */
__be32
nfsd_unlink(struct svc_rqst *rqstp, struct svc_fh *fhp, int type,
				char *fname, int flen)
{
	struct dentry	*dentry, *rdentry;
	struct inode	*dirp;
	__be32		err;
	int		host_err;

	err = nfserr_acces;
	if (!flen || isdotent(fname, flen))
		goto out;
	err = fh_verify(rqstp, fhp, S_IFDIR, NFSD_MAY_REMOVE);
	if (err)
		goto out;

	fh_lock_nested(fhp, I_MUTEX_PARENT);
	dentry = fhp->fh_dentry;
	dirp = dentry->d_inode;

	rdentry = lookup_one_len(fname, dentry, flen);
	host_err = PTR_ERR(rdentry);
	if (IS_ERR(rdentry))
		goto out_nfserr;

	if (!rdentry->d_inode) {
		dput(rdentry);
		err = nfserr_noent;
		goto out;
	}

	if (!type)
		type = rdentry->d_inode->i_mode & S_IFMT;

	host_err = mnt_want_write(fhp->fh_export->ex_path.mnt);
	if (host_err)
		goto out_put;

	host_err = nfsd_break_lease(rdentry->d_inode);
	if (host_err)
		goto out_drop_write;
	if (type != S_IFDIR)
		host_err = vfs_unlink(dirp, rdentry);
	else
		host_err = vfs_rmdir(dirp, rdentry);
	if (!host_err)
		host_err = commit_metadata(fhp);
out_drop_write:
	mnt_drop_write(fhp->fh_export->ex_path.mnt);
out_put:
	dput(rdentry);

out_nfserr:
	err = nfserrno(host_err);
out:
	return err;
}

/*
 * We do this buffering because we must not call back into the file
 * system's ->lookup() method from the filldir callback. That may well
 * deadlock a number of file systems.
 *
 * This is based heavily on the implementation of same in XFS.
 */
struct buffered_dirent {
	u64		ino;
	loff_t		offset;
	int		namlen;
	unsigned int	d_type;
	char		name[];
};

struct readdir_data {
	char		*dirent;
	size_t		used;
	int		full;
};

static int nfsd_buffered_filldir(void *__buf, const char *name, int namlen,
				 loff_t offset, u64 ino, unsigned int d_type)
{
	struct readdir_data *buf = __buf;
	struct buffered_dirent *de = (void *)(buf->dirent + buf->used);
	unsigned int reclen;

	reclen = ALIGN(sizeof(struct buffered_dirent) + namlen, sizeof(u64));
	if (buf->used + reclen > PAGE_SIZE) {
		buf->full = 1;
		return -EINVAL;
	}

	de->namlen = namlen;
	de->offset = offset;
	de->ino = ino;
	de->d_type = d_type;
	memcpy(de->name, name, namlen);
	buf->used += reclen;

	return 0;
}

static __be32 nfsd_buffered_readdir(struct file *file, filldir_t func,
				    struct readdir_cd *cdp, loff_t *offsetp)
{
	struct readdir_data buf;
	struct buffered_dirent *de;
	int host_err;
	int size;
	loff_t offset;

	buf.dirent = (void *)__get_free_page(GFP_KERNEL);
	if (!buf.dirent)
		return nfserrno(-ENOMEM);

	offset = *offsetp;

	while (1) {
		struct inode *dir_inode = file->f_path.dentry->d_inode;
		unsigned int reclen;

		cdp->err = nfserr_eof; /* will be cleared on successful read */
		buf.used = 0;
		buf.full = 0;

		host_err = vfs_readdir(file, nfsd_buffered_filldir, &buf);
		if (buf.full)
			host_err = 0;

		if (host_err < 0)
			break;

		size = buf.used;

		if (!size)
			break;

		/*
		 * Various filldir functions may end up calling back into
		 * lookup_one_len() and the file system's ->lookup() method.
		 * These expect i_mutex to be held, as it would within readdir.
		 */
		host_err = mutex_lock_killable(&dir_inode->i_mutex);
		if (host_err)
			break;

		de = (struct buffered_dirent *)buf.dirent;
		while (size > 0) {
			offset = de->offset;

			if (func(cdp, de->name, de->namlen, de->offset,
				 de->ino, de->d_type))
				break;

			if (cdp->err != nfs_ok)
				break;

			reclen = ALIGN(sizeof(*de) + de->namlen,
				       sizeof(u64));
			size -= reclen;
			de = (struct buffered_dirent *)((char *)de + reclen);
		}
		mutex_unlock(&dir_inode->i_mutex);
		if (size > 0) /* We bailed out early */
			break;

		offset = vfs_llseek(file, 0, SEEK_CUR);
	}

	free_page((unsigned long)(buf.dirent));

	if (host_err)
		return nfserrno(host_err);

	*offsetp = offset;
	return cdp->err;
}

/*
 * Read entries from a directory.
 * The  NFSv3/4 verifier we ignore for now.
 */
__be32
nfsd_readdir(struct svc_rqst *rqstp, struct svc_fh *fhp, loff_t *offsetp, 
	     struct readdir_cd *cdp, filldir_t func)
{
	__be32		err;
	struct file	*file;
	loff_t		offset = *offsetp;

	err = nfsd_open(rqstp, fhp, S_IFDIR, NFSD_MAY_READ, &file);
	if (err)
		goto out;

	offset = vfs_llseek(file, offset, 0);
	if (offset < 0) {
		err = nfserrno((int)offset);
		goto out_close;
	}

	err = nfsd_buffered_readdir(file, func, cdp, offsetp);

	if (err == nfserr_eof || err == nfserr_toosmall)
		err = nfs_ok; /* can still be found in ->err */
out_close:
	nfsd_close(file);
out:
	return err;
}

/*
 * Get file system stats
 * N.B. After this call fhp needs an fh_put
 */
__be32
nfsd_statfs(struct svc_rqst *rqstp, struct svc_fh *fhp, struct kstatfs *stat, int access)
{
	__be32 err;

	err = fh_verify(rqstp, fhp, 0, NFSD_MAY_NOP | access);
	if (!err) {
		struct path path = {
			.mnt	= fhp->fh_export->ex_path.mnt,
			.dentry	= fhp->fh_dentry,
		};
		if (vfs_statfs(&path, stat))
			err = nfserr_io;
	}
	return err;
}

static int exp_rdonly(struct svc_rqst *rqstp, struct svc_export *exp)
{
	return nfsexp_flags(rqstp, exp) & NFSEXP_READONLY;
}

/*
 * Check for a user's access permissions to this inode.
 */
__be32
nfsd_permission(struct svc_rqst *rqstp, struct svc_export *exp,
					struct dentry *dentry, int acc)
{
	struct inode	*inode = dentry->d_inode;
	int		err;

	if ((acc & NFSD_MAY_MASK) == NFSD_MAY_NOP)
		return 0;
#if 0
	dprintk("nfsd: permission 0x%x%s%s%s%s%s%s%s mode 0%o%s%s%s\n",
		acc,
		(acc & NFSD_MAY_READ)?	" read"  : "",
		(acc & NFSD_MAY_WRITE)?	" write" : "",
		(acc & NFSD_MAY_EXEC)?	" exec"  : "",
		(acc & NFSD_MAY_SATTR)?	" sattr" : "",
		(acc & NFSD_MAY_TRUNC)?	" trunc" : "",
		(acc & NFSD_MAY_LOCK)?	" lock"  : "",
		(acc & NFSD_MAY_OWNER_OVERRIDE)? " owneroverride" : "",
		inode->i_mode,
		IS_IMMUTABLE(inode)?	" immut" : "",
		IS_APPEND(inode)?	" append" : "",
		__mnt_is_readonly(exp->ex_path.mnt)?	" ro" : "");
	dprintk("      owner %d/%d user %d/%d\n",
		inode->i_uid, inode->i_gid, current_fsuid(), current_fsgid());
#endif

	/* Normally we reject any write/sattr etc access on a read-only file
	 * system.  But if it is IRIX doing check on write-access for a 
	 * device special file, we ignore rofs.
	 */
	if (!(acc & NFSD_MAY_LOCAL_ACCESS))
		if (acc & (NFSD_MAY_WRITE | NFSD_MAY_SATTR | NFSD_MAY_TRUNC)) {
			if (exp_rdonly(rqstp, exp) ||
			    __mnt_is_readonly(exp->ex_path.mnt))
				return nfserr_rofs;
			if (/* (acc & NFSD_MAY_WRITE) && */ IS_IMMUTABLE(inode))
				return nfserr_perm;
		}
	if ((acc & NFSD_MAY_TRUNC) && IS_APPEND(inode))
		return nfserr_perm;

	if (acc & NFSD_MAY_LOCK) {
		/* If we cannot rely on authentication in NLM requests,
		 * just allow locks, otherwise require read permission, or
		 * ownership
		 */
		if (exp->ex_flags & NFSEXP_NOAUTHNLM)
			return 0;
		else
			acc = NFSD_MAY_READ | NFSD_MAY_OWNER_OVERRIDE;
	}
	/*
	 * The file owner always gets access permission for accesses that
	 * would normally be checked at open time. This is to make
	 * file access work even when the client has done a fchmod(fd, 0).
	 *
	 * However, `cp foo bar' should fail nevertheless when bar is
	 * readonly. A sensible way to do this might be to reject all
	 * attempts to truncate a read-only file, because a creat() call
	 * always implies file truncation.
	 * ... but this isn't really fair.  A process may reasonably call
	 * ftruncate on an open file descriptor on a file with perm 000.
	 * We must trust the client to do permission checking - using "ACCESS"
	 * with NFSv3.
	 */
	if ((acc & NFSD_MAY_OWNER_OVERRIDE) &&
	    inode->i_uid == current_fsuid())
		return 0;

	/* This assumes  NFSD_MAY_{READ,WRITE,EXEC} == MAY_{READ,WRITE,EXEC} */
	err = inode_permission(inode, acc & (MAY_READ|MAY_WRITE|MAY_EXEC));

	/* Allow read access to binaries even when mode 111 */
	if (err == -EACCES && S_ISREG(inode->i_mode) &&
	     (acc == (NFSD_MAY_READ | NFSD_MAY_OWNER_OVERRIDE) ||
	      acc == (NFSD_MAY_READ | NFSD_MAY_READ_IF_EXEC)))
		err = inode_permission(inode, MAY_EXEC);

	return err? nfserrno(err) : 0;
}

void
nfsd_racache_shutdown(void)
{
	struct raparms *raparm, *last_raparm;
	unsigned int i;

	dprintk("nfsd: freeing readahead buffers.\n");

	for (i = 0; i < RAPARM_HASH_SIZE; i++) {
		raparm = raparm_hash[i].pb_head;
		while(raparm) {
			last_raparm = raparm;
			raparm = raparm->p_next;
			kfree(last_raparm);
		}
		raparm_hash[i].pb_head = NULL;
	}
}
/*
 * Initialize readahead param cache
 */
int
nfsd_racache_init(int cache_size)
{
	int	i;
	int	j = 0;
	int	nperbucket;
	struct raparms **raparm = NULL;


	if (raparm_hash[0].pb_head)
		return 0;
	nperbucket = DIV_ROUND_UP(cache_size, RAPARM_HASH_SIZE);
	if (nperbucket < 2)
		nperbucket = 2;
	cache_size = nperbucket * RAPARM_HASH_SIZE;

	dprintk("nfsd: allocating %d readahead buffers.\n", cache_size);

	for (i = 0; i < RAPARM_HASH_SIZE; i++) {
		spin_lock_init(&raparm_hash[i].pb_lock);

		raparm = &raparm_hash[i].pb_head;
		for (j = 0; j < nperbucket; j++) {
			*raparm = kzalloc(sizeof(struct raparms), GFP_KERNEL);
			if (!*raparm)
				goto out_nomem;
			raparm = &(*raparm)->p_next;
		}
		*raparm = NULL;
	}

	nfsdstats.ra_size = cache_size;
	return 0;

out_nomem:
	dprintk("nfsd: kmalloc failed, freeing readahead buffers\n");
	nfsd_racache_shutdown();
	return -ENOMEM;
}

#if defined(CONFIG_NFSD_V2_ACL) || defined(CONFIG_NFSD_V3_ACL)
struct posix_acl *
nfsd_get_posix_acl(struct svc_fh *fhp, int type)
{
	struct inode *inode = fhp->fh_dentry->d_inode;
	char *name;
	void *value = NULL;
	ssize_t size;
	struct posix_acl *acl;

	if (!IS_POSIXACL(inode))
		return ERR_PTR(-EOPNOTSUPP);

	switch (type) {
	case ACL_TYPE_ACCESS:
		name = POSIX_ACL_XATTR_ACCESS;
		break;
	case ACL_TYPE_DEFAULT:
		name = POSIX_ACL_XATTR_DEFAULT;
		break;
	default:
		return ERR_PTR(-EOPNOTSUPP);
	}

	size = nfsd_getxattr(fhp->fh_dentry, name, &value);
	if (size < 0)
		return ERR_PTR(size);

	acl = posix_acl_from_xattr(value, size);
	kfree(value);
	return acl;
}

int
nfsd_set_posix_acl(struct svc_fh *fhp, int type, struct posix_acl *acl)
{
	struct inode *inode = fhp->fh_dentry->d_inode;
	char *name;
	void *value = NULL;
	size_t size;
	int error;

	if (!IS_POSIXACL(inode) ||
	    !inode->i_op->setxattr || !inode->i_op->removexattr)
		return -EOPNOTSUPP;
	switch(type) {
		case ACL_TYPE_ACCESS:
			name = POSIX_ACL_XATTR_ACCESS;
			break;
		case ACL_TYPE_DEFAULT:
			name = POSIX_ACL_XATTR_DEFAULT;
			break;
		default:
			return -EOPNOTSUPP;
	}

	if (acl && acl->a_count) {
		size = posix_acl_xattr_size(acl->a_count);
		value = kmalloc(size, GFP_KERNEL);
		if (!value)
			return -ENOMEM;
		error = posix_acl_to_xattr(acl, value, size);
		if (error < 0)
			goto getout;
		size = error;
	} else
		size = 0;

	error = mnt_want_write(fhp->fh_export->ex_path.mnt);
	if (error)
		goto getout;
	if (size)
		error = vfs_setxattr(fhp->fh_dentry, name, value, size, 0);
	else {
		if (!S_ISDIR(inode->i_mode) && type == ACL_TYPE_DEFAULT)
			error = 0;
		else {
			error = vfs_removexattr(fhp->fh_dentry, name);
			if (error == -ENODATA)
				error = 0;
		}
	}
	mnt_drop_write(fhp->fh_export->ex_path.mnt);

getout:
	kfree(value);
	return error;
}
#endif  /* defined(CONFIG_NFSD_V2_ACL) || defined(CONFIG_NFSD_V3_ACL) */<|MERGE_RESOLUTION|>--- conflicted
+++ resolved
@@ -770,18 +770,7 @@
 	if (!inode->i_fop)
 		goto out;
 
-<<<<<<< HEAD
-	/*
-	 * Check to see if there are any leases on this file.
-	 * This may block while leases are broken.
-	 */
-	if (!(access & NFSD_MAY_NOT_BREAK_LEASE))
-		host_err = break_lease(inode, O_NONBLOCK | ((access & NFSD_MAY_WRITE) ? O_WRONLY : 0));
-	if (host_err == -EWOULDBLOCK)
-		host_err = -ETIMEDOUT;
-=======
 	host_err = nfsd_open_break_lease(inode, access);
->>>>>>> 805a6af8
 	if (host_err) /* NOMEM or WOULDBLOCK */
 		goto out_nfserr;
 
