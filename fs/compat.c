/*
 *  linux/fs/compat.c
 *
 *  Kernel compatibililty routines for e.g. 32 bit syscall support
 *  on 64 bit kernels.
 *
 *  Copyright (C) 2002       Stephen Rothwell, IBM Corporation
 *  Copyright (C) 1997-2000  Jakub Jelinek  (jakub@redhat.com)
 *  Copyright (C) 1998       Eddie C. Dost  (ecd@skynet.be)
 *  Copyright (C) 2001,2002  Andi Kleen, SuSE Labs 
 *  Copyright (C) 2003       Pavel Machek (pavel@ucw.cz)
 *
 *  This program is free software; you can redistribute it and/or modify
 *  it under the terms of the GNU General Public License version 2 as
 *  published by the Free Software Foundation.
 */

#include <linux/stddef.h>
#include <linux/kernel.h>
#include <linux/linkage.h>
#include <linux/compat.h>
#include <linux/errno.h>
#include <linux/time.h>
#include <linux/fs.h>
#include <linux/fcntl.h>
#include <linux/namei.h>
#include <linux/file.h>
#include <linux/fdtable.h>
#include <linux/vfs.h>
#include <linux/ioctl.h>
#include <linux/init.h>
#include <linux/ncp_mount.h>
#include <linux/nfs4_mount.h>
#include <linux/syscalls.h>
#include <linux/ctype.h>
#include <linux/module.h>
#include <linux/dirent.h>
#include <linux/fsnotify.h>
#include <linux/highuid.h>
#include <linux/personality.h>
#include <linux/rwsem.h>
#include <linux/tsacct_kern.h>
#include <linux/security.h>
#include <linux/highmem.h>
#include <linux/signal.h>
#include <linux/poll.h>
#include <linux/mm.h>
#include <linux/eventpoll.h>
#include <linux/fs_struct.h>
#include <linux/slab.h>
#include <linux/pagemap.h>

#include <asm/uaccess.h>
#include <asm/mmu_context.h>
#include <asm/ioctls.h>
#include "internal.h"

int compat_log = 1;

int compat_printk(const char *fmt, ...)
{
	va_list ap;
	int ret;
	if (!compat_log)
		return 0;
	va_start(ap, fmt);
	ret = vprintk(fmt, ap);
	va_end(ap);
	return ret;
}

#include "read_write.h"

/*
 * Not all architectures have sys_utime, so implement this in terms
 * of sys_utimes.
 */
asmlinkage long compat_sys_utime(const char __user *filename,
				 struct compat_utimbuf __user *t)
{
	struct timespec tv[2];

	if (t) {
		if (get_user(tv[0].tv_sec, &t->actime) ||
		    get_user(tv[1].tv_sec, &t->modtime))
			return -EFAULT;
		tv[0].tv_nsec = 0;
		tv[1].tv_nsec = 0;
	}
	return do_utimes(AT_FDCWD, filename, t ? tv : NULL, 0);
}

asmlinkage long compat_sys_utimensat(unsigned int dfd, const char __user *filename, struct compat_timespec __user *t, int flags)
{
	struct timespec tv[2];

	if  (t) {
		if (get_compat_timespec(&tv[0], &t[0]) ||
		    get_compat_timespec(&tv[1], &t[1]))
			return -EFAULT;

		if (tv[0].tv_nsec == UTIME_OMIT && tv[1].tv_nsec == UTIME_OMIT)
			return 0;
	}
	return do_utimes(dfd, filename, t ? tv : NULL, flags);
}

asmlinkage long compat_sys_futimesat(unsigned int dfd, const char __user *filename, struct compat_timeval __user *t)
{
	struct timespec tv[2];

	if (t) {
		if (get_user(tv[0].tv_sec, &t[0].tv_sec) ||
		    get_user(tv[0].tv_nsec, &t[0].tv_usec) ||
		    get_user(tv[1].tv_sec, &t[1].tv_sec) ||
		    get_user(tv[1].tv_nsec, &t[1].tv_usec))
			return -EFAULT;
		if (tv[0].tv_nsec >= 1000000 || tv[0].tv_nsec < 0 ||
		    tv[1].tv_nsec >= 1000000 || tv[1].tv_nsec < 0)
			return -EINVAL;
		tv[0].tv_nsec *= 1000;
		tv[1].tv_nsec *= 1000;
	}
	return do_utimes(dfd, filename, t ? tv : NULL, 0);
}

asmlinkage long compat_sys_utimes(const char __user *filename, struct compat_timeval __user *t)
{
	return compat_sys_futimesat(AT_FDCWD, filename, t);
}

static int cp_compat_stat(struct kstat *stat, struct compat_stat __user *ubuf)
{
	compat_ino_t ino = stat->ino;
	typeof(ubuf->st_uid) uid = 0;
	typeof(ubuf->st_gid) gid = 0;
	int err;

	SET_UID(uid, stat->uid);
	SET_GID(gid, stat->gid);

	if ((u64) stat->size > MAX_NON_LFS ||
	    !old_valid_dev(stat->dev) ||
	    !old_valid_dev(stat->rdev))
		return -EOVERFLOW;
	if (sizeof(ino) < sizeof(stat->ino) && ino != stat->ino)
		return -EOVERFLOW;

	if (clear_user(ubuf, sizeof(*ubuf)))
		return -EFAULT;

	err  = __put_user(old_encode_dev(stat->dev), &ubuf->st_dev);
	err |= __put_user(ino, &ubuf->st_ino);
	err |= __put_user(stat->mode, &ubuf->st_mode);
	err |= __put_user(stat->nlink, &ubuf->st_nlink);
	err |= __put_user(uid, &ubuf->st_uid);
	err |= __put_user(gid, &ubuf->st_gid);
	err |= __put_user(old_encode_dev(stat->rdev), &ubuf->st_rdev);
	err |= __put_user(stat->size, &ubuf->st_size);
	err |= __put_user(stat->atime.tv_sec, &ubuf->st_atime);
	err |= __put_user(stat->atime.tv_nsec, &ubuf->st_atime_nsec);
	err |= __put_user(stat->mtime.tv_sec, &ubuf->st_mtime);
	err |= __put_user(stat->mtime.tv_nsec, &ubuf->st_mtime_nsec);
	err |= __put_user(stat->ctime.tv_sec, &ubuf->st_ctime);
	err |= __put_user(stat->ctime.tv_nsec, &ubuf->st_ctime_nsec);
	err |= __put_user(stat->blksize, &ubuf->st_blksize);
	err |= __put_user(stat->blocks, &ubuf->st_blocks);
	return err;
}

asmlinkage long compat_sys_newstat(const char __user * filename,
		struct compat_stat __user *statbuf)
{
	struct kstat stat;
	int error;

	error = vfs_stat(filename, &stat);
	if (error)
		return error;
	return cp_compat_stat(&stat, statbuf);
}

asmlinkage long compat_sys_newlstat(const char __user * filename,
		struct compat_stat __user *statbuf)
{
	struct kstat stat;
	int error;

	error = vfs_lstat(filename, &stat);
	if (error)
		return error;
	return cp_compat_stat(&stat, statbuf);
}

#ifndef __ARCH_WANT_STAT64
asmlinkage long compat_sys_newfstatat(unsigned int dfd,
		const char __user *filename,
		struct compat_stat __user *statbuf, int flag)
{
	struct kstat stat;
	int error;

	error = vfs_fstatat(dfd, filename, &stat, flag);
	if (error)
		return error;
	return cp_compat_stat(&stat, statbuf);
}
#endif

asmlinkage long compat_sys_newfstat(unsigned int fd,
		struct compat_stat __user * statbuf)
{
	struct kstat stat;
	int error = vfs_fstat(fd, &stat);

	if (!error)
		error = cp_compat_stat(&stat, statbuf);
	return error;
}

static int put_compat_statfs(struct compat_statfs __user *ubuf, struct kstatfs *kbuf)
{
	
	if (sizeof ubuf->f_blocks == 4) {
		if ((kbuf->f_blocks | kbuf->f_bfree | kbuf->f_bavail |
		     kbuf->f_bsize | kbuf->f_frsize) & 0xffffffff00000000ULL)
			return -EOVERFLOW;
		/* f_files and f_ffree may be -1; it's okay
		 * to stuff that into 32 bits */
		if (kbuf->f_files != 0xffffffffffffffffULL
		 && (kbuf->f_files & 0xffffffff00000000ULL))
			return -EOVERFLOW;
		if (kbuf->f_ffree != 0xffffffffffffffffULL
		 && (kbuf->f_ffree & 0xffffffff00000000ULL))
			return -EOVERFLOW;
	}
	if (!access_ok(VERIFY_WRITE, ubuf, sizeof(*ubuf)) ||
	    __put_user(kbuf->f_type, &ubuf->f_type) ||
	    __put_user(kbuf->f_bsize, &ubuf->f_bsize) ||
	    __put_user(kbuf->f_blocks, &ubuf->f_blocks) ||
	    __put_user(kbuf->f_bfree, &ubuf->f_bfree) ||
	    __put_user(kbuf->f_bavail, &ubuf->f_bavail) ||
	    __put_user(kbuf->f_files, &ubuf->f_files) ||
	    __put_user(kbuf->f_ffree, &ubuf->f_ffree) ||
	    __put_user(kbuf->f_namelen, &ubuf->f_namelen) ||
	    __put_user(kbuf->f_fsid.val[0], &ubuf->f_fsid.val[0]) ||
	    __put_user(kbuf->f_fsid.val[1], &ubuf->f_fsid.val[1]) ||
	    __put_user(kbuf->f_frsize, &ubuf->f_frsize) ||
	    __put_user(kbuf->f_flags, &ubuf->f_flags) ||
	    __clear_user(ubuf->f_spare, sizeof(ubuf->f_spare)))
		return -EFAULT;
	return 0;
}

/*
 * The following statfs calls are copies of code from fs/statfs.c and
 * should be checked against those from time to time
 */
asmlinkage long compat_sys_statfs(const char __user *pathname, struct compat_statfs __user *buf)
{
	struct kstatfs tmp;
	int error = user_statfs(pathname, &tmp);
	if (!error)
		error = put_compat_statfs(buf, &tmp);
	return error;
}

asmlinkage long compat_sys_fstatfs(unsigned int fd, struct compat_statfs __user *buf)
{
	struct kstatfs tmp;
	int error = fd_statfs(fd, &tmp);
	if (!error)
		error = put_compat_statfs(buf, &tmp);
	return error;
}

static int put_compat_statfs64(struct compat_statfs64 __user *ubuf, struct kstatfs *kbuf)
{
	if (sizeof ubuf->f_blocks == 4) {
		if ((kbuf->f_blocks | kbuf->f_bfree | kbuf->f_bavail |
		     kbuf->f_bsize | kbuf->f_frsize) & 0xffffffff00000000ULL)
			return -EOVERFLOW;
		/* f_files and f_ffree may be -1; it's okay
		 * to stuff that into 32 bits */
		if (kbuf->f_files != 0xffffffffffffffffULL
		 && (kbuf->f_files & 0xffffffff00000000ULL))
			return -EOVERFLOW;
		if (kbuf->f_ffree != 0xffffffffffffffffULL
		 && (kbuf->f_ffree & 0xffffffff00000000ULL))
			return -EOVERFLOW;
	}
	if (!access_ok(VERIFY_WRITE, ubuf, sizeof(*ubuf)) ||
	    __put_user(kbuf->f_type, &ubuf->f_type) ||
	    __put_user(kbuf->f_bsize, &ubuf->f_bsize) ||
	    __put_user(kbuf->f_blocks, &ubuf->f_blocks) ||
	    __put_user(kbuf->f_bfree, &ubuf->f_bfree) ||
	    __put_user(kbuf->f_bavail, &ubuf->f_bavail) ||
	    __put_user(kbuf->f_files, &ubuf->f_files) ||
	    __put_user(kbuf->f_ffree, &ubuf->f_ffree) ||
	    __put_user(kbuf->f_namelen, &ubuf->f_namelen) ||
	    __put_user(kbuf->f_fsid.val[0], &ubuf->f_fsid.val[0]) ||
	    __put_user(kbuf->f_fsid.val[1], &ubuf->f_fsid.val[1]) ||
	    __put_user(kbuf->f_frsize, &ubuf->f_frsize) ||
	    __put_user(kbuf->f_flags, &ubuf->f_flags) ||
	    __clear_user(ubuf->f_spare, sizeof(ubuf->f_spare)))
		return -EFAULT;
	return 0;
}

asmlinkage long compat_sys_statfs64(const char __user *pathname, compat_size_t sz, struct compat_statfs64 __user *buf)
{
	struct kstatfs tmp;
	int error;

	if (sz != sizeof(*buf))
		return -EINVAL;

	error = user_statfs(pathname, &tmp);
	if (!error)
		error = put_compat_statfs64(buf, &tmp);
	return error;
}

asmlinkage long compat_sys_fstatfs64(unsigned int fd, compat_size_t sz, struct compat_statfs64 __user *buf)
{
	struct kstatfs tmp;
	int error;

	if (sz != sizeof(*buf))
		return -EINVAL;

	error = fd_statfs(fd, &tmp);
	if (!error)
		error = put_compat_statfs64(buf, &tmp);
	return error;
}

/*
 * This is a copy of sys_ustat, just dealing with a structure layout.
 * Given how simple this syscall is that apporach is more maintainable
 * than the various conversion hacks.
 */
asmlinkage long compat_sys_ustat(unsigned dev, struct compat_ustat __user *u)
{
	struct super_block *sb;
	struct compat_ustat tmp;
	struct kstatfs sbuf;
	int err;

	sb = user_get_super(new_decode_dev(dev));
	if (!sb)
		return -EINVAL;
	err = statfs_by_dentry(sb->s_root, &sbuf);
	drop_super(sb);
	if (err)
		return err;

	memset(&tmp, 0, sizeof(struct compat_ustat));
	tmp.f_tfree = sbuf.f_bfree;
	tmp.f_tinode = sbuf.f_ffree;
	if (copy_to_user(u, &tmp, sizeof(struct compat_ustat)))
		return -EFAULT;
	return 0;
}

static int get_compat_flock(struct flock *kfl, struct compat_flock __user *ufl)
{
	if (!access_ok(VERIFY_READ, ufl, sizeof(*ufl)) ||
	    __get_user(kfl->l_type, &ufl->l_type) ||
	    __get_user(kfl->l_whence, &ufl->l_whence) ||
	    __get_user(kfl->l_start, &ufl->l_start) ||
	    __get_user(kfl->l_len, &ufl->l_len) ||
	    __get_user(kfl->l_pid, &ufl->l_pid))
		return -EFAULT;
	return 0;
}

static int put_compat_flock(struct flock *kfl, struct compat_flock __user *ufl)
{
	if (!access_ok(VERIFY_WRITE, ufl, sizeof(*ufl)) ||
	    __put_user(kfl->l_type, &ufl->l_type) ||
	    __put_user(kfl->l_whence, &ufl->l_whence) ||
	    __put_user(kfl->l_start, &ufl->l_start) ||
	    __put_user(kfl->l_len, &ufl->l_len) ||
	    __put_user(kfl->l_pid, &ufl->l_pid))
		return -EFAULT;
	return 0;
}

#ifndef HAVE_ARCH_GET_COMPAT_FLOCK64
static int get_compat_flock64(struct flock *kfl, struct compat_flock64 __user *ufl)
{
	if (!access_ok(VERIFY_READ, ufl, sizeof(*ufl)) ||
	    __get_user(kfl->l_type, &ufl->l_type) ||
	    __get_user(kfl->l_whence, &ufl->l_whence) ||
	    __get_user(kfl->l_start, &ufl->l_start) ||
	    __get_user(kfl->l_len, &ufl->l_len) ||
	    __get_user(kfl->l_pid, &ufl->l_pid))
		return -EFAULT;
	return 0;
}
#endif

#ifndef HAVE_ARCH_PUT_COMPAT_FLOCK64
static int put_compat_flock64(struct flock *kfl, struct compat_flock64 __user *ufl)
{
	if (!access_ok(VERIFY_WRITE, ufl, sizeof(*ufl)) ||
	    __put_user(kfl->l_type, &ufl->l_type) ||
	    __put_user(kfl->l_whence, &ufl->l_whence) ||
	    __put_user(kfl->l_start, &ufl->l_start) ||
	    __put_user(kfl->l_len, &ufl->l_len) ||
	    __put_user(kfl->l_pid, &ufl->l_pid))
		return -EFAULT;
	return 0;
}
#endif

asmlinkage long compat_sys_fcntl64(unsigned int fd, unsigned int cmd,
		unsigned long arg)
{
	mm_segment_t old_fs;
	struct flock f;
	long ret;

	switch (cmd) {
	case F_GETLK:
	case F_SETLK:
	case F_SETLKW:
		ret = get_compat_flock(&f, compat_ptr(arg));
		if (ret != 0)
			break;
		old_fs = get_fs();
		set_fs(KERNEL_DS);
		ret = sys_fcntl(fd, cmd, (unsigned long)&f);
		set_fs(old_fs);
		if (cmd == F_GETLK && ret == 0) {
			/* GETLK was successful and we need to return the data...
			 * but it needs to fit in the compat structure.
			 * l_start shouldn't be too big, unless the original
			 * start + end is greater than COMPAT_OFF_T_MAX, in which
			 * case the app was asking for trouble, so we return
			 * -EOVERFLOW in that case.
			 * l_len could be too big, in which case we just truncate it,
			 * and only allow the app to see that part of the conflicting
			 * lock that might make sense to it anyway
			 */

			if (f.l_start > COMPAT_OFF_T_MAX)
				ret = -EOVERFLOW;
			if (f.l_len > COMPAT_OFF_T_MAX)
				f.l_len = COMPAT_OFF_T_MAX;
			if (ret == 0)
				ret = put_compat_flock(&f, compat_ptr(arg));
		}
		break;

	case F_GETLK64:
	case F_SETLK64:
	case F_SETLKW64:
		ret = get_compat_flock64(&f, compat_ptr(arg));
		if (ret != 0)
			break;
		old_fs = get_fs();
		set_fs(KERNEL_DS);
		ret = sys_fcntl(fd, (cmd == F_GETLK64) ? F_GETLK :
				((cmd == F_SETLK64) ? F_SETLK : F_SETLKW),
				(unsigned long)&f);
		set_fs(old_fs);
		if (cmd == F_GETLK64 && ret == 0) {
			/* need to return lock information - see above for commentary */
			if (f.l_start > COMPAT_LOFF_T_MAX)
				ret = -EOVERFLOW;
			if (f.l_len > COMPAT_LOFF_T_MAX)
				f.l_len = COMPAT_LOFF_T_MAX;
			if (ret == 0)
				ret = put_compat_flock64(&f, compat_ptr(arg));
		}
		break;

	default:
		ret = sys_fcntl(fd, cmd, arg);
		break;
	}
	return ret;
}

asmlinkage long compat_sys_fcntl(unsigned int fd, unsigned int cmd,
		unsigned long arg)
{
	if ((cmd == F_GETLK64) || (cmd == F_SETLK64) || (cmd == F_SETLKW64))
		return -EINVAL;
	return compat_sys_fcntl64(fd, cmd, arg);
}

asmlinkage long
compat_sys_io_setup(unsigned nr_reqs, u32 __user *ctx32p)
{
	long ret;
	aio_context_t ctx64;

	mm_segment_t oldfs = get_fs();
	if (unlikely(get_user(ctx64, ctx32p)))
		return -EFAULT;

	set_fs(KERNEL_DS);
	/* The __user pointer cast is valid because of the set_fs() */
	ret = sys_io_setup(nr_reqs, (aio_context_t __user *) &ctx64);
	set_fs(oldfs);
	/* truncating is ok because it's a user address */
	if (!ret)
		ret = put_user((u32) ctx64, ctx32p);
	return ret;
}

asmlinkage long
compat_sys_io_getevents(aio_context_t ctx_id,
				 unsigned long min_nr,
				 unsigned long nr,
				 struct io_event __user *events,
				 struct compat_timespec __user *timeout)
{
	long ret;
	struct timespec t;
	struct timespec __user *ut = NULL;

	ret = -EFAULT;
	if (unlikely(!access_ok(VERIFY_WRITE, events, 
				nr * sizeof(struct io_event))))
		goto out;
	if (timeout) {
		if (get_compat_timespec(&t, timeout))
			goto out;

		ut = compat_alloc_user_space(sizeof(*ut));
		if (copy_to_user(ut, &t, sizeof(t)) )
			goto out;
	} 
	ret = sys_io_getevents(ctx_id, min_nr, nr, events, ut);
out:
	return ret;
}

/* A write operation does a read from user space and vice versa */
#define vrfy_dir(type) ((type) == READ ? VERIFY_WRITE : VERIFY_READ)

ssize_t compat_rw_copy_check_uvector(int type,
		const struct compat_iovec __user *uvector, unsigned long nr_segs,
		unsigned long fast_segs, struct iovec *fast_pointer,
<<<<<<< HEAD
		struct iovec **ret_pointer)
=======
		struct iovec **ret_pointer, int check_access)
>>>>>>> 805a6af8
{
	compat_ssize_t tot_len;
	struct iovec *iov = *ret_pointer = fast_pointer;
	ssize_t ret = 0;
	int seg;

	/*
	 * SuS says "The readv() function *may* fail if the iovcnt argument
	 * was less than or equal to 0, or greater than {IOV_MAX}.  Linux has
	 * traditionally returned zero for zero segments, so...
	 */
	if (nr_segs == 0)
		goto out;

	ret = -EINVAL;
	if (nr_segs > UIO_MAXIOV || nr_segs < 0)
		goto out;
	if (nr_segs > fast_segs) {
		ret = -ENOMEM;
		iov = kmalloc(nr_segs*sizeof(struct iovec), GFP_KERNEL);
<<<<<<< HEAD
		if (iov == NULL) {
			*ret_pointer = fast_pointer;
			goto out;
		}
=======
		if (iov == NULL)
			goto out;
>>>>>>> 805a6af8
	}
	*ret_pointer = iov;

	/*
	 * Single unix specification:
	 * We should -EINVAL if an element length is not >= 0 and fitting an
<<<<<<< HEAD
	 * ssize_t.  The total length is fitting an ssize_t
	 *
	 * Be careful here because iov_len is a size_t not an ssize_t
=======
	 * ssize_t.
	 *
	 * In Linux, the total length is limited to MAX_RW_COUNT, there is
	 * no overflow possibility.
>>>>>>> 805a6af8
	 */
	tot_len = 0;
	ret = -EINVAL;
	for (seg = 0; seg < nr_segs; seg++) {
<<<<<<< HEAD
		compat_ssize_t tmp = tot_len;
=======
>>>>>>> 805a6af8
		compat_uptr_t buf;
		compat_ssize_t len;

		if (__get_user(len, &uvector->iov_len) ||
		   __get_user(buf, &uvector->iov_base)) {
			ret = -EFAULT;
			goto out;
		}
		if (len < 0)	/* size_t not fitting in compat_ssize_t .. */
			goto out;
<<<<<<< HEAD
		tot_len += len;
		if (tot_len < tmp) /* maths overflow on the compat_ssize_t */
			goto out;
		if (!access_ok(vrfy_dir(type), compat_ptr(buf), len)) {
			ret = -EFAULT;
			goto out;
		}
=======
		if (check_access &&
		    !access_ok(vrfy_dir(type), compat_ptr(buf), len)) {
			ret = -EFAULT;
			goto out;
		}
		if (len > MAX_RW_COUNT - tot_len)
			len = MAX_RW_COUNT - tot_len;
		tot_len += len;
>>>>>>> 805a6af8
		iov->iov_base = compat_ptr(buf);
		iov->iov_len = (compat_size_t) len;
		uvector++;
		iov++;
	}
	ret = tot_len;

out:
	return ret;
}

static inline long
copy_iocb(long nr, u32 __user *ptr32, struct iocb __user * __user *ptr64)
{
	compat_uptr_t uptr;
	int i;

	for (i = 0; i < nr; ++i) {
		if (get_user(uptr, ptr32 + i))
			return -EFAULT;
		if (put_user(compat_ptr(uptr), ptr64 + i))
			return -EFAULT;
	}
	return 0;
}

#define MAX_AIO_SUBMITS 	(PAGE_SIZE/sizeof(struct iocb *))

asmlinkage long
compat_sys_io_submit(aio_context_t ctx_id, int nr, u32 __user *iocb)
{
	struct iocb __user * __user *iocb64; 
	long ret;

	if (unlikely(nr < 0))
		return -EINVAL;

	if (nr > MAX_AIO_SUBMITS)
		nr = MAX_AIO_SUBMITS;
	
	iocb64 = compat_alloc_user_space(nr * sizeof(*iocb64));
	ret = copy_iocb(nr, iocb, iocb64);
	if (!ret)
		ret = do_io_submit(ctx_id, nr, iocb64, 1);
	return ret;
}

struct compat_ncp_mount_data {
	compat_int_t version;
	compat_uint_t ncp_fd;
	__compat_uid_t mounted_uid;
	compat_pid_t wdog_pid;
	unsigned char mounted_vol[NCP_VOLNAME_LEN + 1];
	compat_uint_t time_out;
	compat_uint_t retry_count;
	compat_uint_t flags;
	__compat_uid_t uid;
	__compat_gid_t gid;
	compat_mode_t file_mode;
	compat_mode_t dir_mode;
};

struct compat_ncp_mount_data_v4 {
	compat_int_t version;
	compat_ulong_t flags;
	compat_ulong_t mounted_uid;
	compat_long_t wdog_pid;
	compat_uint_t ncp_fd;
	compat_uint_t time_out;
	compat_uint_t retry_count;
	compat_ulong_t uid;
	compat_ulong_t gid;
	compat_ulong_t file_mode;
	compat_ulong_t dir_mode;
};

static void *do_ncp_super_data_conv(void *raw_data)
{
	int version = *(unsigned int *)raw_data;

	if (version == 3) {
		struct compat_ncp_mount_data *c_n = raw_data;
		struct ncp_mount_data *n = raw_data;

		n->dir_mode = c_n->dir_mode;
		n->file_mode = c_n->file_mode;
		n->gid = c_n->gid;
		n->uid = c_n->uid;
		memmove (n->mounted_vol, c_n->mounted_vol, (sizeof (c_n->mounted_vol) + 3 * sizeof (unsigned int)));
		n->wdog_pid = c_n->wdog_pid;
		n->mounted_uid = c_n->mounted_uid;
	} else if (version == 4) {
		struct compat_ncp_mount_data_v4 *c_n = raw_data;
		struct ncp_mount_data_v4 *n = raw_data;

		n->dir_mode = c_n->dir_mode;
		n->file_mode = c_n->file_mode;
		n->gid = c_n->gid;
		n->uid = c_n->uid;
		n->retry_count = c_n->retry_count;
		n->time_out = c_n->time_out;
		n->ncp_fd = c_n->ncp_fd;
		n->wdog_pid = c_n->wdog_pid;
		n->mounted_uid = c_n->mounted_uid;
		n->flags = c_n->flags;
	} else if (version != 5) {
		return NULL;
	}

	return raw_data;
}


struct compat_nfs_string {
	compat_uint_t len;
	compat_uptr_t data;
};

static inline void compat_nfs_string(struct nfs_string *dst,
				     struct compat_nfs_string *src)
{
	dst->data = compat_ptr(src->data);
	dst->len = src->len;
}

struct compat_nfs4_mount_data_v1 {
	compat_int_t version;
	compat_int_t flags;
	compat_int_t rsize;
	compat_int_t wsize;
	compat_int_t timeo;
	compat_int_t retrans;
	compat_int_t acregmin;
	compat_int_t acregmax;
	compat_int_t acdirmin;
	compat_int_t acdirmax;
	struct compat_nfs_string client_addr;
	struct compat_nfs_string mnt_path;
	struct compat_nfs_string hostname;
	compat_uint_t host_addrlen;
	compat_uptr_t host_addr;
	compat_int_t proto;
	compat_int_t auth_flavourlen;
	compat_uptr_t auth_flavours;
};

static int do_nfs4_super_data_conv(void *raw_data)
{
	int version = *(compat_uint_t *) raw_data;

	if (version == 1) {
		struct compat_nfs4_mount_data_v1 *raw = raw_data;
		struct nfs4_mount_data *real = raw_data;

		/* copy the fields backwards */
		real->auth_flavours = compat_ptr(raw->auth_flavours);
		real->auth_flavourlen = raw->auth_flavourlen;
		real->proto = raw->proto;
		real->host_addr = compat_ptr(raw->host_addr);
		real->host_addrlen = raw->host_addrlen;
		compat_nfs_string(&real->hostname, &raw->hostname);
		compat_nfs_string(&real->mnt_path, &raw->mnt_path);
		compat_nfs_string(&real->client_addr, &raw->client_addr);
		real->acdirmax = raw->acdirmax;
		real->acdirmin = raw->acdirmin;
		real->acregmax = raw->acregmax;
		real->acregmin = raw->acregmin;
		real->retrans = raw->retrans;
		real->timeo = raw->timeo;
		real->wsize = raw->wsize;
		real->rsize = raw->rsize;
		real->flags = raw->flags;
		real->version = raw->version;
	}

	return 0;
}

#define NCPFS_NAME      "ncpfs"
#define NFS4_NAME	"nfs4"

asmlinkage long compat_sys_mount(const char __user * dev_name,
				 const char __user * dir_name,
				 const char __user * type, unsigned long flags,
				 const void __user * data)
{
	char *kernel_type;
	unsigned long data_page;
	char *kernel_dev;
	char *dir_page;
	int retval;

	retval = copy_mount_string(type, &kernel_type);
	if (retval < 0)
		goto out;

	dir_page = getname(dir_name);
	retval = PTR_ERR(dir_page);
	if (IS_ERR(dir_page))
		goto out1;

	retval = copy_mount_string(dev_name, &kernel_dev);
	if (retval < 0)
		goto out2;

	retval = copy_mount_options(data, &data_page);
	if (retval < 0)
		goto out3;

	retval = -EINVAL;

	if (kernel_type && data_page) {
		if (!strcmp(kernel_type, NCPFS_NAME)) {
			do_ncp_super_data_conv((void *)data_page);
		} else if (!strcmp(kernel_type, NFS4_NAME)) {
			if (do_nfs4_super_data_conv((void *) data_page))
				goto out4;
		}
	}

	retval = do_mount(kernel_dev, dir_page, kernel_type,
			flags, (void*)data_page);

 out4:
	free_page(data_page);
 out3:
	kfree(kernel_dev);
 out2:
	putname(dir_page);
 out1:
	kfree(kernel_type);
 out:
	return retval;
}

struct compat_old_linux_dirent {
	compat_ulong_t	d_ino;
	compat_ulong_t	d_offset;
	unsigned short	d_namlen;
	char		d_name[1];
};

struct compat_readdir_callback {
	struct compat_old_linux_dirent __user *dirent;
	int result;
};

static int compat_fillonedir(void *__buf, const char *name, int namlen,
			loff_t offset, u64 ino, unsigned int d_type)
{
	struct compat_readdir_callback *buf = __buf;
	struct compat_old_linux_dirent __user *dirent;
	compat_ulong_t d_ino;

	if (buf->result)
		return -EINVAL;
	d_ino = ino;
	if (sizeof(d_ino) < sizeof(ino) && d_ino != ino) {
		buf->result = -EOVERFLOW;
		return -EOVERFLOW;
	}
	buf->result++;
	dirent = buf->dirent;
	if (!access_ok(VERIFY_WRITE, dirent,
			(unsigned long)(dirent->d_name + namlen + 1) -
				(unsigned long)dirent))
		goto efault;
	if (	__put_user(d_ino, &dirent->d_ino) ||
		__put_user(offset, &dirent->d_offset) ||
		__put_user(namlen, &dirent->d_namlen) ||
		__copy_to_user(dirent->d_name, name, namlen) ||
		__put_user(0, dirent->d_name + namlen))
		goto efault;
	return 0;
efault:
	buf->result = -EFAULT;
	return -EFAULT;
}

asmlinkage long compat_sys_old_readdir(unsigned int fd,
	struct compat_old_linux_dirent __user *dirent, unsigned int count)
{
	int error;
	struct file *file;
	struct compat_readdir_callback buf;

	error = -EBADF;
	file = fget(fd);
	if (!file)
		goto out;

	buf.result = 0;
	buf.dirent = dirent;

	error = vfs_readdir(file, compat_fillonedir, &buf);
	if (buf.result)
		error = buf.result;

	fput(file);
out:
	return error;
}

struct compat_linux_dirent {
	compat_ulong_t	d_ino;
	compat_ulong_t	d_off;
	unsigned short	d_reclen;
	char		d_name[1];
};

struct compat_getdents_callback {
	struct compat_linux_dirent __user *current_dir;
	struct compat_linux_dirent __user *previous;
	int count;
	int error;
};

static int compat_filldir(void *__buf, const char *name, int namlen,
		loff_t offset, u64 ino, unsigned int d_type)
{
	struct compat_linux_dirent __user * dirent;
	struct compat_getdents_callback *buf = __buf;
	compat_ulong_t d_ino;
	int reclen = ALIGN(offsetof(struct compat_linux_dirent, d_name) +
		namlen + 2, sizeof(compat_long_t));

	buf->error = -EINVAL;	/* only used if we fail.. */
	if (reclen > buf->count)
		return -EINVAL;
	d_ino = ino;
	if (sizeof(d_ino) < sizeof(ino) && d_ino != ino) {
		buf->error = -EOVERFLOW;
		return -EOVERFLOW;
	}
	dirent = buf->previous;
	if (dirent) {
		if (__put_user(offset, &dirent->d_off))
			goto efault;
	}
	dirent = buf->current_dir;
	if (__put_user(d_ino, &dirent->d_ino))
		goto efault;
	if (__put_user(reclen, &dirent->d_reclen))
		goto efault;
	if (copy_to_user(dirent->d_name, name, namlen))
		goto efault;
	if (__put_user(0, dirent->d_name + namlen))
		goto efault;
	if (__put_user(d_type, (char  __user *) dirent + reclen - 1))
		goto efault;
	buf->previous = dirent;
	dirent = (void __user *)dirent + reclen;
	buf->current_dir = dirent;
	buf->count -= reclen;
	return 0;
efault:
	buf->error = -EFAULT;
	return -EFAULT;
}

asmlinkage long compat_sys_getdents(unsigned int fd,
		struct compat_linux_dirent __user *dirent, unsigned int count)
{
	struct file * file;
	struct compat_linux_dirent __user * lastdirent;
	struct compat_getdents_callback buf;
	int error;

	error = -EFAULT;
	if (!access_ok(VERIFY_WRITE, dirent, count))
		goto out;

	error = -EBADF;
	file = fget(fd);
	if (!file)
		goto out;

	buf.current_dir = dirent;
	buf.previous = NULL;
	buf.count = count;
	buf.error = 0;

	error = vfs_readdir(file, compat_filldir, &buf);
	if (error >= 0)
		error = buf.error;
	lastdirent = buf.previous;
	if (lastdirent) {
		if (put_user(file->f_pos, &lastdirent->d_off))
			error = -EFAULT;
		else
			error = count - buf.count;
	}
	fput(file);
out:
	return error;
}

#ifndef __ARCH_OMIT_COMPAT_SYS_GETDENTS64

struct compat_getdents_callback64 {
	struct linux_dirent64 __user *current_dir;
	struct linux_dirent64 __user *previous;
	int count;
	int error;
};

static int compat_filldir64(void * __buf, const char * name, int namlen, loff_t offset,
		     u64 ino, unsigned int d_type)
{
	struct linux_dirent64 __user *dirent;
	struct compat_getdents_callback64 *buf = __buf;
	int reclen = ALIGN(offsetof(struct linux_dirent64, d_name) + namlen + 1,
		sizeof(u64));
	u64 off;

	buf->error = -EINVAL;	/* only used if we fail.. */
	if (reclen > buf->count)
		return -EINVAL;
	dirent = buf->previous;

	if (dirent) {
		if (__put_user_unaligned(offset, &dirent->d_off))
			goto efault;
	}
	dirent = buf->current_dir;
	if (__put_user_unaligned(ino, &dirent->d_ino))
		goto efault;
	off = 0;
	if (__put_user_unaligned(off, &dirent->d_off))
		goto efault;
	if (__put_user(reclen, &dirent->d_reclen))
		goto efault;
	if (__put_user(d_type, &dirent->d_type))
		goto efault;
	if (copy_to_user(dirent->d_name, name, namlen))
		goto efault;
	if (__put_user(0, dirent->d_name + namlen))
		goto efault;
	buf->previous = dirent;
	dirent = (void __user *)dirent + reclen;
	buf->current_dir = dirent;
	buf->count -= reclen;
	return 0;
efault:
	buf->error = -EFAULT;
	return -EFAULT;
}

asmlinkage long compat_sys_getdents64(unsigned int fd,
		struct linux_dirent64 __user * dirent, unsigned int count)
{
	struct file * file;
	struct linux_dirent64 __user * lastdirent;
	struct compat_getdents_callback64 buf;
	int error;

	error = -EFAULT;
	if (!access_ok(VERIFY_WRITE, dirent, count))
		goto out;

	error = -EBADF;
	file = fget(fd);
	if (!file)
		goto out;

	buf.current_dir = dirent;
	buf.previous = NULL;
	buf.count = count;
	buf.error = 0;

	error = vfs_readdir(file, compat_filldir64, &buf);
	if (error >= 0)
		error = buf.error;
	lastdirent = buf.previous;
	if (lastdirent) {
		typeof(lastdirent->d_off) d_off = file->f_pos;
		if (__put_user_unaligned(d_off, &lastdirent->d_off))
			error = -EFAULT;
		else
			error = count - buf.count;
	}
	fput(file);
out:
	return error;
}
#endif /* ! __ARCH_OMIT_COMPAT_SYS_GETDENTS64 */

static ssize_t compat_do_readv_writev(int type, struct file *file,
			       const struct compat_iovec __user *uvector,
			       unsigned long nr_segs, loff_t *pos)
{
	compat_ssize_t tot_len;
	struct iovec iovstack[UIO_FASTIOV];
<<<<<<< HEAD
	struct iovec *iov;
=======
	struct iovec *iov = iovstack;
>>>>>>> 805a6af8
	ssize_t ret;
	io_fn_t fn;
	iov_fn_t fnv;

	ret = -EINVAL;
	if (!file->f_op)
		goto out;

	ret = -EFAULT;
	if (!access_ok(VERIFY_READ, uvector, nr_segs*sizeof(*uvector)))
		goto out;

	tot_len = compat_rw_copy_check_uvector(type, uvector, nr_segs,
<<<<<<< HEAD
					       UIO_FASTIOV, iovstack, &iov);
=======
					       UIO_FASTIOV, iovstack, &iov, 1);
>>>>>>> 805a6af8
	if (tot_len == 0) {
		ret = 0;
		goto out;
	}

	ret = rw_verify_area(type, file, pos, tot_len);
	if (ret < 0)
		goto out;

	fnv = NULL;
	if (type == READ) {
		fn = file->f_op->read;
		fnv = file->f_op->aio_read;
	} else {
		fn = (io_fn_t)file->f_op->write;
		fnv = file->f_op->aio_write;
	}

	if (fnv)
		ret = do_sync_readv_writev(file, iov, nr_segs, tot_len,
						pos, fnv);
	else
		ret = do_loop_readv_writev(file, iov, nr_segs, pos, fn);

out:
	if (iov != iovstack)
		kfree(iov);
	if ((ret + (type == READ)) > 0) {
		if (type == READ)
			fsnotify_access(file);
		else
			fsnotify_modify(file);
	}
	return ret;
}

static size_t compat_readv(struct file *file,
			   const struct compat_iovec __user *vec,
			   unsigned long vlen, loff_t *pos)
{
	ssize_t ret = -EBADF;

	if (!(file->f_mode & FMODE_READ))
		goto out;

	ret = -EINVAL;
	if (!file->f_op || (!file->f_op->aio_read && !file->f_op->read))
		goto out;

	ret = compat_do_readv_writev(READ, file, vec, vlen, pos);

out:
	if (ret > 0)
		add_rchar(current, ret);
	inc_syscr(current);
	return ret;
}

asmlinkage ssize_t
compat_sys_readv(unsigned long fd, const struct compat_iovec __user *vec,
		 unsigned long vlen)
{
	struct file *file;
	int fput_needed;
	ssize_t ret;

	file = fget_light(fd, &fput_needed);
	if (!file)
		return -EBADF;
	ret = compat_readv(file, vec, vlen, &file->f_pos);
	fput_light(file, fput_needed);
	return ret;
}

asmlinkage ssize_t
compat_sys_preadv(unsigned long fd, const struct compat_iovec __user *vec,
		  unsigned long vlen, u32 pos_low, u32 pos_high)
{
	loff_t pos = ((loff_t)pos_high << 32) | pos_low;
	struct file *file;
	int fput_needed;
	ssize_t ret;

	if (pos < 0)
		return -EINVAL;
	file = fget_light(fd, &fput_needed);
	if (!file)
		return -EBADF;
	ret = -ESPIPE;
	if (file->f_mode & FMODE_PREAD)
		ret = compat_readv(file, vec, vlen, &pos);
	fput_light(file, fput_needed);
	return ret;
}

static size_t compat_writev(struct file *file,
			    const struct compat_iovec __user *vec,
			    unsigned long vlen, loff_t *pos)
{
	ssize_t ret = -EBADF;

	if (!(file->f_mode & FMODE_WRITE))
		goto out;

	ret = -EINVAL;
	if (!file->f_op || (!file->f_op->aio_write && !file->f_op->write))
		goto out;

	ret = compat_do_readv_writev(WRITE, file, vec, vlen, pos);

out:
	if (ret > 0)
		add_wchar(current, ret);
	inc_syscw(current);
	return ret;
}

asmlinkage ssize_t
compat_sys_writev(unsigned long fd, const struct compat_iovec __user *vec,
		  unsigned long vlen)
{
	struct file *file;
	int fput_needed;
	ssize_t ret;

	file = fget_light(fd, &fput_needed);
	if (!file)
		return -EBADF;
	ret = compat_writev(file, vec, vlen, &file->f_pos);
	fput_light(file, fput_needed);
	return ret;
}

asmlinkage ssize_t
compat_sys_pwritev(unsigned long fd, const struct compat_iovec __user *vec,
		   unsigned long vlen, u32 pos_low, u32 pos_high)
{
	loff_t pos = ((loff_t)pos_high << 32) | pos_low;
	struct file *file;
	int fput_needed;
	ssize_t ret;

	if (pos < 0)
		return -EINVAL;
	file = fget_light(fd, &fput_needed);
	if (!file)
		return -EBADF;
	ret = -ESPIPE;
	if (file->f_mode & FMODE_PWRITE)
		ret = compat_writev(file, vec, vlen, &pos);
	fput_light(file, fput_needed);
	return ret;
}

asmlinkage long
compat_sys_vmsplice(int fd, const struct compat_iovec __user *iov32,
		    unsigned int nr_segs, unsigned int flags)
{
	unsigned i;
	struct iovec __user *iov;
	if (nr_segs > UIO_MAXIOV)
		return -EINVAL;
	iov = compat_alloc_user_space(nr_segs * sizeof(struct iovec));
	for (i = 0; i < nr_segs; i++) {
		struct compat_iovec v;
		if (get_user(v.iov_base, &iov32[i].iov_base) ||
		    get_user(v.iov_len, &iov32[i].iov_len) ||
		    put_user(compat_ptr(v.iov_base), &iov[i].iov_base) ||
		    put_user(v.iov_len, &iov[i].iov_len))
			return -EFAULT;
	}
	return sys_vmsplice(fd, iov, nr_segs, flags);
}

/*
 * Exactly like fs/open.c:sys_open(), except that it doesn't set the
 * O_LARGEFILE flag.
 */
asmlinkage long
compat_sys_open(const char __user *filename, int flags, int mode)
{
	return do_sys_open(AT_FDCWD, filename, flags, mode);
}

/*
 * Exactly like fs/open.c:sys_openat(), except that it doesn't set the
 * O_LARGEFILE flag.
 */
asmlinkage long
compat_sys_openat(unsigned int dfd, const char __user *filename, int flags, int mode)
{
	return do_sys_open(dfd, filename, flags, mode);
}

#define __COMPAT_NFDBITS       (8 * sizeof(compat_ulong_t))

static int poll_select_copy_remaining(struct timespec *end_time, void __user *p,
				      int timeval, int ret)
{
	struct timespec ts;

	if (!p)
		return ret;

	if (current->personality & STICKY_TIMEOUTS)
		goto sticky;

	/* No update for zero timeout */
	if (!end_time->tv_sec && !end_time->tv_nsec)
		return ret;

	ktime_get_ts(&ts);
	ts = timespec_sub(*end_time, ts);
	if (ts.tv_sec < 0)
		ts.tv_sec = ts.tv_nsec = 0;

	if (timeval) {
		struct compat_timeval rtv;

		rtv.tv_sec = ts.tv_sec;
		rtv.tv_usec = ts.tv_nsec / NSEC_PER_USEC;

		if (!copy_to_user(p, &rtv, sizeof(rtv)))
			return ret;
	} else {
		struct compat_timespec rts;

		rts.tv_sec = ts.tv_sec;
		rts.tv_nsec = ts.tv_nsec;

		if (!copy_to_user(p, &rts, sizeof(rts)))
			return ret;
	}
	/*
	 * If an application puts its timeval in read-only memory, we
	 * don't want the Linux-specific update to the timeval to
	 * cause a fault after the select has completed
	 * successfully. However, because we're not updating the
	 * timeval, we can't restart the system call.
	 */

sticky:
	if (ret == -ERESTARTNOHAND)
		ret = -EINTR;
	return ret;
}

/*
 * Ooo, nasty.  We need here to frob 32-bit unsigned longs to
 * 64-bit unsigned longs.
 */
static
int compat_get_fd_set(unsigned long nr, compat_ulong_t __user *ufdset,
			unsigned long *fdset)
{
	nr = DIV_ROUND_UP(nr, __COMPAT_NFDBITS);
	if (ufdset) {
		unsigned long odd;

		if (!access_ok(VERIFY_WRITE, ufdset, nr*sizeof(compat_ulong_t)))
			return -EFAULT;

		odd = nr & 1UL;
		nr &= ~1UL;
		while (nr) {
			unsigned long h, l;
			if (__get_user(l, ufdset) || __get_user(h, ufdset+1))
				return -EFAULT;
			ufdset += 2;
			*fdset++ = h << 32 | l;
			nr -= 2;
		}
		if (odd && __get_user(*fdset, ufdset))
			return -EFAULT;
	} else {
		/* Tricky, must clear full unsigned long in the
		 * kernel fdset at the end, this makes sure that
		 * actually happens.
		 */
		memset(fdset, 0, ((nr + 1) & ~1)*sizeof(compat_ulong_t));
	}
	return 0;
}

static
int compat_set_fd_set(unsigned long nr, compat_ulong_t __user *ufdset,
		      unsigned long *fdset)
{
	unsigned long odd;
	nr = DIV_ROUND_UP(nr, __COMPAT_NFDBITS);

	if (!ufdset)
		return 0;

	odd = nr & 1UL;
	nr &= ~1UL;
	while (nr) {
		unsigned long h, l;
		l = *fdset++;
		h = l >> 32;
		if (__put_user(l, ufdset) || __put_user(h, ufdset+1))
			return -EFAULT;
		ufdset += 2;
		nr -= 2;
	}
	if (odd && __put_user(*fdset, ufdset))
		return -EFAULT;
	return 0;
}


/*
 * This is a virtual copy of sys_select from fs/select.c and probably
 * should be compared to it from time to time
 */

/*
 * We can actually return ERESTARTSYS instead of EINTR, but I'd
 * like to be certain this leads to no problems. So I return
 * EINTR just for safety.
 *
 * Update: ERESTARTSYS breaks at least the xview clock binary, so
 * I'm trying ERESTARTNOHAND which restart only when you want to.
 */
int compat_core_sys_select(int n, compat_ulong_t __user *inp,
	compat_ulong_t __user *outp, compat_ulong_t __user *exp,
	struct timespec *end_time)
{
	fd_set_bits fds;
	void *bits;
	int size, max_fds, ret = -EINVAL;
	struct fdtable *fdt;
	long stack_fds[SELECT_STACK_ALLOC/sizeof(long)];

	if (n < 0)
		goto out_nofds;

	/* max_fds can increase, so grab it once to avoid race */
	rcu_read_lock();
	fdt = files_fdtable(current->files);
	max_fds = fdt->max_fds;
	rcu_read_unlock();
	if (n > max_fds)
		n = max_fds;

	/*
	 * We need 6 bitmaps (in/out/ex for both incoming and outgoing),
	 * since we used fdset we need to allocate memory in units of
	 * long-words.
	 */
	size = FDS_BYTES(n);
	bits = stack_fds;
	if (size > sizeof(stack_fds) / 6) {
		bits = kmalloc(6 * size, GFP_KERNEL);
		ret = -ENOMEM;
		if (!bits)
			goto out_nofds;
	}
	fds.in      = (unsigned long *)  bits;
	fds.out     = (unsigned long *) (bits +   size);
	fds.ex      = (unsigned long *) (bits + 2*size);
	fds.res_in  = (unsigned long *) (bits + 3*size);
	fds.res_out = (unsigned long *) (bits + 4*size);
	fds.res_ex  = (unsigned long *) (bits + 5*size);

	if ((ret = compat_get_fd_set(n, inp, fds.in)) ||
	    (ret = compat_get_fd_set(n, outp, fds.out)) ||
	    (ret = compat_get_fd_set(n, exp, fds.ex)))
		goto out;
	zero_fd_set(n, fds.res_in);
	zero_fd_set(n, fds.res_out);
	zero_fd_set(n, fds.res_ex);

	ret = do_select(n, &fds, end_time);

	if (ret < 0)
		goto out;
	if (!ret) {
		ret = -ERESTARTNOHAND;
		if (signal_pending(current))
			goto out;
		ret = 0;
	}

	if (compat_set_fd_set(n, inp, fds.res_in) ||
	    compat_set_fd_set(n, outp, fds.res_out) ||
	    compat_set_fd_set(n, exp, fds.res_ex))
		ret = -EFAULT;
out:
	if (bits != stack_fds)
		kfree(bits);
out_nofds:
	return ret;
}

asmlinkage long compat_sys_select(int n, compat_ulong_t __user *inp,
	compat_ulong_t __user *outp, compat_ulong_t __user *exp,
	struct compat_timeval __user *tvp)
{
	struct timespec end_time, *to = NULL;
	struct compat_timeval tv;
	int ret;

	if (tvp) {
		if (copy_from_user(&tv, tvp, sizeof(tv)))
			return -EFAULT;

		to = &end_time;
		if (poll_select_set_timeout(to,
				tv.tv_sec + (tv.tv_usec / USEC_PER_SEC),
				(tv.tv_usec % USEC_PER_SEC) * NSEC_PER_USEC))
			return -EINVAL;
	}

	ret = compat_core_sys_select(n, inp, outp, exp, to);
	ret = poll_select_copy_remaining(&end_time, tvp, 1, ret);

	return ret;
}

struct compat_sel_arg_struct {
	compat_ulong_t n;
	compat_uptr_t inp;
	compat_uptr_t outp;
	compat_uptr_t exp;
	compat_uptr_t tvp;
};

asmlinkage long compat_sys_old_select(struct compat_sel_arg_struct __user *arg)
{
	struct compat_sel_arg_struct a;

	if (copy_from_user(&a, arg, sizeof(a)))
		return -EFAULT;
	return compat_sys_select(a.n, compat_ptr(a.inp), compat_ptr(a.outp),
				 compat_ptr(a.exp), compat_ptr(a.tvp));
}

#ifdef HAVE_SET_RESTORE_SIGMASK
static long do_compat_pselect(int n, compat_ulong_t __user *inp,
	compat_ulong_t __user *outp, compat_ulong_t __user *exp,
	struct compat_timespec __user *tsp, compat_sigset_t __user *sigmask,
	compat_size_t sigsetsize)
{
	compat_sigset_t ss32;
	sigset_t ksigmask, sigsaved;
	struct compat_timespec ts;
	struct timespec end_time, *to = NULL;
	int ret;

	if (tsp) {
		if (copy_from_user(&ts, tsp, sizeof(ts)))
			return -EFAULT;

		to = &end_time;
		if (poll_select_set_timeout(to, ts.tv_sec, ts.tv_nsec))
			return -EINVAL;
	}

	if (sigmask) {
		if (sigsetsize != sizeof(compat_sigset_t))
			return -EINVAL;
		if (copy_from_user(&ss32, sigmask, sizeof(ss32)))
			return -EFAULT;
		sigset_from_compat(&ksigmask, &ss32);

		sigdelsetmask(&ksigmask, sigmask(SIGKILL)|sigmask(SIGSTOP));
		sigprocmask(SIG_SETMASK, &ksigmask, &sigsaved);
	}

	ret = compat_core_sys_select(n, inp, outp, exp, to);
	ret = poll_select_copy_remaining(&end_time, tsp, 0, ret);

	if (ret == -ERESTARTNOHAND) {
		/*
		 * Don't restore the signal mask yet. Let do_signal() deliver
		 * the signal on the way back to userspace, before the signal
		 * mask is restored.
		 */
		if (sigmask) {
			memcpy(&current->saved_sigmask, &sigsaved,
					sizeof(sigsaved));
			set_restore_sigmask();
		}
	} else if (sigmask)
		sigprocmask(SIG_SETMASK, &sigsaved, NULL);

	return ret;
}

asmlinkage long compat_sys_pselect6(int n, compat_ulong_t __user *inp,
	compat_ulong_t __user *outp, compat_ulong_t __user *exp,
	struct compat_timespec __user *tsp, void __user *sig)
{
	compat_size_t sigsetsize = 0;
	compat_uptr_t up = 0;

	if (sig) {
		if (!access_ok(VERIFY_READ, sig,
				sizeof(compat_uptr_t)+sizeof(compat_size_t)) ||
		    	__get_user(up, (compat_uptr_t __user *)sig) ||
		    	__get_user(sigsetsize,
				(compat_size_t __user *)(sig+sizeof(up))))
			return -EFAULT;
	}
	return do_compat_pselect(n, inp, outp, exp, tsp, compat_ptr(up),
				 sigsetsize);
}

asmlinkage long compat_sys_ppoll(struct pollfd __user *ufds,
	unsigned int nfds, struct compat_timespec __user *tsp,
	const compat_sigset_t __user *sigmask, compat_size_t sigsetsize)
{
	compat_sigset_t ss32;
	sigset_t ksigmask, sigsaved;
	struct compat_timespec ts;
	struct timespec end_time, *to = NULL;
	int ret;

	if (tsp) {
		if (copy_from_user(&ts, tsp, sizeof(ts)))
			return -EFAULT;

		to = &end_time;
		if (poll_select_set_timeout(to, ts.tv_sec, ts.tv_nsec))
			return -EINVAL;
	}

	if (sigmask) {
		if (sigsetsize != sizeof(compat_sigset_t))
			return -EINVAL;
		if (copy_from_user(&ss32, sigmask, sizeof(ss32)))
			return -EFAULT;
		sigset_from_compat(&ksigmask, &ss32);

		sigdelsetmask(&ksigmask, sigmask(SIGKILL)|sigmask(SIGSTOP));
		sigprocmask(SIG_SETMASK, &ksigmask, &sigsaved);
	}

	ret = do_sys_poll(ufds, nfds, to);

	/* We can restart this syscall, usually */
	if (ret == -EINTR) {
		/*
		 * Don't restore the signal mask yet. Let do_signal() deliver
		 * the signal on the way back to userspace, before the signal
		 * mask is restored.
		 */
		if (sigmask) {
			memcpy(&current->saved_sigmask, &sigsaved,
				sizeof(sigsaved));
			set_restore_sigmask();
		}
		ret = -ERESTARTNOHAND;
	} else if (sigmask)
		sigprocmask(SIG_SETMASK, &sigsaved, NULL);

	ret = poll_select_copy_remaining(&end_time, tsp, 0, ret);

	return ret;
}
#endif /* HAVE_SET_RESTORE_SIGMASK */

#ifdef CONFIG_EPOLL

#ifdef HAVE_SET_RESTORE_SIGMASK
asmlinkage long compat_sys_epoll_pwait(int epfd,
			struct compat_epoll_event __user *events,
			int maxevents, int timeout,
			const compat_sigset_t __user *sigmask,
			compat_size_t sigsetsize)
{
	long err;
	compat_sigset_t csigmask;
	sigset_t ksigmask, sigsaved;

	/*
	 * If the caller wants a certain signal mask to be set during the wait,
	 * we apply it here.
	 */
	if (sigmask) {
		if (sigsetsize != sizeof(compat_sigset_t))
			return -EINVAL;
		if (copy_from_user(&csigmask, sigmask, sizeof(csigmask)))
			return -EFAULT;
		sigset_from_compat(&ksigmask, &csigmask);
		sigdelsetmask(&ksigmask, sigmask(SIGKILL) | sigmask(SIGSTOP));
		sigprocmask(SIG_SETMASK, &ksigmask, &sigsaved);
	}

	err = sys_epoll_wait(epfd, events, maxevents, timeout);

	/*
	 * If we changed the signal mask, we need to restore the original one.
	 * In case we've got a signal while waiting, we do not restore the
	 * signal mask yet, and we allow do_signal() to deliver the signal on
	 * the way back to userspace, before the signal mask is restored.
	 */
	if (sigmask) {
		if (err == -EINTR) {
			memcpy(&current->saved_sigmask, &sigsaved,
			       sizeof(sigsaved));
			set_restore_sigmask();
		} else
			sigprocmask(SIG_SETMASK, &sigsaved, NULL);
	}

	return err;
}
#endif /* HAVE_SET_RESTORE_SIGMASK */

#endif /* CONFIG_EPOLL */

#ifdef CONFIG_SIGNALFD

asmlinkage long compat_sys_signalfd4(int ufd,
				     const compat_sigset_t __user *sigmask,
				     compat_size_t sigsetsize, int flags)
{
	compat_sigset_t ss32;
	sigset_t tmp;
	sigset_t __user *ksigmask;

	if (sigsetsize != sizeof(compat_sigset_t))
		return -EINVAL;
	if (copy_from_user(&ss32, sigmask, sizeof(ss32)))
		return -EFAULT;
	sigset_from_compat(&tmp, &ss32);
	ksigmask = compat_alloc_user_space(sizeof(sigset_t));
	if (copy_to_user(ksigmask, &tmp, sizeof(sigset_t)))
		return -EFAULT;

	return sys_signalfd4(ufd, ksigmask, sizeof(sigset_t), flags);
}

asmlinkage long compat_sys_signalfd(int ufd,
				    const compat_sigset_t __user *sigmask,
				    compat_size_t sigsetsize)
{
	return compat_sys_signalfd4(ufd, sigmask, sigsetsize, 0);
}
#endif /* CONFIG_SIGNALFD */

#ifdef CONFIG_TIMERFD

asmlinkage long compat_sys_timerfd_settime(int ufd, int flags,
				   const struct compat_itimerspec __user *utmr,
				   struct compat_itimerspec __user *otmr)
{
	int error;
	struct itimerspec t;
	struct itimerspec __user *ut;

	if (get_compat_itimerspec(&t, utmr))
		return -EFAULT;
	ut = compat_alloc_user_space(2 * sizeof(struct itimerspec));
	if (copy_to_user(&ut[0], &t, sizeof(t)))
		return -EFAULT;
	error = sys_timerfd_settime(ufd, flags, &ut[0], &ut[1]);
	if (!error && otmr)
		error = (copy_from_user(&t, &ut[1], sizeof(struct itimerspec)) ||
			 put_compat_itimerspec(otmr, &t)) ? -EFAULT: 0;

	return error;
}

asmlinkage long compat_sys_timerfd_gettime(int ufd,
				   struct compat_itimerspec __user *otmr)
{
	int error;
	struct itimerspec t;
	struct itimerspec __user *ut;

	ut = compat_alloc_user_space(sizeof(struct itimerspec));
	error = sys_timerfd_gettime(ufd, ut);
	if (!error)
		error = (copy_from_user(&t, ut, sizeof(struct itimerspec)) ||
			 put_compat_itimerspec(otmr, &t)) ? -EFAULT: 0;

	return error;
}

#endif /* CONFIG_TIMERFD */

#ifdef CONFIG_FHANDLE
/*
 * Exactly like fs/open.c:sys_open_by_handle_at(), except that it
 * doesn't set the O_LARGEFILE flag.
 */
asmlinkage long
compat_sys_open_by_handle_at(int mountdirfd,
			     struct file_handle __user *handle, int flags)
{
	return do_handle_open(mountdirfd, handle, flags);
}
#endif<|MERGE_RESOLUTION|>--- conflicted
+++ resolved
@@ -546,11 +546,7 @@
 ssize_t compat_rw_copy_check_uvector(int type,
 		const struct compat_iovec __user *uvector, unsigned long nr_segs,
 		unsigned long fast_segs, struct iovec *fast_pointer,
-<<<<<<< HEAD
-		struct iovec **ret_pointer)
-=======
 		struct iovec **ret_pointer, int check_access)
->>>>>>> 805a6af8
 {
 	compat_ssize_t tot_len;
 	struct iovec *iov = *ret_pointer = fast_pointer;
@@ -571,39 +567,22 @@
 	if (nr_segs > fast_segs) {
 		ret = -ENOMEM;
 		iov = kmalloc(nr_segs*sizeof(struct iovec), GFP_KERNEL);
-<<<<<<< HEAD
-		if (iov == NULL) {
-			*ret_pointer = fast_pointer;
-			goto out;
-		}
-=======
 		if (iov == NULL)
 			goto out;
->>>>>>> 805a6af8
 	}
 	*ret_pointer = iov;
 
 	/*
 	 * Single unix specification:
 	 * We should -EINVAL if an element length is not >= 0 and fitting an
-<<<<<<< HEAD
-	 * ssize_t.  The total length is fitting an ssize_t
-	 *
-	 * Be careful here because iov_len is a size_t not an ssize_t
-=======
 	 * ssize_t.
 	 *
 	 * In Linux, the total length is limited to MAX_RW_COUNT, there is
 	 * no overflow possibility.
->>>>>>> 805a6af8
 	 */
 	tot_len = 0;
 	ret = -EINVAL;
 	for (seg = 0; seg < nr_segs; seg++) {
-<<<<<<< HEAD
-		compat_ssize_t tmp = tot_len;
-=======
->>>>>>> 805a6af8
 		compat_uptr_t buf;
 		compat_ssize_t len;
 
@@ -614,15 +593,6 @@
 		}
 		if (len < 0)	/* size_t not fitting in compat_ssize_t .. */
 			goto out;
-<<<<<<< HEAD
-		tot_len += len;
-		if (tot_len < tmp) /* maths overflow on the compat_ssize_t */
-			goto out;
-		if (!access_ok(vrfy_dir(type), compat_ptr(buf), len)) {
-			ret = -EFAULT;
-			goto out;
-		}
-=======
 		if (check_access &&
 		    !access_ok(vrfy_dir(type), compat_ptr(buf), len)) {
 			ret = -EFAULT;
@@ -631,7 +601,6 @@
 		if (len > MAX_RW_COUNT - tot_len)
 			len = MAX_RW_COUNT - tot_len;
 		tot_len += len;
->>>>>>> 805a6af8
 		iov->iov_base = compat_ptr(buf);
 		iov->iov_len = (compat_size_t) len;
 		uvector++;
@@ -1125,11 +1094,7 @@
 {
 	compat_ssize_t tot_len;
 	struct iovec iovstack[UIO_FASTIOV];
-<<<<<<< HEAD
-	struct iovec *iov;
-=======
 	struct iovec *iov = iovstack;
->>>>>>> 805a6af8
 	ssize_t ret;
 	io_fn_t fn;
 	iov_fn_t fnv;
@@ -1143,11 +1108,7 @@
 		goto out;
 
 	tot_len = compat_rw_copy_check_uvector(type, uvector, nr_segs,
-<<<<<<< HEAD
-					       UIO_FASTIOV, iovstack, &iov);
-=======
 					       UIO_FASTIOV, iovstack, &iov, 1);
->>>>>>> 805a6af8
 	if (tot_len == 0) {
 		ret = 0;
 		goto out;
