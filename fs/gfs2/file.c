--- conflicted
+++ resolved
@@ -232,11 +232,7 @@
 		goto out_drop_write;
 
 	error = -EACCES;
-<<<<<<< HEAD
-	if (!is_owner_or_cap(inode))
-=======
 	if (!inode_owner_or_capable(inode))
->>>>>>> 805a6af8
 		goto out;
 
 	error = 0;
