/*
 * fs/dcache.c
 *
 * Complete reimplementation
 * (C) 1997 Thomas Schoebel-Theuer,
 * with heavy changes by Linus Torvalds
 */

/*
 * Notes on the allocation strategy:
 *
 * The dcache is a master of the icache - whenever a dcache entry
 * exists, the inode will always exist. "iput()" is done either when
 * the dcache entry is deleted or garbage collected.
 */

#include <linux/syscalls.h>
#include <linux/string.h>
#include <linux/mm.h>
#include <linux/fs.h>
#include <linux/fsnotify.h>
#include <linux/slab.h>
#include <linux/init.h>
#include <linux/hash.h>
#include <linux/cache.h>
#include <linux/module.h>
#include <linux/mount.h>
#include <linux/file.h>
#include <asm/uaccess.h>
#include <linux/security.h>
#include <linux/seqlock.h>
#include <linux/swap.h>
#include <linux/bootmem.h>
#include <linux/fs_struct.h>
#include <linux/hardirq.h>
#include <linux/bit_spinlock.h>
#include <linux/rculist_bl.h>
#include <linux/prefetch.h>
#include <linux/ratelimit.h>
#include "internal.h"

/*
 * Usage:
 * dcache->d_inode->i_lock protects:
 *   - i_dentry, d_alias, d_inode of aliases
 * dcache_hash_bucket lock protects:
 *   - the dcache hash table
 * s_anon bl list spinlock protects:
 *   - the s_anon list (see __d_drop)
 * dcache_lru_lock protects:
 *   - the dcache lru lists and counters
 * d_lock protects:
 *   - d_flags
 *   - d_name
 *   - d_lru
 *   - d_count
 *   - d_unhashed()
 *   - d_parent and d_subdirs
 *   - childrens' d_child and d_parent
 *   - d_alias, d_inode
 *
 * Ordering:
 * dentry->d_inode->i_lock
 *   dentry->d_lock
 *     dcache_lru_lock
 *     dcache_hash_bucket lock
 *     s_anon lock
 *
 * If there is an ancestor relationship:
 * dentry->d_parent->...->d_parent->d_lock
 *   ...
 *     dentry->d_parent->d_lock
 *       dentry->d_lock
 *
 * If no ancestor relationship:
 * if (dentry1 < dentry2)
 *   dentry1->d_lock
 *     dentry2->d_lock
 */
int sysctl_vfs_cache_pressure __read_mostly = 100;
EXPORT_SYMBOL_GPL(sysctl_vfs_cache_pressure);

static __cacheline_aligned_in_smp DEFINE_SPINLOCK(dcache_lru_lock);
__cacheline_aligned_in_smp DEFINE_SEQLOCK(rename_lock);

EXPORT_SYMBOL(rename_lock);

static struct kmem_cache *dentry_cache __read_mostly;

/*
 * This is the single most critical data structure when it comes
 * to the dcache: the hashtable for lookups. Somebody should try
 * to make this good - I've just made it work.
 *
 * This hash-function tries to avoid losing too many bits of hash
 * information, yet avoid using a prime hash-size or similar.
 */
#define D_HASHBITS     d_hash_shift
#define D_HASHMASK     d_hash_mask

static unsigned int d_hash_mask __read_mostly;
static unsigned int d_hash_shift __read_mostly;

static struct hlist_bl_head *dentry_hashtable __read_mostly;

static inline struct hlist_bl_head *d_hash(struct dentry *parent,
					unsigned long hash)
{
	hash += ((unsigned long) parent ^ GOLDEN_RATIO_PRIME) / L1_CACHE_BYTES;
	hash = hash ^ ((hash ^ GOLDEN_RATIO_PRIME) >> D_HASHBITS);
	return dentry_hashtable + (hash & D_HASHMASK);
}

/* Statistics gathering. */
struct dentry_stat_t dentry_stat = {
	.age_limit = 45,
};

static DEFINE_PER_CPU(unsigned int, nr_dentry);

#if defined(CONFIG_SYSCTL) && defined(CONFIG_PROC_FS)
static int get_nr_dentry(void)
{
	int i;
	int sum = 0;
	for_each_possible_cpu(i)
		sum += per_cpu(nr_dentry, i);
	return sum < 0 ? 0 : sum;
}

int proc_nr_dentry(ctl_table *table, int write, void __user *buffer,
		   size_t *lenp, loff_t *ppos)
{
	dentry_stat.nr_dentry = get_nr_dentry();
	return proc_dointvec(table, write, buffer, lenp, ppos);
}
#endif

static void __d_free(struct rcu_head *head)
{
	struct dentry *dentry = container_of(head, struct dentry, d_u.d_rcu);

	WARN_ON(!list_empty(&dentry->d_alias));
	if (dname_external(dentry))
		kfree(dentry->d_name.name);
	kmem_cache_free(dentry_cache, dentry); 
}

/*
 * no locks, please.
 */
static void d_free(struct dentry *dentry)
{
	BUG_ON(dentry->d_count);
	this_cpu_dec(nr_dentry);
	if (dentry->d_op && dentry->d_op->d_release)
		dentry->d_op->d_release(dentry);

	/* if dentry was never visible to RCU, immediate free is OK */
	if (!(dentry->d_flags & DCACHE_RCUACCESS))
		__d_free(&dentry->d_u.d_rcu);
	else
		call_rcu(&dentry->d_u.d_rcu, __d_free);
}

/**
 * dentry_rcuwalk_barrier - invalidate in-progress rcu-walk lookups
 * @dentry: the target dentry
 * After this call, in-progress rcu-walk path lookup will fail. This
 * should be called after unhashing, and after changing d_inode (if
 * the dentry has not already been unhashed).
 */
static inline void dentry_rcuwalk_barrier(struct dentry *dentry)
{
	assert_spin_locked(&dentry->d_lock);
	/* Go through a barrier */
	write_seqcount_barrier(&dentry->d_seq);
}

/*
 * Release the dentry's inode, using the filesystem
 * d_iput() operation if defined. Dentry has no refcount
 * and is unhashed.
 */
static void dentry_iput(struct dentry * dentry)
	__releases(dentry->d_lock)
	__releases(dentry->d_inode->i_lock)
{
	struct inode *inode = dentry->d_inode;
	if (inode) {
		dentry->d_inode = NULL;
		list_del_init(&dentry->d_alias);
		spin_unlock(&dentry->d_lock);
		spin_unlock(&inode->i_lock);
		if (!inode->i_nlink)
			fsnotify_inoderemove(inode);
		if (dentry->d_op && dentry->d_op->d_iput)
			dentry->d_op->d_iput(dentry, inode);
		else
			iput(inode);
	} else {
		spin_unlock(&dentry->d_lock);
	}
}

/*
 * Release the dentry's inode, using the filesystem
 * d_iput() operation if defined. dentry remains in-use.
 */
static void dentry_unlink_inode(struct dentry * dentry)
	__releases(dentry->d_lock)
	__releases(dentry->d_inode->i_lock)
{
	struct inode *inode = dentry->d_inode;
	dentry->d_inode = NULL;
	list_del_init(&dentry->d_alias);
	dentry_rcuwalk_barrier(dentry);
	spin_unlock(&dentry->d_lock);
	spin_unlock(&inode->i_lock);
	if (!inode->i_nlink)
		fsnotify_inoderemove(inode);
	if (dentry->d_op && dentry->d_op->d_iput)
		dentry->d_op->d_iput(dentry, inode);
	else
		iput(inode);
}

/*
 * dentry_lru_(add|del|prune|move_tail) must be called with d_lock held.
 */
static void dentry_lru_add(struct dentry *dentry)
{
	if (list_empty(&dentry->d_lru)) {
		spin_lock(&dcache_lru_lock);
		list_add(&dentry->d_lru, &dentry->d_sb->s_dentry_lru);
		dentry->d_sb->s_nr_dentry_unused++;
		dentry_stat.nr_unused++;
		spin_unlock(&dcache_lru_lock);
	}
}

static void __dentry_lru_del(struct dentry *dentry)
{
	list_del_init(&dentry->d_lru);
	dentry->d_sb->s_nr_dentry_unused--;
	dentry_stat.nr_unused--;
}

/*
 * Remove a dentry with references from the LRU.
 */
static void dentry_lru_del(struct dentry *dentry)
{
	if (!list_empty(&dentry->d_lru)) {
		spin_lock(&dcache_lru_lock);
		__dentry_lru_del(dentry);
		spin_unlock(&dcache_lru_lock);
	}
}

/*
 * Remove a dentry that is unreferenced and about to be pruned
 * (unhashed and destroyed) from the LRU, and inform the file system.
 * This wrapper should be called _prior_ to unhashing a victim dentry.
 */
static void dentry_lru_prune(struct dentry *dentry)
{
	if (!list_empty(&dentry->d_lru)) {
		if (dentry->d_flags & DCACHE_OP_PRUNE)
			dentry->d_op->d_prune(dentry);

		spin_lock(&dcache_lru_lock);
		__dentry_lru_del(dentry);
		spin_unlock(&dcache_lru_lock);
	}
}

static void dentry_lru_move_tail(struct dentry *dentry)
{
	spin_lock(&dcache_lru_lock);
	if (list_empty(&dentry->d_lru)) {
		list_add_tail(&dentry->d_lru, &dentry->d_sb->s_dentry_lru);
		dentry->d_sb->s_nr_dentry_unused++;
		dentry_stat.nr_unused++;
	} else {
		list_move_tail(&dentry->d_lru, &dentry->d_sb->s_dentry_lru);
	}
	spin_unlock(&dcache_lru_lock);
}

/**
 * d_kill - kill dentry and return parent
 * @dentry: dentry to kill
 * @parent: parent dentry
 *
 * The dentry must already be unhashed and removed from the LRU.
 *
 * If this is the root of the dentry tree, return NULL.
 *
 * dentry->d_lock and parent->d_lock must be held by caller, and are dropped by
 * d_kill.
 */
static struct dentry *d_kill(struct dentry *dentry, struct dentry *parent)
	__releases(dentry->d_lock)
	__releases(parent->d_lock)
	__releases(dentry->d_inode->i_lock)
{
	list_del(&dentry->d_u.d_child);
	/*
	 * Inform try_to_ascend() that we are no longer attached to the
	 * dentry tree
	 */
	dentry->d_flags |= DCACHE_DISCONNECTED;
	if (parent)
		spin_unlock(&parent->d_lock);
	dentry_iput(dentry);
	/*
	 * dentry_iput drops the locks, at which point nobody (except
	 * transient RCU lookups) can reach this dentry.
	 */
	d_free(dentry);
	return parent;
}

/*
 * Unhash a dentry without inserting an RCU walk barrier or checking that
 * dentry->d_lock is locked.  The caller must take care of that, if
 * appropriate.
 */
static void __d_shrink(struct dentry *dentry)
{
	if (!d_unhashed(dentry)) {
		struct hlist_bl_head *b;
		if (unlikely(dentry->d_flags & DCACHE_DISCONNECTED))
			b = &dentry->d_sb->s_anon;
		else
			b = d_hash(dentry->d_parent, dentry->d_name.hash);

		hlist_bl_lock(b);
		__hlist_bl_del(&dentry->d_hash);
		dentry->d_hash.pprev = NULL;
		hlist_bl_unlock(b);
	}
}

/**
 * d_drop - drop a dentry
 * @dentry: dentry to drop
 *
 * d_drop() unhashes the entry from the parent dentry hashes, so that it won't
 * be found through a VFS lookup any more. Note that this is different from
 * deleting the dentry - d_delete will try to mark the dentry negative if
 * possible, giving a successful _negative_ lookup, while d_drop will
 * just make the cache lookup fail.
 *
 * d_drop() is used mainly for stuff that wants to invalidate a dentry for some
 * reason (NFS timeouts or autofs deletes).
 *
 * __d_drop requires dentry->d_lock.
 */
void __d_drop(struct dentry *dentry)
{
	if (!d_unhashed(dentry)) {
		__d_shrink(dentry);
		dentry_rcuwalk_barrier(dentry);
	}
}
EXPORT_SYMBOL(__d_drop);

void d_drop(struct dentry *dentry)
{
	spin_lock(&dentry->d_lock);
	__d_drop(dentry);
	spin_unlock(&dentry->d_lock);
}
EXPORT_SYMBOL(d_drop);

/*
 * d_clear_need_lookup - drop a dentry from cache and clear the need lookup flag
 * @dentry: dentry to drop
 *
 * This is called when we do a lookup on a placeholder dentry that needed to be
 * looked up.  The dentry should have been hashed in order for it to be found by
 * the lookup code, but now needs to be unhashed while we do the actual lookup
 * and clear the DCACHE_NEED_LOOKUP flag.
 */
void d_clear_need_lookup(struct dentry *dentry)
{
	spin_lock(&dentry->d_lock);
	__d_drop(dentry);
	dentry->d_flags &= ~DCACHE_NEED_LOOKUP;
	spin_unlock(&dentry->d_lock);
}
EXPORT_SYMBOL(d_clear_need_lookup);

/*
 * Finish off a dentry we've decided to kill.
 * dentry->d_lock must be held, returns with it unlocked.
 * If ref is non-zero, then decrement the refcount too.
 * Returns dentry requiring refcount drop, or NULL if we're done.
 */
static inline struct dentry *dentry_kill(struct dentry *dentry, int ref)
	__releases(dentry->d_lock)
{
	struct inode *inode;
	struct dentry *parent;

	inode = dentry->d_inode;
	if (inode && !spin_trylock(&inode->i_lock)) {
relock:
		spin_unlock(&dentry->d_lock);
		cpu_relax();
		return dentry; /* try again with same dentry */
	}
	if (IS_ROOT(dentry))
		parent = NULL;
	else
		parent = dentry->d_parent;
	if (parent && !spin_trylock(&parent->d_lock)) {
		if (inode)
			spin_unlock(&inode->i_lock);
		goto relock;
	}

	if (ref)
		dentry->d_count--;
	/*
	 * if dentry was on the d_lru list delete it from there.
	 * inform the fs via d_prune that this dentry is about to be
	 * unhashed and destroyed.
	 */
	dentry_lru_prune(dentry);
	/* if it was on the hash then remove it */
	__d_drop(dentry);
	return d_kill(dentry, parent);
}

/* 
 * This is dput
 *
 * This is complicated by the fact that we do not want to put
 * dentries that are no longer on any hash chain on the unused
 * list: we'd much rather just get rid of them immediately.
 *
 * However, that implies that we have to traverse the dentry
 * tree upwards to the parents which might _also_ now be
 * scheduled for deletion (it may have been only waiting for
 * its last child to go away).
 *
 * This tail recursion is done by hand as we don't want to depend
 * on the compiler to always get this right (gcc generally doesn't).
 * Real recursion would eat up our stack space.
 */

/*
 * dput - release a dentry
 * @dentry: dentry to release 
 *
 * Release a dentry. This will drop the usage count and if appropriate
 * call the dentry unlink method as well as removing it from the queues and
 * releasing its resources. If the parent dentries were scheduled for release
 * they too may now get deleted.
 */
void dput(struct dentry *dentry)
{
	if (!dentry)
		return;

repeat:
	if (dentry->d_count == 1)
		might_sleep();
	spin_lock(&dentry->d_lock);
	BUG_ON(!dentry->d_count);
	if (dentry->d_count > 1) {
		dentry->d_count--;
		spin_unlock(&dentry->d_lock);
		return;
	}

	if (dentry->d_flags & DCACHE_OP_DELETE) {
		if (dentry->d_op->d_delete(dentry))
			goto kill_it;
	}

	/* Unreachable? Get rid of it */
 	if (d_unhashed(dentry))
		goto kill_it;

	/*
	 * If this dentry needs lookup, don't set the referenced flag so that it
	 * is more likely to be cleaned up by the dcache shrinker in case of
	 * memory pressure.
	 */
	if (!d_need_lookup(dentry))
		dentry->d_flags |= DCACHE_REFERENCED;
	dentry_lru_add(dentry);

	dentry->d_count--;
	spin_unlock(&dentry->d_lock);
	return;

kill_it:
	dentry = dentry_kill(dentry, 1);
	if (dentry)
		goto repeat;
}
EXPORT_SYMBOL(dput);

/**
 * d_invalidate - invalidate a dentry
 * @dentry: dentry to invalidate
 *
 * Try to invalidate the dentry if it turns out to be
 * possible. If there are other dentries that can be
 * reached through this one we can't delete it and we
 * return -EBUSY. On success we return 0.
 *
 * no dcache lock.
 */
 
int d_invalidate(struct dentry * dentry)
{
	/*
	 * If it's already been dropped, return OK.
	 */
	spin_lock(&dentry->d_lock);
	if (d_unhashed(dentry)) {
		spin_unlock(&dentry->d_lock);
		return 0;
	}
	/*
	 * Check whether to do a partial shrink_dcache
	 * to get rid of unused child entries.
	 */
	if (!list_empty(&dentry->d_subdirs)) {
		spin_unlock(&dentry->d_lock);
		shrink_dcache_parent(dentry);
		spin_lock(&dentry->d_lock);
	}

	/*
	 * Somebody else still using it?
	 *
	 * If it's a directory, we can't drop it
	 * for fear of somebody re-populating it
	 * with children (even though dropping it
	 * would make it unreachable from the root,
	 * we might still populate it if it was a
	 * working directory or similar).
	 * We also need to leave mountpoints alone,
	 * directory or not.
	 */
	if (dentry->d_count > 1 && dentry->d_inode) {
		if (S_ISDIR(dentry->d_inode->i_mode) || d_mountpoint(dentry)) {
			spin_unlock(&dentry->d_lock);
			return -EBUSY;
		}
	}

	__d_drop(dentry);
	spin_unlock(&dentry->d_lock);
	return 0;
}
EXPORT_SYMBOL(d_invalidate);

/* This must be called with d_lock held */
static inline void __dget_dlock(struct dentry *dentry)
{
	dentry->d_count++;
}

static inline void __dget(struct dentry *dentry)
{
	spin_lock(&dentry->d_lock);
	__dget_dlock(dentry);
	spin_unlock(&dentry->d_lock);
}

struct dentry *dget_parent(struct dentry *dentry)
{
	struct dentry *ret;

repeat:
	/*
	 * Don't need rcu_dereference because we re-check it was correct under
	 * the lock.
	 */
	rcu_read_lock();
	ret = dentry->d_parent;
	spin_lock(&ret->d_lock);
	if (unlikely(ret != dentry->d_parent)) {
		spin_unlock(&ret->d_lock);
		rcu_read_unlock();
		goto repeat;
	}
	rcu_read_unlock();
	BUG_ON(!ret->d_count);
	ret->d_count++;
	spin_unlock(&ret->d_lock);
	return ret;
}
EXPORT_SYMBOL(dget_parent);

/**
 * d_find_alias - grab a hashed alias of inode
 * @inode: inode in question
 * @want_discon:  flag, used by d_splice_alias, to request
 *          that only a DISCONNECTED alias be returned.
 *
 * If inode has a hashed alias, or is a directory and has any alias,
 * acquire the reference to alias and return it. Otherwise return NULL.
 * Notice that if inode is a directory there can be only one alias and
 * it can be unhashed only if it has no children, or if it is the root
 * of a filesystem.
 *
 * If the inode has an IS_ROOT, DCACHE_DISCONNECTED alias, then prefer
 * any other hashed alias over that one unless @want_discon is set,
 * in which case only return an IS_ROOT, DCACHE_DISCONNECTED alias.
 */
static struct dentry *__d_find_alias(struct inode *inode, int want_discon)
{
	struct dentry *alias, *discon_alias;

again:
	discon_alias = NULL;
	list_for_each_entry(alias, &inode->i_dentry, d_alias) {
		spin_lock(&alias->d_lock);
 		if (S_ISDIR(inode->i_mode) || !d_unhashed(alias)) {
			if (IS_ROOT(alias) &&
			    (alias->d_flags & DCACHE_DISCONNECTED)) {
				discon_alias = alias;
			} else if (!want_discon) {
				__dget_dlock(alias);
				spin_unlock(&alias->d_lock);
				return alias;
			}
		}
		spin_unlock(&alias->d_lock);
	}
	if (discon_alias) {
		alias = discon_alias;
		spin_lock(&alias->d_lock);
		if (S_ISDIR(inode->i_mode) || !d_unhashed(alias)) {
			if (IS_ROOT(alias) &&
			    (alias->d_flags & DCACHE_DISCONNECTED)) {
				__dget_dlock(alias);
				spin_unlock(&alias->d_lock);
				return alias;
			}
		}
		spin_unlock(&alias->d_lock);
		goto again;
	}
	return NULL;
}

struct dentry *d_find_alias(struct inode *inode)
{
	struct dentry *de = NULL;

	if (!list_empty(&inode->i_dentry)) {
		spin_lock(&inode->i_lock);
		de = __d_find_alias(inode, 0);
		spin_unlock(&inode->i_lock);
	}
	return de;
}
EXPORT_SYMBOL(d_find_alias);

/*
 *	Try to kill dentries associated with this inode.
 * WARNING: you must own a reference to inode.
 */
void d_prune_aliases(struct inode *inode)
{
	struct dentry *dentry;
restart:
	spin_lock(&inode->i_lock);
	list_for_each_entry(dentry, &inode->i_dentry, d_alias) {
		spin_lock(&dentry->d_lock);
		if (!dentry->d_count) {
			__dget_dlock(dentry);
			__d_drop(dentry);
			spin_unlock(&dentry->d_lock);
			spin_unlock(&inode->i_lock);
			dput(dentry);
			goto restart;
		}
		spin_unlock(&dentry->d_lock);
	}
	spin_unlock(&inode->i_lock);
}
EXPORT_SYMBOL(d_prune_aliases);

/*
 * Try to throw away a dentry - free the inode, dput the parent.
 * Requires dentry->d_lock is held, and dentry->d_count == 0.
 * Releases dentry->d_lock.
 *
 * This may fail if locks cannot be acquired no problem, just try again.
 */
static void try_prune_one_dentry(struct dentry *dentry)
	__releases(dentry->d_lock)
{
	struct dentry *parent;

	parent = dentry_kill(dentry, 0);
	/*
	 * If dentry_kill returns NULL, we have nothing more to do.
	 * if it returns the same dentry, trylocks failed. In either
	 * case, just loop again.
	 *
	 * Otherwise, we need to prune ancestors too. This is necessary
	 * to prevent quadratic behavior of shrink_dcache_parent(), but
	 * is also expected to be beneficial in reducing dentry cache
	 * fragmentation.
	 */
	if (!parent)
		return;
	if (parent == dentry)
		return;

	/* Prune ancestors. */
	dentry = parent;
	while (dentry) {
		spin_lock(&dentry->d_lock);
		if (dentry->d_count > 1) {
			dentry->d_count--;
			spin_unlock(&dentry->d_lock);
			return;
		}
		dentry = dentry_kill(dentry, 1);
	}
}

static void shrink_dentry_list(struct list_head *list)
{
	struct dentry *dentry;

	rcu_read_lock();
	for (;;) {
		dentry = list_entry_rcu(list->prev, struct dentry, d_lru);
		if (&dentry->d_lru == list)
			break; /* empty */
		spin_lock(&dentry->d_lock);
		if (dentry != list_entry(list->prev, struct dentry, d_lru)) {
			spin_unlock(&dentry->d_lock);
			continue;
		}

		/*
		 * We found an inuse dentry which was not removed from
		 * the LRU because of laziness during lookup.  Do not free
		 * it - just keep it off the LRU list.
		 */
		if (dentry->d_count) {
			dentry_lru_del(dentry);
			spin_unlock(&dentry->d_lock);
			continue;
		}

		rcu_read_unlock();

		try_prune_one_dentry(dentry);

		rcu_read_lock();
	}
	rcu_read_unlock();
}

/**
 * __shrink_dcache_sb - shrink the dentry LRU on a given superblock
 * @sb:		superblock to shrink dentry LRU.
 * @count:	number of entries to prune
 * @flags:	flags to control the dentry processing
 *
 * If flags contains DCACHE_REFERENCED reference dentries will not be pruned.
 */
static void __shrink_dcache_sb(struct super_block *sb, int count, int flags)
{
	struct dentry *dentry;
	LIST_HEAD(referenced);
	LIST_HEAD(tmp);

relock:
	spin_lock(&dcache_lru_lock);
	while (!list_empty(&sb->s_dentry_lru)) {
		dentry = list_entry(sb->s_dentry_lru.prev,
				struct dentry, d_lru);
		BUG_ON(dentry->d_sb != sb);

		if (!spin_trylock(&dentry->d_lock)) {
			spin_unlock(&dcache_lru_lock);
			cpu_relax();
			goto relock;
		}

		/*
		 * If we are honouring the DCACHE_REFERENCED flag and the
		 * dentry has this flag set, don't free it.  Clear the flag
		 * and put it back on the LRU.
		 */
		if (flags & DCACHE_REFERENCED &&
				dentry->d_flags & DCACHE_REFERENCED) {
			dentry->d_flags &= ~DCACHE_REFERENCED;
			list_move(&dentry->d_lru, &referenced);
			spin_unlock(&dentry->d_lock);
		} else {
			list_move_tail(&dentry->d_lru, &tmp);
			spin_unlock(&dentry->d_lock);
			if (!--count)
				break;
		}
		cond_resched_lock(&dcache_lru_lock);
	}
	if (!list_empty(&referenced))
		list_splice(&referenced, &sb->s_dentry_lru);
	spin_unlock(&dcache_lru_lock);

	shrink_dentry_list(&tmp);
}

/**
 * prune_dcache_sb - shrink the dcache
 * @sb: superblock
 * @nr_to_scan: number of entries to try to free
 *
 * Attempt to shrink the superblock dcache LRU by @nr_to_scan entries. This is
 * done when we need more memory an called from the superblock shrinker
 * function.
 *
 * This function may fail to free any resources if all the dentries are in
 * use.
 */
void prune_dcache_sb(struct super_block *sb, int nr_to_scan)
{
	__shrink_dcache_sb(sb, nr_to_scan, DCACHE_REFERENCED);
}

/**
 * shrink_dcache_sb - shrink dcache for a superblock
 * @sb: superblock
 *
 * Shrink the dcache for the specified super block. This is used to free
 * the dcache before unmounting a file system.
 */
void shrink_dcache_sb(struct super_block *sb)
{
	LIST_HEAD(tmp);

	spin_lock(&dcache_lru_lock);
	while (!list_empty(&sb->s_dentry_lru)) {
		list_splice_init(&sb->s_dentry_lru, &tmp);
		spin_unlock(&dcache_lru_lock);
		shrink_dentry_list(&tmp);
		spin_lock(&dcache_lru_lock);
	}
	spin_unlock(&dcache_lru_lock);
}
EXPORT_SYMBOL(shrink_dcache_sb);

/*
 * destroy a single subtree of dentries for unmount
 * - see the comments on shrink_dcache_for_umount() for a description of the
 *   locking
 */
static void shrink_dcache_for_umount_subtree(struct dentry *dentry)
{
	struct dentry *parent;

	BUG_ON(!IS_ROOT(dentry));

	for (;;) {
		/* descend to the first leaf in the current subtree */
		while (!list_empty(&dentry->d_subdirs))
			dentry = list_entry(dentry->d_subdirs.next,
					    struct dentry, d_u.d_child);

		/* consume the dentries from this leaf up through its parents
		 * until we find one with children or run out altogether */
		do {
			struct inode *inode;

			/*
			 * remove the dentry from the lru, and inform
			 * the fs that this dentry is about to be
			 * unhashed and destroyed.
			 */
			dentry_lru_prune(dentry);
			__d_shrink(dentry);

			if (dentry->d_count != 0) {
				printk(KERN_ERR
				       "BUG: Dentry %p{i=%lx,n=%s}"
				       " still in use (%d)"
				       " [unmount of %s %s]\n",
				       dentry,
				       dentry->d_inode ?
				       dentry->d_inode->i_ino : 0UL,
				       dentry->d_name.name,
				       dentry->d_count,
				       dentry->d_sb->s_type->name,
				       dentry->d_sb->s_id);
				BUG();
			}

			if (IS_ROOT(dentry)) {
				parent = NULL;
				list_del(&dentry->d_u.d_child);
			} else {
				parent = dentry->d_parent;
				parent->d_count--;
				list_del(&dentry->d_u.d_child);
			}

			inode = dentry->d_inode;
			if (inode) {
				dentry->d_inode = NULL;
				list_del_init(&dentry->d_alias);
				if (dentry->d_op && dentry->d_op->d_iput)
					dentry->d_op->d_iput(dentry, inode);
				else
					iput(inode);
			}

			d_free(dentry);

			/* finished when we fall off the top of the tree,
			 * otherwise we ascend to the parent and move to the
			 * next sibling if there is one */
			if (!parent)
				return;
			dentry = parent;
		} while (list_empty(&dentry->d_subdirs));

		dentry = list_entry(dentry->d_subdirs.next,
				    struct dentry, d_u.d_child);
	}
}

/*
 * destroy the dentries attached to a superblock on unmounting
 * - we don't need to use dentry->d_lock because:
 *   - the superblock is detached from all mountings and open files, so the
 *     dentry trees will not be rearranged by the VFS
 *   - s_umount is write-locked, so the memory pressure shrinker will ignore
 *     any dentries belonging to this superblock that it comes across
 *   - the filesystem itself is no longer permitted to rearrange the dentries
 *     in this superblock
 */
void shrink_dcache_for_umount(struct super_block *sb)
{
	struct dentry *dentry;

	if (down_read_trylock(&sb->s_umount))
		BUG();

	dentry = sb->s_root;
	sb->s_root = NULL;
	dentry->d_count--;
	shrink_dcache_for_umount_subtree(dentry);

	while (!hlist_bl_empty(&sb->s_anon)) {
		dentry = hlist_bl_entry(hlist_bl_first(&sb->s_anon), struct dentry, d_hash);
		shrink_dcache_for_umount_subtree(dentry);
	}
}

/*
 * This tries to ascend one level of parenthood, but
 * we can race with renaming, so we need to re-check
 * the parenthood after dropping the lock and check
 * that the sequence number still matches.
 */
static struct dentry *try_to_ascend(struct dentry *old, int locked, unsigned seq)
{
	struct dentry *new = old->d_parent;

	rcu_read_lock();
	spin_unlock(&old->d_lock);
	spin_lock(&new->d_lock);

	/*
	 * might go back up the wrong parent if we have had a rename
	 * or deletion
	 */
	if (new != old->d_parent ||
		 (old->d_flags & DCACHE_DISCONNECTED) ||
		 (!locked && read_seqretry(&rename_lock, seq))) {
		spin_unlock(&new->d_lock);
		new = NULL;
	}
	rcu_read_unlock();
	return new;
}


/*
 * Search for at least 1 mount point in the dentry's subdirs.
 * We descend to the next level whenever the d_subdirs
 * list is non-empty and continue searching.
 */
 
/**
 * have_submounts - check for mounts over a dentry
 * @parent: dentry to check.
 *
 * Return true if the parent or its subdirectories contain
 * a mount point
 */
int have_submounts(struct dentry *parent)
{
	struct dentry *this_parent;
	struct list_head *next;
	unsigned seq;
	int locked = 0;

	seq = read_seqbegin(&rename_lock);
again:
	this_parent = parent;

	if (d_mountpoint(parent))
		goto positive;
	spin_lock(&this_parent->d_lock);
repeat:
	next = this_parent->d_subdirs.next;
resume:
	while (next != &this_parent->d_subdirs) {
		struct list_head *tmp = next;
		struct dentry *dentry = list_entry(tmp, struct dentry, d_u.d_child);
		next = tmp->next;

		spin_lock_nested(&dentry->d_lock, DENTRY_D_LOCK_NESTED);
		/* Have we found a mount point ? */
		if (d_mountpoint(dentry)) {
			spin_unlock(&dentry->d_lock);
			spin_unlock(&this_parent->d_lock);
			goto positive;
		}
		if (!list_empty(&dentry->d_subdirs)) {
			spin_unlock(&this_parent->d_lock);
			spin_release(&dentry->d_lock.dep_map, 1, _RET_IP_);
			this_parent = dentry;
			spin_acquire(&this_parent->d_lock.dep_map, 0, 1, _RET_IP_);
			goto repeat;
		}
		spin_unlock(&dentry->d_lock);
	}
	/*
	 * All done at this level ... ascend and resume the search.
	 */
	if (this_parent != parent) {
		struct dentry *child = this_parent;
		this_parent = try_to_ascend(this_parent, locked, seq);
		if (!this_parent)
			goto rename_retry;
		next = child->d_u.d_child.next;
		goto resume;
	}
	spin_unlock(&this_parent->d_lock);
	if (!locked && read_seqretry(&rename_lock, seq))
		goto rename_retry;
	if (locked)
		write_sequnlock(&rename_lock);
	return 0; /* No mount points found in tree */
positive:
	if (!locked && read_seqretry(&rename_lock, seq))
		goto rename_retry;
	if (locked)
		write_sequnlock(&rename_lock);
	return 1;

rename_retry:
	locked = 1;
	write_seqlock(&rename_lock);
	goto again;
}
EXPORT_SYMBOL(have_submounts);

/*
 * Search the dentry child list for the specified parent,
 * and move any unused dentries to the end of the unused
 * list for prune_dcache(). We descend to the next level
 * whenever the d_subdirs list is non-empty and continue
 * searching.
 *
 * It returns zero iff there are no unused children,
 * otherwise  it returns the number of children moved to
 * the end of the unused list. This may not be the total
 * number of unused children, because select_parent can
 * drop the lock and return early due to latency
 * constraints.
 */
static int select_parent(struct dentry * parent)
{
	struct dentry *this_parent;
	struct list_head *next;
	unsigned seq;
	int found = 0;
	int locked = 0;

	seq = read_seqbegin(&rename_lock);
again:
	this_parent = parent;
	spin_lock(&this_parent->d_lock);
repeat:
	next = this_parent->d_subdirs.next;
resume:
	while (next != &this_parent->d_subdirs) {
		struct list_head *tmp = next;
		struct dentry *dentry = list_entry(tmp, struct dentry, d_u.d_child);
		next = tmp->next;

		spin_lock_nested(&dentry->d_lock, DENTRY_D_LOCK_NESTED);

		/* 
		 * move only zero ref count dentries to the end 
		 * of the unused list for prune_dcache
		 */
		if (!dentry->d_count) {
			dentry_lru_move_tail(dentry);
			found++;
		} else {
			dentry_lru_del(dentry);
		}

		/*
		 * We can return to the caller if we have found some (this
		 * ensures forward progress). We'll be coming back to find
		 * the rest.
		 */
		if (found && need_resched()) {
			spin_unlock(&dentry->d_lock);
			goto out;
		}

		/*
		 * Descend a level if the d_subdirs list is non-empty.
		 */
		if (!list_empty(&dentry->d_subdirs)) {
			spin_unlock(&this_parent->d_lock);
			spin_release(&dentry->d_lock.dep_map, 1, _RET_IP_);
			this_parent = dentry;
			spin_acquire(&this_parent->d_lock.dep_map, 0, 1, _RET_IP_);
			goto repeat;
		}

		spin_unlock(&dentry->d_lock);
	}
	/*
	 * All done at this level ... ascend and resume the search.
	 */
	if (this_parent != parent) {
		struct dentry *child = this_parent;
		this_parent = try_to_ascend(this_parent, locked, seq);
		if (!this_parent)
			goto rename_retry;
		next = child->d_u.d_child.next;
		goto resume;
	}
out:
	spin_unlock(&this_parent->d_lock);
	if (!locked && read_seqretry(&rename_lock, seq))
		goto rename_retry;
	if (locked)
		write_sequnlock(&rename_lock);
	return found;

rename_retry:
	if (found)
		return found;
	locked = 1;
	write_seqlock(&rename_lock);
	goto again;
}

/**
 * shrink_dcache_parent - prune dcache
 * @parent: parent of entries to prune
 *
 * Prune the dcache to remove unused children of the parent dentry.
 */
 
void shrink_dcache_parent(struct dentry * parent)
{
	struct super_block *sb = parent->d_sb;
	int found;

	while ((found = select_parent(parent)) != 0)
		__shrink_dcache_sb(sb, found, 0);
}
EXPORT_SYMBOL(shrink_dcache_parent);

/**
 * __d_alloc	-	allocate a dcache entry
 * @sb: filesystem it will belong to
 * @name: qstr of the name
 *
 * Allocates a dentry. It returns %NULL if there is insufficient memory
 * available. On a success the dentry is returned. The name passed in is
 * copied and the copy passed in may be reused after this call.
 */
 
struct dentry *__d_alloc(struct super_block *sb, const struct qstr *name)
{
	struct dentry *dentry;
	char *dname;

	dentry = kmem_cache_alloc(dentry_cache, GFP_KERNEL);
	if (!dentry)
		return NULL;

	if (name->len > DNAME_INLINE_LEN-1) {
		dname = kmalloc(name->len + 1, GFP_KERNEL);
		if (!dname) {
			kmem_cache_free(dentry_cache, dentry); 
			return NULL;
		}
	} else  {
		dname = dentry->d_iname;
	}	
	dentry->d_name.name = dname;

	dentry->d_name.len = name->len;
	dentry->d_name.hash = name->hash;
	memcpy(dname, name->name, name->len);
	dname[name->len] = 0;

	dentry->d_count = 1;
	dentry->d_flags = 0;
	spin_lock_init(&dentry->d_lock);
	seqcount_init(&dentry->d_seq);
	dentry->d_inode = NULL;
	dentry->d_parent = dentry;
	dentry->d_sb = sb;
	dentry->d_op = NULL;
	dentry->d_fsdata = NULL;
	INIT_HLIST_BL_NODE(&dentry->d_hash);
	INIT_LIST_HEAD(&dentry->d_lru);
	INIT_LIST_HEAD(&dentry->d_subdirs);
	INIT_LIST_HEAD(&dentry->d_alias);
	INIT_LIST_HEAD(&dentry->d_u.d_child);
	d_set_d_op(dentry, dentry->d_sb->s_d_op);

	this_cpu_inc(nr_dentry);

	return dentry;
}

/**
 * d_alloc	-	allocate a dcache entry
 * @parent: parent of entry to allocate
 * @name: qstr of the name
 *
 * Allocates a dentry. It returns %NULL if there is insufficient memory
 * available. On a success the dentry is returned. The name passed in is
 * copied and the copy passed in may be reused after this call.
 */
struct dentry *d_alloc(struct dentry * parent, const struct qstr *name)
{
	struct dentry *dentry = __d_alloc(parent->d_sb, name);
	if (!dentry)
		return NULL;

	spin_lock(&parent->d_lock);
	/*
	 * don't need child lock because it is not subject
	 * to concurrency here
	 */
	__dget_dlock(parent);
	dentry->d_parent = parent;
	list_add(&dentry->d_u.d_child, &parent->d_subdirs);
	spin_unlock(&parent->d_lock);

	return dentry;
}
EXPORT_SYMBOL(d_alloc);

struct dentry *d_alloc_pseudo(struct super_block *sb, const struct qstr *name)
{
	struct dentry *dentry = __d_alloc(sb, name);
	if (dentry)
		dentry->d_flags |= DCACHE_DISCONNECTED;
	return dentry;
}
EXPORT_SYMBOL(d_alloc_pseudo);

struct dentry *d_alloc_name(struct dentry *parent, const char *name)
{
	struct qstr q;

	q.name = name;
	q.len = strlen(name);
	q.hash = full_name_hash(q.name, q.len);
	return d_alloc(parent, &q);
}
EXPORT_SYMBOL(d_alloc_name);

void d_set_d_op(struct dentry *dentry, const struct dentry_operations *op)
{
	WARN_ON_ONCE(dentry->d_op);
	WARN_ON_ONCE(dentry->d_flags & (DCACHE_OP_HASH	|
				DCACHE_OP_COMPARE	|
				DCACHE_OP_REVALIDATE	|
				DCACHE_OP_DELETE ));
	dentry->d_op = op;
	if (!op)
		return;
	if (op->d_hash)
		dentry->d_flags |= DCACHE_OP_HASH;
	if (op->d_compare)
		dentry->d_flags |= DCACHE_OP_COMPARE;
	if (op->d_revalidate)
		dentry->d_flags |= DCACHE_OP_REVALIDATE;
	if (op->d_delete)
		dentry->d_flags |= DCACHE_OP_DELETE;
	if (op->d_prune)
		dentry->d_flags |= DCACHE_OP_PRUNE;

}
EXPORT_SYMBOL(d_set_d_op);

static void __d_instantiate(struct dentry *dentry, struct inode *inode)
{
	spin_lock(&dentry->d_lock);
	if (inode) {
		if (unlikely(IS_AUTOMOUNT(inode)))
			dentry->d_flags |= DCACHE_NEED_AUTOMOUNT;
		list_add(&dentry->d_alias, &inode->i_dentry);
	}
	dentry->d_inode = inode;
	dentry_rcuwalk_barrier(dentry);
	spin_unlock(&dentry->d_lock);
	fsnotify_d_instantiate(dentry, inode);
}

/**
 * d_instantiate - fill in inode information for a dentry
 * @entry: dentry to complete
 * @inode: inode to attach to this dentry
 *
 * Fill in inode information in the entry.
 *
 * This turns negative dentries into productive full members
 * of society.
 *
 * NOTE! This assumes that the inode count has been incremented
 * (or otherwise set) by the caller to indicate that it is now
 * in use by the dcache.
 */
 
void d_instantiate(struct dentry *entry, struct inode * inode)
{
	BUG_ON(!list_empty(&entry->d_alias));
	if (inode)
		spin_lock(&inode->i_lock);
	__d_instantiate(entry, inode);
	if (inode)
		spin_unlock(&inode->i_lock);
	security_d_instantiate(entry, inode);
}
EXPORT_SYMBOL(d_instantiate);

/**
 * d_instantiate_unique - instantiate a non-aliased dentry
 * @entry: dentry to instantiate
 * @inode: inode to attach to this dentry
 *
 * Fill in inode information in the entry. On success, it returns NULL.
 * If an unhashed alias of "entry" already exists, then we return the
 * aliased dentry instead and drop one reference to inode.
 *
 * Note that in order to avoid conflicts with rename() etc, the caller
 * had better be holding the parent directory semaphore.
 *
 * This also assumes that the inode count has been incremented
 * (or otherwise set) by the caller to indicate that it is now
 * in use by the dcache.
 */
static struct dentry *__d_instantiate_unique(struct dentry *entry,
					     struct inode *inode)
{
	struct dentry *alias;
	int len = entry->d_name.len;
	const char *name = entry->d_name.name;
	unsigned int hash = entry->d_name.hash;

	if (!inode) {
		__d_instantiate(entry, NULL);
		return NULL;
	}

	list_for_each_entry(alias, &inode->i_dentry, d_alias) {
		struct qstr *qstr = &alias->d_name;

		/*
		 * Don't need alias->d_lock here, because aliases with
		 * d_parent == entry->d_parent are not subject to name or
		 * parent changes, because the parent inode i_mutex is held.
		 */
		if (qstr->hash != hash)
			continue;
		if (alias->d_parent != entry->d_parent)
			continue;
		if (dentry_cmp(qstr->name, qstr->len, name, len))
			continue;
		__dget(alias);
		return alias;
	}

	__d_instantiate(entry, inode);
	return NULL;
}

struct dentry *d_instantiate_unique(struct dentry *entry, struct inode *inode)
{
	struct dentry *result;

	BUG_ON(!list_empty(&entry->d_alias));

	if (inode)
		spin_lock(&inode->i_lock);
	result = __d_instantiate_unique(entry, inode);
	if (inode)
		spin_unlock(&inode->i_lock);

	if (!result) {
		security_d_instantiate(entry, inode);
		return NULL;
	}

	BUG_ON(!d_unhashed(result));
	iput(inode);
	return result;
}

EXPORT_SYMBOL(d_instantiate_unique);

/**
 * d_alloc_root - allocate root dentry
 * @root_inode: inode to allocate the root for
 *
 * Allocate a root ("/") dentry for the inode given. The inode is
 * instantiated and returned. %NULL is returned if there is insufficient
 * memory or the inode passed is %NULL.
 */
 
struct dentry * d_alloc_root(struct inode * root_inode)
{
	struct dentry *res = NULL;

	if (root_inode) {
		static const struct qstr name = { .name = "/", .len = 1 };

		res = __d_alloc(root_inode->i_sb, &name);
		if (res)
			d_instantiate(res, root_inode);
	}
	return res;
}
EXPORT_SYMBOL(d_alloc_root);

static struct dentry * __d_find_any_alias(struct inode *inode)
{
	struct dentry *alias;

	if (list_empty(&inode->i_dentry))
		return NULL;
	alias = list_first_entry(&inode->i_dentry, struct dentry, d_alias);
	__dget(alias);
	return alias;
}

static struct dentry * d_find_any_alias(struct inode *inode)
{
	struct dentry *de;

	spin_lock(&inode->i_lock);
	de = __d_find_any_alias(inode);
	spin_unlock(&inode->i_lock);
	return de;
}


/**
 * d_obtain_alias - find or allocate a dentry for a given inode
 * @inode: inode to allocate the dentry for
 *
 * Obtain a dentry for an inode resulting from NFS filehandle conversion or
 * similar open by handle operations.  The returned dentry may be anonymous,
 * or may have a full name (if the inode was already in the cache).
 *
 * When called on a directory inode, we must ensure that the inode only ever
 * has one dentry.  If a dentry is found, that is returned instead of
 * allocating a new one.
 *
 * On successful return, the reference to the inode has been transferred
 * to the dentry.  In case of an error the reference on the inode is released.
 * To make it easier to use in export operations a %NULL or IS_ERR inode may
 * be passed in and will be the error will be propagate to the return value,
 * with a %NULL @inode replaced by ERR_PTR(-ESTALE).
 */
struct dentry *d_obtain_alias(struct inode *inode)
{
	static const struct qstr anonstring = { .name = "" };
	struct dentry *tmp;
	struct dentry *res;

	if (!inode)
		return ERR_PTR(-ESTALE);
	if (IS_ERR(inode))
		return ERR_CAST(inode);

	res = d_find_any_alias(inode);
	if (res)
		goto out_iput;

	tmp = __d_alloc(inode->i_sb, &anonstring);
	if (!tmp) {
		res = ERR_PTR(-ENOMEM);
		goto out_iput;
	}

	spin_lock(&inode->i_lock);
	res = __d_find_any_alias(inode);
	if (res) {
		spin_unlock(&inode->i_lock);
		dput(tmp);
		goto out_iput;
	}

	/* attach a disconnected dentry */
	spin_lock(&tmp->d_lock);
	tmp->d_inode = inode;
	tmp->d_flags |= DCACHE_DISCONNECTED;
	list_add(&tmp->d_alias, &inode->i_dentry);
	hlist_bl_lock(&tmp->d_sb->s_anon);
	hlist_bl_add_head(&tmp->d_hash, &tmp->d_sb->s_anon);
	hlist_bl_unlock(&tmp->d_sb->s_anon);
	spin_unlock(&tmp->d_lock);
	spin_unlock(&inode->i_lock);
	security_d_instantiate(tmp, inode);

	return tmp;

 out_iput:
	if (res && !IS_ERR(res))
		security_d_instantiate(res, inode);
	iput(inode);
	return res;
}
EXPORT_SYMBOL(d_obtain_alias);

/**
 * d_splice_alias - splice a disconnected dentry into the tree if one exists
 * @inode:  the inode which may have a disconnected dentry
 * @dentry: a negative dentry which we want to point to the inode.
 *
 * If inode is a directory and has a 'disconnected' dentry (i.e. IS_ROOT and
 * DCACHE_DISCONNECTED), then d_move that in place of the given dentry
 * and return it, else simply d_add the inode to the dentry and return NULL.
 *
 * This is needed in the lookup routine of any filesystem that is exportable
 * (via knfsd) so that we can build dcache paths to directories effectively.
 *
 * If a dentry was found and moved, then it is returned.  Otherwise NULL
 * is returned.  This matches the expected return value of ->lookup.
 *
 */
struct dentry *d_splice_alias(struct inode *inode, struct dentry *dentry)
{
	struct dentry *new = NULL;

	if (IS_ERR(inode))
		return ERR_CAST(inode);

	if (inode && S_ISDIR(inode->i_mode)) {
		spin_lock(&inode->i_lock);
		new = __d_find_alias(inode, 1);
		if (new) {
			BUG_ON(!(new->d_flags & DCACHE_DISCONNECTED));
			spin_unlock(&inode->i_lock);
			security_d_instantiate(new, inode);
			d_move(new, dentry);
			iput(inode);
		} else {
			/* already taking inode->i_lock, so d_add() by hand */
			__d_instantiate(dentry, inode);
			spin_unlock(&inode->i_lock);
			security_d_instantiate(dentry, inode);
			d_rehash(dentry);
		}
	} else
		d_add(dentry, inode);
	return new;
}
EXPORT_SYMBOL(d_splice_alias);

/**
 * d_add_ci - lookup or allocate new dentry with case-exact name
 * @inode:  the inode case-insensitive lookup has found
 * @dentry: the negative dentry that was passed to the parent's lookup func
 * @name:   the case-exact name to be associated with the returned dentry
 *
 * This is to avoid filling the dcache with case-insensitive names to the
 * same inode, only the actual correct case is stored in the dcache for
 * case-insensitive filesystems.
 *
 * For a case-insensitive lookup match and if the the case-exact dentry
 * already exists in in the dcache, use it and return it.
 *
 * If no entry exists with the exact case name, allocate new dentry with
 * the exact case, and return the spliced entry.
 */
struct dentry *d_add_ci(struct dentry *dentry, struct inode *inode,
			struct qstr *name)
{
	int error;
	struct dentry *found;
	struct dentry *new;

	/*
	 * First check if a dentry matching the name already exists,
	 * if not go ahead and create it now.
	 */
	found = d_hash_and_lookup(dentry->d_parent, name);
	if (!found) {
		new = d_alloc(dentry->d_parent, name);
		if (!new) {
			error = -ENOMEM;
			goto err_out;
		}

		found = d_splice_alias(inode, new);
		if (found) {
			dput(new);
			return found;
		}
		return new;
	}

	/*
	 * If a matching dentry exists, and it's not negative use it.
	 *
	 * Decrement the reference count to balance the iget() done
	 * earlier on.
	 */
	if (found->d_inode) {
		if (unlikely(found->d_inode != inode)) {
			/* This can't happen because bad inodes are unhashed. */
			BUG_ON(!is_bad_inode(inode));
			BUG_ON(!is_bad_inode(found->d_inode));
		}
		iput(inode);
		return found;
	}

	/*
	 * We are going to instantiate this dentry, unhash it and clear the
	 * lookup flag so we can do that.
	 */
	if (unlikely(d_need_lookup(found)))
		d_clear_need_lookup(found);

	/*
	 * Negative dentry: instantiate it unless the inode is a directory and
	 * already has a dentry.
	 */
	new = d_splice_alias(inode, found);
	if (new) {
		dput(found);
		found = new;
	}
	return found;

err_out:
	iput(inode);
	return ERR_PTR(error);
}
EXPORT_SYMBOL(d_add_ci);

/**
 * __d_lookup_rcu - search for a dentry (racy, store-free)
 * @parent: parent dentry
 * @name: qstr of name we wish to find
 * @seq: returns d_seq value at the point where the dentry was found
 * @inode: returns dentry->d_inode when the inode was found valid.
 * Returns: dentry, or NULL
 *
 * __d_lookup_rcu is the dcache lookup function for rcu-walk name
 * resolution (store-free path walking) design described in
 * Documentation/filesystems/path-lookup.txt.
 *
 * This is not to be used outside core vfs.
 *
 * __d_lookup_rcu must only be used in rcu-walk mode, ie. with vfsmount lock
 * held, and rcu_read_lock held. The returned dentry must not be stored into
 * without taking d_lock and checking d_seq sequence count against @seq
 * returned here.
 *
 * A refcount may be taken on the found dentry with the __d_rcu_to_refcount
 * function.
 *
 * Alternatively, __d_lookup_rcu may be called again to look up the child of
 * the returned dentry, so long as its parent's seqlock is checked after the
 * child is looked up. Thus, an interlocking stepping of sequence lock checks
 * is formed, giving integrity down the path walk.
 */
struct dentry *__d_lookup_rcu(struct dentry *parent, struct qstr *name,
				unsigned *seq, struct inode **inode)
{
	unsigned int len = name->len;
	unsigned int hash = name->hash;
	const unsigned char *str = name->name;
	struct hlist_bl_head *b = d_hash(parent, hash);
	struct hlist_bl_node *node;
	struct dentry *dentry;

	/*
	 * Note: There is significant duplication with __d_lookup_rcu which is
	 * required to prevent single threaded performance regressions
	 * especially on architectures where smp_rmb (in seqcounts) are costly.
	 * Keep the two functions in sync.
	 */

	/*
	 * The hash list is protected using RCU.
	 *
	 * Carefully use d_seq when comparing a candidate dentry, to avoid
	 * races with d_move().
	 *
	 * It is possible that concurrent renames can mess up our list
	 * walk here and result in missing our dentry, resulting in the
	 * false-negative result. d_lookup() protects against concurrent
	 * renames using rename_lock seqlock.
	 *
	 * See Documentation/filesystems/path-lookup.txt for more details.
	 */
	hlist_bl_for_each_entry_rcu(dentry, node, b, d_hash) {
		struct inode *i;
		const char *tname;
		int tlen;

		if (dentry->d_name.hash != hash)
			continue;

seqretry:
		*seq = read_seqcount_begin(&dentry->d_seq);
		if (dentry->d_parent != parent)
			continue;
		if (d_unhashed(dentry))
			continue;
		tlen = dentry->d_name.len;
		tname = dentry->d_name.name;
		i = dentry->d_inode;
		prefetch(tname);
		/*
		 * This seqcount check is required to ensure name and
		 * len are loaded atomically, so as not to walk off the
		 * edge of memory when walking. If we could load this
		 * atomically some other way, we could drop this check.
		 */
		if (read_seqcount_retry(&dentry->d_seq, *seq))
			goto seqretry;
		if (unlikely(parent->d_flags & DCACHE_OP_COMPARE)) {
			if (parent->d_op->d_compare(parent, *inode,
						dentry, i,
						tlen, tname, name))
				continue;
		} else {
			if (dentry_cmp(tname, tlen, str, len))
				continue;
		}
		/*
		 * No extra seqcount check is required after the name
		 * compare. The caller must perform a seqcount check in
		 * order to do anything useful with the returned dentry
		 * anyway.
		 */
		*inode = i;
		return dentry;
	}
	return NULL;
}

/**
 * d_lookup - search for a dentry
 * @parent: parent dentry
 * @name: qstr of name we wish to find
 * Returns: dentry, or NULL
 *
 * d_lookup searches the children of the parent dentry for the name in
 * question. If the dentry is found its reference count is incremented and the
 * dentry is returned. The caller must use dput to free the entry when it has
 * finished using it. %NULL is returned if the dentry does not exist.
 */
struct dentry *d_lookup(struct dentry *parent, struct qstr *name)
{
	struct dentry *dentry;
	unsigned seq;

        do {
                seq = read_seqbegin(&rename_lock);
                dentry = __d_lookup(parent, name);
                if (dentry)
			break;
	} while (read_seqretry(&rename_lock, seq));
	return dentry;
}
EXPORT_SYMBOL(d_lookup);

/**
 * __d_lookup - search for a dentry (racy)
 * @parent: parent dentry
 * @name: qstr of name we wish to find
 * Returns: dentry, or NULL
 *
 * __d_lookup is like d_lookup, however it may (rarely) return a
 * false-negative result due to unrelated rename activity.
 *
 * __d_lookup is slightly faster by avoiding rename_lock read seqlock,
 * however it must be used carefully, eg. with a following d_lookup in
 * the case of failure.
 *
 * __d_lookup callers must be commented.
 */
struct dentry *__d_lookup(struct dentry *parent, struct qstr *name)
{
	unsigned int len = name->len;
	unsigned int hash = name->hash;
	const unsigned char *str = name->name;
	struct hlist_bl_head *b = d_hash(parent, hash);
	struct hlist_bl_node *node;
	struct dentry *found = NULL;
	struct dentry *dentry;

	/*
	 * Note: There is significant duplication with __d_lookup_rcu which is
	 * required to prevent single threaded performance regressions
	 * especially on architectures where smp_rmb (in seqcounts) are costly.
	 * Keep the two functions in sync.
	 */

	/*
	 * The hash list is protected using RCU.
	 *
	 * Take d_lock when comparing a candidate dentry, to avoid races
	 * with d_move().
	 *
	 * It is possible that concurrent renames can mess up our list
	 * walk here and result in missing our dentry, resulting in the
	 * false-negative result. d_lookup() protects against concurrent
	 * renames using rename_lock seqlock.
	 *
	 * See Documentation/filesystems/path-lookup.txt for more details.
	 */
	rcu_read_lock();
	
	hlist_bl_for_each_entry_rcu(dentry, node, b, d_hash) {
		const char *tname;
		int tlen;

		if (dentry->d_name.hash != hash)
			continue;

		spin_lock(&dentry->d_lock);
		if (dentry->d_parent != parent)
			goto next;
		if (d_unhashed(dentry))
			goto next;

		/*
		 * It is safe to compare names since d_move() cannot
		 * change the qstr (protected by d_lock).
		 */
		tlen = dentry->d_name.len;
		tname = dentry->d_name.name;
		if (parent->d_flags & DCACHE_OP_COMPARE) {
			if (parent->d_op->d_compare(parent, parent->d_inode,
						dentry, dentry->d_inode,
						tlen, tname, name))
				goto next;
		} else {
			if (dentry_cmp(tname, tlen, str, len))
				goto next;
		}

		dentry->d_count++;
		found = dentry;
		spin_unlock(&dentry->d_lock);
		break;
next:
		spin_unlock(&dentry->d_lock);
 	}
 	rcu_read_unlock();

 	return found;
}

/**
 * d_hash_and_lookup - hash the qstr then search for a dentry
 * @dir: Directory to search in
 * @name: qstr of name we wish to find
 *
 * On hash failure or on lookup failure NULL is returned.
 */
struct dentry *d_hash_and_lookup(struct dentry *dir, struct qstr *name)
{
	struct dentry *dentry = NULL;

	/*
	 * Check for a fs-specific hash function. Note that we must
	 * calculate the standard hash first, as the d_op->d_hash()
	 * routine may choose to leave the hash value unchanged.
	 */
	name->hash = full_name_hash(name->name, name->len);
	if (dir->d_flags & DCACHE_OP_HASH) {
		if (dir->d_op->d_hash(dir, dir->d_inode, name) < 0)
			goto out;
	}
	dentry = d_lookup(dir, name);
out:
	return dentry;
}

/**
 * d_validate - verify dentry provided from insecure source (deprecated)
 * @dentry: The dentry alleged to be valid child of @dparent
 * @dparent: The parent dentry (known to be valid)
 *
 * An insecure source has sent us a dentry, here we verify it and dget() it.
 * This is used by ncpfs in its readdir implementation.
 * Zero is returned in the dentry is invalid.
 *
 * This function is slow for big directories, and deprecated, do not use it.
 */
int d_validate(struct dentry *dentry, struct dentry *dparent)
{
	struct dentry *child;

	spin_lock(&dparent->d_lock);
	list_for_each_entry(child, &dparent->d_subdirs, d_u.d_child) {
		if (dentry == child) {
			spin_lock_nested(&dentry->d_lock, DENTRY_D_LOCK_NESTED);
			__dget_dlock(dentry);
			spin_unlock(&dentry->d_lock);
			spin_unlock(&dparent->d_lock);
			return 1;
		}
	}
	spin_unlock(&dparent->d_lock);

	return 0;
}
EXPORT_SYMBOL(d_validate);

/*
 * When a file is deleted, we have two options:
 * - turn this dentry into a negative dentry
 * - unhash this dentry and free it.
 *
 * Usually, we want to just turn this into
 * a negative dentry, but if anybody else is
 * currently using the dentry or the inode
 * we can't do that and we fall back on removing
 * it from the hash queues and waiting for
 * it to be deleted later when it has no users
 */
 
/**
 * d_delete - delete a dentry
 * @dentry: The dentry to delete
 *
 * Turn the dentry into a negative dentry if possible, otherwise
 * remove it from the hash queues so it can be deleted later
 */
 
void d_delete(struct dentry * dentry)
{
	struct inode *inode;
	int isdir = 0;
	/*
	 * Are we the only user?
	 */
again:
	spin_lock(&dentry->d_lock);
<<<<<<< HEAD
	isdir = S_ISDIR(dentry->d_inode->i_mode);
	if (atomic_read(&dentry->d_count) == 1) {
		dentry->d_flags &= ~DCACHE_CANT_MOUNT;
		dentry_iput(dentry);
=======
	inode = dentry->d_inode;
	isdir = S_ISDIR(inode->i_mode);
	if (dentry->d_count == 1) {
		if (inode && !spin_trylock(&inode->i_lock)) {
			spin_unlock(&dentry->d_lock);
			cpu_relax();
			goto again;
		}
		dentry->d_flags &= ~DCACHE_CANT_MOUNT;
		dentry_unlink_inode(dentry);
>>>>>>> 805a6af8
		fsnotify_nameremove(dentry, isdir);
		return;
	}

	if (!d_unhashed(dentry))
		__d_drop(dentry);

	spin_unlock(&dentry->d_lock);

	fsnotify_nameremove(dentry, isdir);
}
EXPORT_SYMBOL(d_delete);

static void __d_rehash(struct dentry * entry, struct hlist_bl_head *b)
{
	BUG_ON(!d_unhashed(entry));
	hlist_bl_lock(b);
	entry->d_flags |= DCACHE_RCUACCESS;
	hlist_bl_add_head_rcu(&entry->d_hash, b);
	hlist_bl_unlock(b);
}

static void _d_rehash(struct dentry * entry)
{
	__d_rehash(entry, d_hash(entry->d_parent, entry->d_name.hash));
}

/**
 * d_rehash	- add an entry back to the hash
 * @entry: dentry to add to the hash
 *
 * Adds a dentry to the hash according to its name.
 */
 
void d_rehash(struct dentry * entry)
{
	spin_lock(&entry->d_lock);
	_d_rehash(entry);
	spin_unlock(&entry->d_lock);
}
EXPORT_SYMBOL(d_rehash);

/**
 * dentry_update_name_case - update case insensitive dentry with a new name
 * @dentry: dentry to be updated
 * @name: new name
 *
 * Update a case insensitive dentry with new case of name.
 *
 * dentry must have been returned by d_lookup with name @name. Old and new
 * name lengths must match (ie. no d_compare which allows mismatched name
 * lengths).
 *
 * Parent inode i_mutex must be held over d_lookup and into this call (to
 * keep renames and concurrent inserts, and readdir(2) away).
 */
void dentry_update_name_case(struct dentry *dentry, struct qstr *name)
{
	BUG_ON(!mutex_is_locked(&dentry->d_parent->d_inode->i_mutex));
	BUG_ON(dentry->d_name.len != name->len); /* d_lookup gives this */

	spin_lock(&dentry->d_lock);
	write_seqcount_begin(&dentry->d_seq);
	memcpy((unsigned char *)dentry->d_name.name, name->name, name->len);
	write_seqcount_end(&dentry->d_seq);
	spin_unlock(&dentry->d_lock);
}
EXPORT_SYMBOL(dentry_update_name_case);

static void switch_names(struct dentry *dentry, struct dentry *target)
{
	if (dname_external(target)) {
		if (dname_external(dentry)) {
			/*
			 * Both external: swap the pointers
			 */
			swap(target->d_name.name, dentry->d_name.name);
		} else {
			/*
			 * dentry:internal, target:external.  Steal target's
			 * storage and make target internal.
			 */
			memcpy(target->d_iname, dentry->d_name.name,
					dentry->d_name.len + 1);
			dentry->d_name.name = target->d_name.name;
			target->d_name.name = target->d_iname;
		}
	} else {
		if (dname_external(dentry)) {
			/*
			 * dentry:external, target:internal.  Give dentry's
			 * storage to target and make dentry internal
			 */
			memcpy(dentry->d_iname, target->d_name.name,
					target->d_name.len + 1);
			target->d_name.name = dentry->d_name.name;
			dentry->d_name.name = dentry->d_iname;
		} else {
			/*
			 * Both are internal.  Just copy target to dentry
			 */
			memcpy(dentry->d_iname, target->d_name.name,
					target->d_name.len + 1);
			dentry->d_name.len = target->d_name.len;
			return;
		}
	}
	swap(dentry->d_name.len, target->d_name.len);
}

static void dentry_lock_for_move(struct dentry *dentry, struct dentry *target)
{
	/*
	 * XXXX: do we really need to take target->d_lock?
	 */
	if (IS_ROOT(dentry) || dentry->d_parent == target->d_parent)
		spin_lock(&target->d_parent->d_lock);
	else {
		if (d_ancestor(dentry->d_parent, target->d_parent)) {
			spin_lock(&dentry->d_parent->d_lock);
			spin_lock_nested(&target->d_parent->d_lock,
						DENTRY_D_LOCK_NESTED);
		} else {
			spin_lock(&target->d_parent->d_lock);
			spin_lock_nested(&dentry->d_parent->d_lock,
						DENTRY_D_LOCK_NESTED);
		}
	}
	if (target < dentry) {
		spin_lock_nested(&target->d_lock, 2);
		spin_lock_nested(&dentry->d_lock, 3);
	} else {
		spin_lock_nested(&dentry->d_lock, 2);
		spin_lock_nested(&target->d_lock, 3);
	}
}

static void dentry_unlock_parents_for_move(struct dentry *dentry,
					struct dentry *target)
{
	if (target->d_parent != dentry->d_parent)
		spin_unlock(&dentry->d_parent->d_lock);
	if (target->d_parent != target)
		spin_unlock(&target->d_parent->d_lock);
}

/*
 * When switching names, the actual string doesn't strictly have to
 * be preserved in the target - because we're dropping the target
 * anyway. As such, we can just do a simple memcpy() to copy over
 * the new name before we switch.
 *
 * Note that we have to be a lot more careful about getting the hash
 * switched - we have to switch the hash value properly even if it
 * then no longer matches the actual (corrupted) string of the target.
 * The hash value has to match the hash queue that the dentry is on..
 */
/*
 * __d_move - move a dentry
 * @dentry: entry to move
 * @target: new dentry
 *
 * Update the dcache to reflect the move of a file name. Negative
 * dcache entries should not be moved in this way. Caller must hold
 * rename_lock, the i_mutex of the source and target directories,
 * and the sb->s_vfs_rename_mutex if they differ. See lock_rename().
 */
static void __d_move(struct dentry * dentry, struct dentry * target)
{
	if (!dentry->d_inode)
		printk(KERN_WARNING "VFS: moving negative dcache entry\n");

	BUG_ON(d_ancestor(dentry, target));
	BUG_ON(d_ancestor(target, dentry));

	dentry_lock_for_move(dentry, target);

	write_seqcount_begin(&dentry->d_seq);
	write_seqcount_begin(&target->d_seq);

	/* __d_drop does write_seqcount_barrier, but they're OK to nest. */

	/*
	 * Move the dentry to the target hash queue. Don't bother checking
	 * for the same hash queue because of how unlikely it is.
	 */
	__d_drop(dentry);
	__d_rehash(dentry, d_hash(target->d_parent, target->d_name.hash));

	/* Unhash the target: dput() will then get rid of it */
	__d_drop(target);

	list_del(&dentry->d_u.d_child);
	list_del(&target->d_u.d_child);

	/* Switch the names.. */
	switch_names(dentry, target);
	swap(dentry->d_name.hash, target->d_name.hash);

	/* ... and switch the parents */
	if (IS_ROOT(dentry)) {
		dentry->d_parent = target->d_parent;
		target->d_parent = target;
		INIT_LIST_HEAD(&target->d_u.d_child);
	} else {
		swap(dentry->d_parent, target->d_parent);

		/* And add them back to the (new) parent lists */
		list_add(&target->d_u.d_child, &target->d_parent->d_subdirs);
	}

	list_add(&dentry->d_u.d_child, &dentry->d_parent->d_subdirs);

	write_seqcount_end(&target->d_seq);
	write_seqcount_end(&dentry->d_seq);

	dentry_unlock_parents_for_move(dentry, target);
	spin_unlock(&target->d_lock);
	fsnotify_d_move(dentry);
	spin_unlock(&dentry->d_lock);
}

/*
 * d_move - move a dentry
 * @dentry: entry to move
 * @target: new dentry
 *
 * Update the dcache to reflect the move of a file name. Negative
 * dcache entries should not be moved in this way. See the locking
 * requirements for __d_move.
 */
void d_move(struct dentry *dentry, struct dentry *target)
{
	write_seqlock(&rename_lock);
	__d_move(dentry, target);
	write_sequnlock(&rename_lock);
}
EXPORT_SYMBOL(d_move);

/**
 * d_ancestor - search for an ancestor
 * @p1: ancestor dentry
 * @p2: child dentry
 *
 * Returns the ancestor dentry of p2 which is a child of p1, if p1 is
 * an ancestor of p2, else NULL.
 */
struct dentry *d_ancestor(struct dentry *p1, struct dentry *p2)
{
	struct dentry *p;

	for (p = p2; !IS_ROOT(p); p = p->d_parent) {
		if (p->d_parent == p1)
			return p;
	}
	return NULL;
}

/*
 * This helper attempts to cope with remotely renamed directories
 *
 * It assumes that the caller is already holding
 * dentry->d_parent->d_inode->i_mutex, inode->i_lock and rename_lock
 *
 * Note: If ever the locking in lock_rename() changes, then please
 * remember to update this too...
 */
static struct dentry *__d_unalias(struct inode *inode,
		struct dentry *dentry, struct dentry *alias)
{
	struct mutex *m1 = NULL, *m2 = NULL;
	struct dentry *ret;

	/* If alias and dentry share a parent, then no extra locks required */
	if (alias->d_parent == dentry->d_parent)
		goto out_unalias;

	/* See lock_rename() */
	ret = ERR_PTR(-EBUSY);
	if (!mutex_trylock(&dentry->d_sb->s_vfs_rename_mutex))
		goto out_err;
	m1 = &dentry->d_sb->s_vfs_rename_mutex;
	if (!mutex_trylock(&alias->d_parent->d_inode->i_mutex))
		goto out_err;
	m2 = &alias->d_parent->d_inode->i_mutex;
out_unalias:
	__d_move(alias, dentry);
	ret = alias;
out_err:
	spin_unlock(&inode->i_lock);
	if (m2)
		mutex_unlock(m2);
	if (m1)
		mutex_unlock(m1);
	return ret;
}

/*
 * Prepare an anonymous dentry for life in the superblock's dentry tree as a
 * named dentry in place of the dentry to be replaced.
 * returns with anon->d_lock held!
 */
static void __d_materialise_dentry(struct dentry *dentry, struct dentry *anon)
{
	struct dentry *dparent, *aparent;

	dentry_lock_for_move(anon, dentry);

	write_seqcount_begin(&dentry->d_seq);
	write_seqcount_begin(&anon->d_seq);

	dparent = dentry->d_parent;
	aparent = anon->d_parent;

	switch_names(dentry, anon);
	swap(dentry->d_name.hash, anon->d_name.hash);

	dentry->d_parent = (aparent == anon) ? dentry : aparent;
	list_del(&dentry->d_u.d_child);
	if (!IS_ROOT(dentry))
		list_add(&dentry->d_u.d_child, &dentry->d_parent->d_subdirs);
	else
		INIT_LIST_HEAD(&dentry->d_u.d_child);

	anon->d_parent = (dparent == dentry) ? anon : dparent;
	list_del(&anon->d_u.d_child);
	if (!IS_ROOT(anon))
		list_add(&anon->d_u.d_child, &anon->d_parent->d_subdirs);
	else
		INIT_LIST_HEAD(&anon->d_u.d_child);

	write_seqcount_end(&dentry->d_seq);
	write_seqcount_end(&anon->d_seq);

	dentry_unlock_parents_for_move(anon, dentry);
	spin_unlock(&dentry->d_lock);

	/* anon->d_lock still locked, returns locked */
	anon->d_flags &= ~DCACHE_DISCONNECTED;
}

/**
 * d_materialise_unique - introduce an inode into the tree
 * @dentry: candidate dentry
 * @inode: inode to bind to the dentry, to which aliases may be attached
 *
 * Introduces an dentry into the tree, substituting an extant disconnected
 * root directory alias in its place if there is one. Caller must hold the
 * i_mutex of the parent directory.
 */
struct dentry *d_materialise_unique(struct dentry *dentry, struct inode *inode)
{
	struct dentry *actual;

	BUG_ON(!d_unhashed(dentry));

	if (!inode) {
		actual = dentry;
		__d_instantiate(dentry, NULL);
		d_rehash(actual);
		goto out_nolock;
	}

	spin_lock(&inode->i_lock);

	if (S_ISDIR(inode->i_mode)) {
		struct dentry *alias;

		/* Does an aliased dentry already exist? */
		alias = __d_find_alias(inode, 0);
		if (alias) {
			actual = alias;
			write_seqlock(&rename_lock);

			if (d_ancestor(alias, dentry)) {
				/* Check for loops */
				actual = ERR_PTR(-ELOOP);
			} else if (IS_ROOT(alias)) {
				/* Is this an anonymous mountpoint that we
				 * could splice into our tree? */
				__d_materialise_dentry(dentry, alias);
				write_sequnlock(&rename_lock);
				__d_drop(alias);
				goto found;
			} else {
				/* Nope, but we must(!) avoid directory
				 * aliasing */
				actual = __d_unalias(inode, dentry, alias);
			}
			write_sequnlock(&rename_lock);
			if (IS_ERR(actual)) {
				if (PTR_ERR(actual) == -ELOOP)
					pr_warn_ratelimited(
						"VFS: Lookup of '%s' in %s %s"
						" would have caused loop\n",
						dentry->d_name.name,
						inode->i_sb->s_type->name,
						inode->i_sb->s_id);
				dput(alias);
			}
			goto out_nolock;
		}
	}

	/* Add a unique reference */
	actual = __d_instantiate_unique(dentry, inode);
	if (!actual)
		actual = dentry;
	else
		BUG_ON(!d_unhashed(actual));

	spin_lock(&actual->d_lock);
found:
	_d_rehash(actual);
	spin_unlock(&actual->d_lock);
	spin_unlock(&inode->i_lock);
out_nolock:
	if (actual == dentry) {
		security_d_instantiate(dentry, inode);
		return NULL;
	}

	iput(inode);
	return actual;
}
EXPORT_SYMBOL_GPL(d_materialise_unique);

static int prepend(char **buffer, int *buflen, const char *str, int namelen)
{
	*buflen -= namelen;
	if (*buflen < 0)
		return -ENAMETOOLONG;
	*buffer -= namelen;
	memcpy(*buffer, str, namelen);
	return 0;
}

static int prepend_name(char **buffer, int *buflen, struct qstr *name)
{
	return prepend(buffer, buflen, name->name, name->len);
}

/**
 * prepend_path - Prepend path string to a buffer
 * @path: the dentry/vfsmount to report
 * @root: root vfsmnt/dentry
 * @buffer: pointer to the end of the buffer
 * @buflen: pointer to buffer length
 *
 * Caller holds the rename_lock.
 */
static int prepend_path(const struct path *path,
			const struct path *root,
			char **buffer, int *buflen)
{
	struct dentry *dentry = path->dentry;
	struct vfsmount *vfsmnt = path->mnt;
	bool slash = false;
	int error = 0;

	br_read_lock(vfsmount_lock);
	while (dentry != root->dentry || vfsmnt != root->mnt) {
		struct dentry * parent;

		if (dentry == vfsmnt->mnt_root || IS_ROOT(dentry)) {
			/* Global root? */
			if (vfsmnt->mnt_parent == vfsmnt) {
				goto global_root;
			}
			dentry = vfsmnt->mnt_mountpoint;
			vfsmnt = vfsmnt->mnt_parent;
			continue;
		}
		parent = dentry->d_parent;
		prefetch(parent);
		spin_lock(&dentry->d_lock);
		error = prepend_name(buffer, buflen, &dentry->d_name);
		spin_unlock(&dentry->d_lock);
		if (!error)
			error = prepend(buffer, buflen, "/", 1);
		if (error)
			break;

		slash = true;
		dentry = parent;
	}

	if (!error && !slash)
		error = prepend(buffer, buflen, "/", 1);

out:
	br_read_unlock(vfsmount_lock);
	return error;

global_root:
	/*
	 * Filesystems needing to implement special "root names"
	 * should do so with ->d_dname()
	 */
	if (IS_ROOT(dentry) &&
	    (dentry->d_name.len != 1 || dentry->d_name.name[0] != '/')) {
		WARN(1, "Root dentry has weird name <%.*s>\n",
		     (int) dentry->d_name.len, dentry->d_name.name);
	}
	if (!slash)
		error = prepend(buffer, buflen, "/", 1);
	if (!error)
		error = vfsmnt->mnt_ns ? 1 : 2;
	goto out;
}

/**
 * __d_path - return the path of a dentry
 * @path: the dentry/vfsmount to report
 * @root: root vfsmnt/dentry
 * @buf: buffer to return value in
 * @buflen: buffer length
 *
 * Convert a dentry into an ASCII path name.
 *
 * Returns a pointer into the buffer or an error code if the
 * path was too long.
 *
 * "buflen" should be positive.
 *
 * If the path is not reachable from the supplied root, return %NULL.
 */
char *__d_path(const struct path *path,
	       const struct path *root,
	       char *buf, int buflen)
{
	char *res = buf + buflen;
	int error;

	prepend(&res, &buflen, "\0", 1);
	write_seqlock(&rename_lock);
	error = prepend_path(path, root, &res, &buflen);
	write_sequnlock(&rename_lock);

	if (error < 0)
		return ERR_PTR(error);
	if (error > 0)
		return NULL;
	return res;
}

char *d_absolute_path(const struct path *path,
	       char *buf, int buflen)
{
	struct path root = {};
	char *res = buf + buflen;
	int error;

	prepend(&res, &buflen, "\0", 1);
	write_seqlock(&rename_lock);
	error = prepend_path(path, &root, &res, &buflen);
	write_sequnlock(&rename_lock);

	if (error > 1)
		error = -EINVAL;
	if (error < 0)
		return ERR_PTR(error);
	return res;
}

/*
 * same as __d_path but appends "(deleted)" for unlinked files.
 */
static int path_with_deleted(const struct path *path,
			     const struct path *root,
			     char **buf, int *buflen)
{
	prepend(buf, buflen, "\0", 1);
	if (d_unlinked(path->dentry)) {
		int error = prepend(buf, buflen, " (deleted)", 10);
		if (error)
			return error;
	}

	return prepend_path(path, root, buf, buflen);
}

static int prepend_unreachable(char **buffer, int *buflen)
{
	return prepend(buffer, buflen, "(unreachable)", 13);
}

/**
 * d_path - return the path of a dentry
 * @path: path to report
 * @buf: buffer to return value in
 * @buflen: buffer length
 *
 * Convert a dentry into an ASCII path name. If the entry has been deleted
 * the string " (deleted)" is appended. Note that this is ambiguous.
 *
 * Returns a pointer into the buffer or an error code if the path was
 * too long. Note: Callers should use the returned pointer, not the passed
 * in buffer, to use the name! The implementation often starts at an offset
 * into the buffer, and may leave 0 bytes at the start.
 *
 * "buflen" should be positive.
 */
char *d_path(const struct path *path, char *buf, int buflen)
{
	char *res = buf + buflen;
	struct path root;
	int error;

	/*
	 * We have various synthetic filesystems that never get mounted.  On
	 * these filesystems dentries are never used for lookup purposes, and
	 * thus don't need to be hashed.  They also don't need a name until a
	 * user wants to identify the object in /proc/pid/fd/.  The little hack
	 * below allows us to generate a name for these objects on demand:
	 */
	if (path->dentry->d_op && path->dentry->d_op->d_dname)
		return path->dentry->d_op->d_dname(path->dentry, buf, buflen);

	get_fs_root(current->fs, &root);
	write_seqlock(&rename_lock);
	error = path_with_deleted(path, &root, &res, &buflen);
	if (error < 0)
		res = ERR_PTR(error);
	write_sequnlock(&rename_lock);
	path_put(&root);
	return res;
}
EXPORT_SYMBOL(d_path);

/**
 * d_path_with_unreachable - return the path of a dentry
 * @path: path to report
 * @buf: buffer to return value in
 * @buflen: buffer length
 *
 * The difference from d_path() is that this prepends "(unreachable)"
 * to paths which are unreachable from the current process' root.
 */
char *d_path_with_unreachable(const struct path *path, char *buf, int buflen)
{
	char *res = buf + buflen;
	struct path root;
	int error;

	if (path->dentry->d_op && path->dentry->d_op->d_dname)
		return path->dentry->d_op->d_dname(path->dentry, buf, buflen);

	get_fs_root(current->fs, &root);
	write_seqlock(&rename_lock);
	error = path_with_deleted(path, &root, &res, &buflen);
	if (error > 0)
		error = prepend_unreachable(&res, &buflen);
	write_sequnlock(&rename_lock);
	path_put(&root);
	if (error)
		res =  ERR_PTR(error);

	return res;
}

/*
 * Helper function for dentry_operations.d_dname() members
 */
char *dynamic_dname(struct dentry *dentry, char *buffer, int buflen,
			const char *fmt, ...)
{
	va_list args;
	char temp[64];
	int sz;

	va_start(args, fmt);
	sz = vsnprintf(temp, sizeof(temp), fmt, args) + 1;
	va_end(args);

	if (sz > sizeof(temp) || sz > buflen)
		return ERR_PTR(-ENAMETOOLONG);

	buffer += buflen - sz;
	return memcpy(buffer, temp, sz);
}

/*
 * Write full pathname from the root of the filesystem into the buffer.
 */
static char *__dentry_path(struct dentry *dentry, char *buf, int buflen)
{
	char *end = buf + buflen;
	char *retval;

	prepend(&end, &buflen, "\0", 1);
	if (buflen < 1)
		goto Elong;
	/* Get '/' right */
	retval = end-1;
	*retval = '/';

	while (!IS_ROOT(dentry)) {
		struct dentry *parent = dentry->d_parent;
		int error;

		prefetch(parent);
		spin_lock(&dentry->d_lock);
		error = prepend_name(&end, &buflen, &dentry->d_name);
		spin_unlock(&dentry->d_lock);
		if (error != 0 || prepend(&end, &buflen, "/", 1) != 0)
			goto Elong;

		retval = end;
		dentry = parent;
	}
	return retval;
Elong:
	return ERR_PTR(-ENAMETOOLONG);
}

char *dentry_path_raw(struct dentry *dentry, char *buf, int buflen)
{
	char *retval;

	write_seqlock(&rename_lock);
	retval = __dentry_path(dentry, buf, buflen);
	write_sequnlock(&rename_lock);

	return retval;
}
EXPORT_SYMBOL(dentry_path_raw);

char *dentry_path(struct dentry *dentry, char *buf, int buflen)
{
	char *p = NULL;
	char *retval;

	write_seqlock(&rename_lock);
	if (d_unlinked(dentry)) {
		p = buf + buflen;
		if (prepend(&p, &buflen, "//deleted", 10) != 0)
			goto Elong;
		buflen++;
	}
	retval = __dentry_path(dentry, buf, buflen);
	write_sequnlock(&rename_lock);
	if (!IS_ERR(retval) && p)
		*p = '/';	/* restore '/' overriden with '\0' */
	return retval;
Elong:
	return ERR_PTR(-ENAMETOOLONG);
}

/*
 * NOTE! The user-level library version returns a
 * character pointer. The kernel system call just
 * returns the length of the buffer filled (which
 * includes the ending '\0' character), or a negative
 * error value. So libc would do something like
 *
 *	char *getcwd(char * buf, size_t size)
 *	{
 *		int retval;
 *
 *		retval = sys_getcwd(buf, size);
 *		if (retval >= 0)
 *			return buf;
 *		errno = -retval;
 *		return NULL;
 *	}
 */
SYSCALL_DEFINE2(getcwd, char __user *, buf, unsigned long, size)
{
	int error;
	struct path pwd, root;
	char *page = (char *) __get_free_page(GFP_USER);

	if (!page)
		return -ENOMEM;

	get_fs_root_and_pwd(current->fs, &root, &pwd);

	error = -ENOENT;
	write_seqlock(&rename_lock);
	if (!d_unlinked(pwd.dentry)) {
		unsigned long len;
		char *cwd = page + PAGE_SIZE;
		int buflen = PAGE_SIZE;

		prepend(&cwd, &buflen, "\0", 1);
		error = prepend_path(&pwd, &root, &cwd, &buflen);
		write_sequnlock(&rename_lock);

		if (error < 0)
			goto out;

		/* Unreachable from current root */
		if (error > 0) {
			error = prepend_unreachable(&cwd, &buflen);
			if (error)
				goto out;
		}

		error = -ERANGE;
		len = PAGE_SIZE + page - cwd;
		if (len <= size) {
			error = len;
			if (copy_to_user(buf, cwd, len))
				error = -EFAULT;
		}
	} else {
		write_sequnlock(&rename_lock);
	}

out:
	path_put(&pwd);
	path_put(&root);
	free_page((unsigned long) page);
	return error;
}

/*
 * Test whether new_dentry is a subdirectory of old_dentry.
 *
 * Trivially implemented using the dcache structure
 */

/**
 * is_subdir - is new dentry a subdirectory of old_dentry
 * @new_dentry: new dentry
 * @old_dentry: old dentry
 *
 * Returns 1 if new_dentry is a subdirectory of the parent (at any depth).
 * Returns 0 otherwise.
 * Caller must ensure that "new_dentry" is pinned before calling is_subdir()
 */
  
int is_subdir(struct dentry *new_dentry, struct dentry *old_dentry)
{
	int result;
	unsigned seq;

	if (new_dentry == old_dentry)
		return 1;

	do {
		/* for restarting inner loop in case of seq retry */
		seq = read_seqbegin(&rename_lock);
		/*
		 * Need rcu_readlock to protect against the d_parent trashing
		 * due to d_move
		 */
		rcu_read_lock();
		if (d_ancestor(old_dentry, new_dentry))
			result = 1;
		else
			result = 0;
		rcu_read_unlock();
	} while (read_seqretry(&rename_lock, seq));

	return result;
}

int path_is_under(struct path *path1, struct path *path2)
{
	struct vfsmount *mnt = path1->mnt;
	struct dentry *dentry = path1->dentry;
	int res;

	br_read_lock(vfsmount_lock);
	if (mnt != path2->mnt) {
		for (;;) {
			if (mnt->mnt_parent == mnt) {
				br_read_unlock(vfsmount_lock);
				return 0;
			}
			if (mnt->mnt_parent == path2->mnt)
				break;
			mnt = mnt->mnt_parent;
		}
		dentry = mnt->mnt_mountpoint;
	}
	res = is_subdir(dentry, path2->dentry);
	br_read_unlock(vfsmount_lock);
	return res;
}
EXPORT_SYMBOL(path_is_under);

void d_genocide(struct dentry *root)
{
	struct dentry *this_parent;
	struct list_head *next;
	unsigned seq;
	int locked = 0;

	seq = read_seqbegin(&rename_lock);
again:
	this_parent = root;
	spin_lock(&this_parent->d_lock);
repeat:
	next = this_parent->d_subdirs.next;
resume:
	while (next != &this_parent->d_subdirs) {
		struct list_head *tmp = next;
		struct dentry *dentry = list_entry(tmp, struct dentry, d_u.d_child);
		next = tmp->next;

		spin_lock_nested(&dentry->d_lock, DENTRY_D_LOCK_NESTED);
		if (d_unhashed(dentry) || !dentry->d_inode) {
			spin_unlock(&dentry->d_lock);
			continue;
		}
		if (!list_empty(&dentry->d_subdirs)) {
			spin_unlock(&this_parent->d_lock);
			spin_release(&dentry->d_lock.dep_map, 1, _RET_IP_);
			this_parent = dentry;
			spin_acquire(&this_parent->d_lock.dep_map, 0, 1, _RET_IP_);
			goto repeat;
		}
		if (!(dentry->d_flags & DCACHE_GENOCIDE)) {
			dentry->d_flags |= DCACHE_GENOCIDE;
			dentry->d_count--;
		}
		spin_unlock(&dentry->d_lock);
	}
	if (this_parent != root) {
		struct dentry *child = this_parent;
		if (!(this_parent->d_flags & DCACHE_GENOCIDE)) {
			this_parent->d_flags |= DCACHE_GENOCIDE;
			this_parent->d_count--;
		}
		this_parent = try_to_ascend(this_parent, locked, seq);
		if (!this_parent)
			goto rename_retry;
		next = child->d_u.d_child.next;
		goto resume;
	}
	spin_unlock(&this_parent->d_lock);
	if (!locked && read_seqretry(&rename_lock, seq))
		goto rename_retry;
	if (locked)
		write_sequnlock(&rename_lock);
	return;

rename_retry:
	locked = 1;
	write_seqlock(&rename_lock);
	goto again;
}

/**
 * find_inode_number - check for dentry with name
 * @dir: directory to check
 * @name: Name to find.
 *
 * Check whether a dentry already exists for the given name,
 * and return the inode number if it has an inode. Otherwise
 * 0 is returned.
 *
 * This routine is used to post-process directory listings for
 * filesystems using synthetic inode numbers, and is necessary
 * to keep getcwd() working.
 */
 
ino_t find_inode_number(struct dentry *dir, struct qstr *name)
{
	struct dentry * dentry;
	ino_t ino = 0;

	dentry = d_hash_and_lookup(dir, name);
	if (dentry) {
		if (dentry->d_inode)
			ino = dentry->d_inode->i_ino;
		dput(dentry);
	}
	return ino;
}
EXPORT_SYMBOL(find_inode_number);

static __initdata unsigned long dhash_entries;
static int __init set_dhash_entries(char *str)
{
	if (!str)
		return 0;
	dhash_entries = simple_strtoul(str, &str, 0);
	return 1;
}
__setup("dhash_entries=", set_dhash_entries);

static void __init dcache_init_early(void)
{
	int loop;

	/* If hashes are distributed across NUMA nodes, defer
	 * hash allocation until vmalloc space is available.
	 */
	if (hashdist)
		return;

	dentry_hashtable =
		alloc_large_system_hash("Dentry cache",
					sizeof(struct hlist_bl_head),
					dhash_entries,
					13,
					HASH_EARLY,
					&d_hash_shift,
					&d_hash_mask,
					0);

	for (loop = 0; loop < (1 << d_hash_shift); loop++)
		INIT_HLIST_BL_HEAD(dentry_hashtable + loop);
}

static void __init dcache_init(void)
{
	int loop;

	/* 
	 * A constructor could be added for stable state like the lists,
	 * but it is probably not worth it because of the cache nature
	 * of the dcache. 
	 */
	dentry_cache = KMEM_CACHE(dentry,
		SLAB_RECLAIM_ACCOUNT|SLAB_PANIC|SLAB_MEM_SPREAD);

	/* Hash may have been set up in dcache_init_early */
	if (!hashdist)
		return;

	dentry_hashtable =
		alloc_large_system_hash("Dentry cache",
					sizeof(struct hlist_bl_head),
					dhash_entries,
					13,
					0,
					&d_hash_shift,
					&d_hash_mask,
					0);

	for (loop = 0; loop < (1 << d_hash_shift); loop++)
		INIT_HLIST_BL_HEAD(dentry_hashtable + loop);
}

/* SLAB cache for __getname() consumers */
struct kmem_cache *names_cachep __read_mostly;
EXPORT_SYMBOL(names_cachep);

EXPORT_SYMBOL(d_genocide);

void __init vfs_caches_init_early(void)
{
	dcache_init_early();
	inode_init_early();
}

void __init vfs_caches_init(unsigned long mempages)
{
	unsigned long reserve;

	/* Base hash sizes on available memory, with a reserve equal to
           150% of current kernel size */

	reserve = min((mempages - nr_free_pages()) * 3/2, mempages - 1);
	mempages -= reserve;

	names_cachep = kmem_cache_create("names_cache", PATH_MAX, 0,
			SLAB_HWCACHE_ALIGN|SLAB_PANIC, NULL);

	dcache_init();
	inode_init();
	files_init(mempages);
	mnt_init();
	bdev_cache_init();
	chrdev_init();
}<|MERGE_RESOLUTION|>--- conflicted
+++ resolved
@@ -1984,12 +1984,6 @@
 	 */
 again:
 	spin_lock(&dentry->d_lock);
-<<<<<<< HEAD
-	isdir = S_ISDIR(dentry->d_inode->i_mode);
-	if (atomic_read(&dentry->d_count) == 1) {
-		dentry->d_flags &= ~DCACHE_CANT_MOUNT;
-		dentry_iput(dentry);
-=======
 	inode = dentry->d_inode;
 	isdir = S_ISDIR(inode->i_mode);
 	if (dentry->d_count == 1) {
@@ -2000,7 +1994,6 @@
 		}
 		dentry->d_flags &= ~DCACHE_CANT_MOUNT;
 		dentry_unlink_inode(dentry);
->>>>>>> 805a6af8
 		fsnotify_nameremove(dentry, isdir);
 		return;
 	}
