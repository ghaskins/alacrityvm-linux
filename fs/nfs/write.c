--- conflicted
+++ resolved
@@ -1537,15 +1537,9 @@
 	int may_wait = how & FLUSH_SYNC;
 	int res;
 
-<<<<<<< HEAD
-	if (!nfs_commit_set_lock(NFS_I(inode), may_wait))
-		goto out_mark_dirty;
-	spin_lock(&inode->i_lock);
-=======
 	res = nfs_commit_set_lock(NFS_I(inode), may_wait);
 	if (res <= 0)
 		goto out_mark_dirty;
->>>>>>> 805a6af8
 	res = nfs_scan_commit(inode, &head, 0, 0);
 	if (res) {
 		int error;
@@ -1563,15 +1557,6 @@
 				TASK_KILLABLE);
 		if (error < 0)
 			return error;
-<<<<<<< HEAD
-		if (may_wait)
-			wait_on_bit(&NFS_I(inode)->flags, NFS_INO_COMMIT,
-					nfs_wait_bit_killable,
-					TASK_KILLABLE);
-		else
-			goto out_mark_dirty;
-=======
->>>>>>> 805a6af8
 	} else
 		nfs_commit_clear_lock(NFS_I(inode));
 	return res;
