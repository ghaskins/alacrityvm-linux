/*
 * 	cn_test.c
 * 
 * 2004+ Copyright (c) Evgeniy Polyakov <zbr@ioremap.net>
 * All rights reserved.
 * 
 * This program is free software; you can redistribute it and/or modify
 * it under the terms of the GNU General Public License as published by
 * the Free Software Foundation; either version 2 of the License, or
 * (at your option) any later version.
 *
 * This program is distributed in the hope that it will be useful,
 * but WITHOUT ANY WARRANTY; without even the implied warranty of
 * MERCHANTABILITY or FITNESS FOR A PARTICULAR PURPOSE.  See the
 * GNU General Public License for more details.
 *
 * You should have received a copy of the GNU General Public License
 * along with this program; if not, write to the Free Software
 * Foundation, Inc., 59 Temple Place, Suite 330, Boston, MA  02111-1307  USA
 */

#define pr_fmt(fmt) "cn_test: " fmt

#include <linux/kernel.h>
#include <linux/module.h>
#include <linux/moduleparam.h>
#include <linux/skbuff.h>
#include <linux/timer.h>

#include <linux/connector.h>

static struct cb_id cn_test_id = { CN_NETLINK_USERS + 3, 0x456 };
static char cn_test_name[] = "cn_test";
static struct sock *nls;
static struct timer_list cn_test_timer;

static void cn_test_callback(struct cn_msg *msg, struct netlink_skb_parms *nsp)
{
<<<<<<< HEAD
	printk("%s: %lu: idx=%x, val=%x, seq=%u, ack=%u, len=%d: %s.\n",
	       __func__, jiffies, msg->id.idx, msg->id.val,
	       msg->seq, msg->ack, msg->len, (char *)msg->data);
=======
	pr_info("%s: %lu: idx=%x, val=%x, seq=%u, ack=%u, len=%d: %s.\n",
	        __func__, jiffies, msg->id.idx, msg->id.val,
	        msg->seq, msg->ack, msg->len,
	        msg->len ? (char *)msg->data : "");
>>>>>>> b0e43706
}

/*
 * Do not remove this function even if no one is using it as
 * this is an example of how to get notifications about new
 * connector user registration
 */
#if 0
static int cn_test_want_notify(void)
{
	struct cn_ctl_msg *ctl;
	struct cn_notify_req *req;
	struct cn_msg *msg = NULL;
	int size, size0;
	struct sk_buff *skb;
	struct nlmsghdr *nlh;
	u32 group = 1;

	size0 = sizeof(*msg) + sizeof(*ctl) + 3 * sizeof(*req);

	size = NLMSG_SPACE(size0);

	skb = alloc_skb(size, GFP_ATOMIC);
	if (!skb) {
		pr_err("failed to allocate new skb with size=%u\n", size);
		return -ENOMEM;
	}

	nlh = NLMSG_PUT(skb, 0, 0x123, NLMSG_DONE, size - sizeof(*nlh));

	msg = (struct cn_msg *)NLMSG_DATA(nlh);

	memset(msg, 0, size0);

	msg->id.idx = -1;
	msg->id.val = -1;
	msg->seq = 0x123;
	msg->ack = 0x345;
	msg->len = size0 - sizeof(*msg);

	ctl = (struct cn_ctl_msg *)(msg + 1);

	ctl->idx_notify_num = 1;
	ctl->val_notify_num = 2;
	ctl->group = group;
	ctl->len = msg->len - sizeof(*ctl);

	req = (struct cn_notify_req *)(ctl + 1);

	/*
	 * Idx.
	 */
	req->first = cn_test_id.idx;
	req->range = 10;

	/*
	 * Val 0.
	 */
	req++;
	req->first = cn_test_id.val;
	req->range = 10;

	/*
	 * Val 1.
	 */
	req++;
	req->first = cn_test_id.val + 20;
	req->range = 10;

	NETLINK_CB(skb).dst_group = ctl->group;
	//netlink_broadcast(nls, skb, 0, ctl->group, GFP_ATOMIC);
	netlink_unicast(nls, skb, 0, 0);

	pr_info("request was sent: group=0x%x\n", ctl->group);

	return 0;

nlmsg_failure:
	pr_err("failed to send %u.%u\n", msg->seq, msg->ack);
	kfree_skb(skb);
	return -EINVAL;
}
#endif

static u32 cn_test_timer_counter;
static void cn_test_timer_func(unsigned long __data)
{
	struct cn_msg *m;
	char data[32];

	pr_debug("%s: timer fired with data %lu\n", __func__, __data);

	m = kzalloc(sizeof(*m) + sizeof(data), GFP_ATOMIC);
	if (m) {

		memcpy(&m->id, &cn_test_id, sizeof(m->id));
		m->seq = cn_test_timer_counter;
		m->len = sizeof(data);

		m->len =
		    scnprintf(data, sizeof(data), "counter = %u",
			      cn_test_timer_counter) + 1;

		memcpy(m + 1, data, m->len);

		cn_netlink_send(m, 0, GFP_ATOMIC);
		kfree(m);
	}

	cn_test_timer_counter++;

	mod_timer(&cn_test_timer, jiffies + msecs_to_jiffies(1000));
}

static int cn_test_init(void)
{
	int err;

	err = cn_add_callback(&cn_test_id, cn_test_name, cn_test_callback);
	if (err)
		goto err_out;
	cn_test_id.val++;
	err = cn_add_callback(&cn_test_id, cn_test_name, cn_test_callback);
	if (err) {
		cn_del_callback(&cn_test_id);
		goto err_out;
	}

	setup_timer(&cn_test_timer, cn_test_timer_func, 0);
	mod_timer(&cn_test_timer, jiffies + msecs_to_jiffies(1000));

	pr_info("initialized with id={%u.%u}\n",
		cn_test_id.idx, cn_test_id.val);

	return 0;

      err_out:
	if (nls && nls->sk_socket)
		sock_release(nls->sk_socket);

	return err;
}

static void cn_test_fini(void)
{
	del_timer_sync(&cn_test_timer);
	cn_del_callback(&cn_test_id);
	cn_test_id.val--;
	cn_del_callback(&cn_test_id);
	if (nls && nls->sk_socket)
		sock_release(nls->sk_socket);
}

module_init(cn_test_init);
module_exit(cn_test_fini);

MODULE_LICENSE("GPL");
MODULE_AUTHOR("Evgeniy Polyakov <zbr@ioremap.net>");
MODULE_DESCRIPTION("Connector's test module");<|MERGE_RESOLUTION|>--- conflicted
+++ resolved
@@ -36,16 +36,10 @@
 
 static void cn_test_callback(struct cn_msg *msg, struct netlink_skb_parms *nsp)
 {
-<<<<<<< HEAD
-	printk("%s: %lu: idx=%x, val=%x, seq=%u, ack=%u, len=%d: %s.\n",
-	       __func__, jiffies, msg->id.idx, msg->id.val,
-	       msg->seq, msg->ack, msg->len, (char *)msg->data);
-=======
 	pr_info("%s: %lu: idx=%x, val=%x, seq=%u, ack=%u, len=%d: %s.\n",
 	        __func__, jiffies, msg->id.idx, msg->id.val,
 	        msg->seq, msg->ack, msg->len,
 	        msg->len ? (char *)msg->data : "");
->>>>>>> b0e43706
 }
 
 /*
