--- conflicted
+++ resolved
@@ -2578,10 +2578,6 @@
 static void amd64_enable_ecc_error_reporting(struct mem_ctl_info *mci)
 {
 	struct amd64_pvt *pvt = mci->pvt_info;
-<<<<<<< HEAD
-	int err = 0;
-=======
->>>>>>> 724e6d3f
 	u32 value, mask = K8_NBCTL_CECCEn | K8_NBCTL_UECCEn;
 
 	if (!ecc_enable_override)
@@ -2639,22 +2635,12 @@
 
 static void amd64_restore_ecc_error_reporting(struct amd64_pvt *pvt)
 {
-<<<<<<< HEAD
-	int err = 0;
-=======
->>>>>>> 724e6d3f
 	u32 value, mask = K8_NBCTL_CECCEn | K8_NBCTL_UECCEn;
 
 	if (!pvt->nbctl_mcgctl_saved)
 		return;
 
-<<<<<<< HEAD
-	err = pci_read_config_dword(pvt->misc_f3_ctl, K8_NBCTL, &value);
-	if (err)
-		debugf0("Reading K8_NBCTL failed\n");
-=======
 	amd64_read_pci_cfg(pvt->misc_f3_ctl, K8_NBCTL, &value);
->>>>>>> 724e6d3f
 	value &= ~mask;
 	value |= pvt->old_nbctl;
 
