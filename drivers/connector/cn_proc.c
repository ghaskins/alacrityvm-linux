--- conflicted
+++ resolved
@@ -227,12 +227,8 @@
  * cn_proc_mcast_ctl
  * @data: message sent from userspace via the connector
  */
-<<<<<<< HEAD
-static void cn_proc_mcast_ctl(struct cn_msg *msg, struct netlink_skb_parms *nsp)
-=======
 static void cn_proc_mcast_ctl(struct cn_msg *msg,
 			      struct netlink_skb_parms *nsp)
->>>>>>> b0e43706
 {
 	enum proc_cn_mcast_op *mc_op = NULL;
 	int err = 0;
