--- conflicted
+++ resolved
@@ -31,8 +31,6 @@
 #include <net/rtnetlink.h>
 #include <net/xfrm.h>
 
-<<<<<<< HEAD
-=======
 #define MACVLAN_HASH_SIZE	(1 << BITS_PER_BYTE)
 
 struct macvlan_port {
@@ -41,7 +39,6 @@
 	struct list_head	vlans;
 };
 
->>>>>>> e40152ee
 static struct macvlan_dev *macvlan_hash_lookup(const struct macvlan_port *port,
 					       const unsigned char *addr)
 {
@@ -97,15 +94,9 @@
 }
 
 
-<<<<<<< HEAD
-static int macvlan_broadcast_one(struct sk_buff *skb, const struct macvlan_dev *vlan,
-				 struct net_device *dev, const struct ethhdr *eth,
-				 bool local)
-=======
 static int macvlan_broadcast_one(struct sk_buff *skb,
 				 const struct macvlan_dev *vlan,
 				 const struct ethhdr *eth, bool local)
->>>>>>> e40152ee
 {
 	struct net_device *dev = vlan->dev;
 	if (!skb)
@@ -145,11 +136,7 @@
 				continue;
 
 			nskb = skb_clone(skb, GFP_ATOMIC);
-<<<<<<< HEAD
-			err = macvlan_broadcast_one(nskb, vlan, vlan->dev, eth,
-=======
 			err = macvlan_broadcast_one(nskb, vlan, eth,
->>>>>>> e40152ee
 					 mode == MACVLAN_MODE_BRIDGE);
 			macvlan_count_rx(vlan, skb->len + ETH_HLEN,
 					 err == NET_RX_SUCCESS, 1);
@@ -248,11 +235,7 @@
 }
 
 netdev_tx_t macvlan_start_xmit(struct sk_buff *skb,
-<<<<<<< HEAD
-				      struct net_device *dev)
-=======
 			       struct net_device *dev)
->>>>>>> e40152ee
 {
 	int i = skb_get_queue_mapping(skb);
 	struct netdev_queue *txq = netdev_get_tx_queue(dev, i);
@@ -604,16 +587,11 @@
 	return 0;
 }
 
-<<<<<<< HEAD
-int macvlan_newlink(struct net *src_net, struct net_device *dev,
-			   struct nlattr *tb[], struct nlattr *data[])
-=======
 int macvlan_common_newlink(struct net *src_net, struct net_device *dev,
 			   struct nlattr *tb[], struct nlattr *data[],
 			   int (*receive)(struct sk_buff *skb),
 			   int (*forward)(struct net_device *dev,
 					  struct sk_buff *skb))
->>>>>>> e40152ee
 {
 	struct macvlan_dev *vlan = netdev_priv(dev);
 	struct macvlan_port *port;
@@ -653,12 +631,8 @@
 	vlan->lowerdev = lowerdev;
 	vlan->dev      = dev;
 	vlan->port     = port;
-<<<<<<< HEAD
-	vlan->receive  = netif_rx;
-=======
 	vlan->receive  = receive;
 	vlan->forward  = forward;
->>>>>>> e40152ee
 
 	vlan->mode     = MACVLAN_MODE_VEPA;
 	if (data && data[IFLA_MACVLAN_MODE])
@@ -672,10 +646,6 @@
 	netif_stacked_transfer_operstate(lowerdev, dev);
 	return 0;
 }
-<<<<<<< HEAD
-EXPORT_SYMBOL_GPL(macvlan_newlink);
-
-=======
 EXPORT_SYMBOL_GPL(macvlan_common_newlink);
 
 static int macvlan_newlink(struct net *src_net, struct net_device *dev,
@@ -686,7 +656,6 @@
 				      dev_forward_skb);
 }
 
->>>>>>> e40152ee
 void macvlan_dellink(struct net_device *dev, struct list_head *head)
 {
 	struct macvlan_dev *vlan = netdev_priv(dev);
