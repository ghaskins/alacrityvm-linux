#
# Makefile for the Linux network device drivers.
#

#
# Networking Core Drivers
#
obj-$(CONFIG_BONDING) += bonding/
obj-$(CONFIG_DUMMY) += dummy.o
obj-$(CONFIG_EQUALIZER) += eql.o
obj-$(CONFIG_IFB) += ifb.o
obj-$(CONFIG_MACVLAN) += macvlan.o
obj-$(CONFIG_MACVTAP) += macvtap.o
obj-$(CONFIG_MII) += mii.o
obj-$(CONFIG_MDIO) += mdio.o
obj-$(CONFIG_NET) += Space.o loopback.o
obj-$(CONFIG_NETCONSOLE) += netconsole.o
obj-$(CONFIG_PHYLIB) += phy/
obj-$(CONFIG_RIONET) += rionet.o
obj-$(CONFIG_TUN) += tun.o
obj-$(CONFIG_VETH) += veth.o
obj-$(CONFIG_VIRTIO_NET) += virtio_net.o

#
# Networking Drivers
#
obj-$(CONFIG_ARCNET) += arcnet/
obj-$(CONFIG_DEV_APPLETALK) += appletalk/
obj-$(CONFIG_CAIF) += caif/
obj-$(CONFIG_CAN) += can/
obj-$(CONFIG_ETRAX_ETHERNET) += cris/
obj-$(CONFIG_ETHERNET) += ethernet/
obj-$(CONFIG_FDDI) += fddi/
obj-$(CONFIG_HIPPI) += hippi/
obj-$(CONFIG_HAMRADIO) += hamradio/
obj-$(CONFIG_IRDA) += irda/
obj-$(CONFIG_PLIP) += plip/
obj-$(CONFIG_PPP) += ppp/
obj-$(CONFIG_PPP_ASYNC) += ppp/
obj-$(CONFIG_PPP_BSDCOMP) += ppp/
obj-$(CONFIG_PPP_DEFLATE) += ppp/
obj-$(CONFIG_PPP_MPPE) += ppp/
obj-$(CONFIG_PPP_SYNC_TTY) += ppp/
obj-$(CONFIG_PPPOE) += ppp/
obj-$(CONFIG_PPPOL2TP) += ppp/
obj-$(CONFIG_PPTP) += ppp/
obj-$(CONFIG_SLIP) += slip/
obj-$(CONFIG_SLHC) += slip/
obj-$(CONFIG_NET_SB1000) += sb1000.o
obj-$(CONFIG_SUNGEM_PHY) += sungem_phy.o
obj-$(CONFIG_TR) += tokenring/
obj-$(CONFIG_WAN) += wan/
obj-$(CONFIG_WLAN) += wireless/
obj-$(CONFIG_WIMAX) += wimax/

obj-$(CONFIG_VMXNET3) += vmxnet3/
obj-$(CONFIG_XEN_NETDEV_FRONTEND) += xen-netfront.o
obj-$(CONFIG_XEN_NETDEV_BACKEND) += xen-netback/

obj-$(CONFIG_USB_CATC)          += usb/
obj-$(CONFIG_USB_KAWETH)        += usb/
obj-$(CONFIG_USB_PEGASUS)       += usb/
obj-$(CONFIG_USB_RTL8150)       += usb/
obj-$(CONFIG_USB_HSO)		+= usb/
obj-$(CONFIG_USB_USBNET)        += usb/
obj-$(CONFIG_USB_ZD1201)        += usb/
obj-$(CONFIG_USB_IPHETH)        += usb/
<<<<<<< HEAD

obj-y += wireless/
obj-$(CONFIG_NET_TULIP) += tulip/
obj-$(CONFIG_HAMRADIO) += hamradio/
obj-$(CONFIG_IRDA) += irda/
obj-$(CONFIG_ETRAX_ETHERNET) += cris/
obj-$(CONFIG_ENP2611_MSF_NET) += ixp2000/

obj-$(CONFIG_NETCONSOLE) += netconsole.o

obj-$(CONFIG_FS_ENET) += fs_enet/

obj-$(CONFIG_NETXEN_NIC) += netxen/
obj-$(CONFIG_NIU) += niu.o
obj-$(CONFIG_VIRTIO_NET) += virtio_net.o
obj-$(CONFIG_VBUS_ENET) += vbus-enet.o
obj-$(CONFIG_SFC) += sfc/

obj-$(CONFIG_WIMAX) += wimax/

obj-$(CONFIG_OCTEON_MGMT_ETHERNET) += octeon/
=======
obj-$(CONFIG_USB_CDC_PHONET)   += usb/
>>>>>>> 805a6af8
<|MERGE_RESOLUTION|>--- conflicted
+++ resolved
@@ -20,6 +20,7 @@
 obj-$(CONFIG_TUN) += tun.o
 obj-$(CONFIG_VETH) += veth.o
 obj-$(CONFIG_VIRTIO_NET) += virtio_net.o
+obj-$(CONFIG_VBUS_ENET) += vbus-enet.o
 
 #
 # Networking Drivers
@@ -65,28 +66,4 @@
 obj-$(CONFIG_USB_USBNET)        += usb/
 obj-$(CONFIG_USB_ZD1201)        += usb/
 obj-$(CONFIG_USB_IPHETH)        += usb/
-<<<<<<< HEAD
-
-obj-y += wireless/
-obj-$(CONFIG_NET_TULIP) += tulip/
-obj-$(CONFIG_HAMRADIO) += hamradio/
-obj-$(CONFIG_IRDA) += irda/
-obj-$(CONFIG_ETRAX_ETHERNET) += cris/
-obj-$(CONFIG_ENP2611_MSF_NET) += ixp2000/
-
-obj-$(CONFIG_NETCONSOLE) += netconsole.o
-
-obj-$(CONFIG_FS_ENET) += fs_enet/
-
-obj-$(CONFIG_NETXEN_NIC) += netxen/
-obj-$(CONFIG_NIU) += niu.o
-obj-$(CONFIG_VIRTIO_NET) += virtio_net.o
-obj-$(CONFIG_VBUS_ENET) += vbus-enet.o
-obj-$(CONFIG_SFC) += sfc/
-
-obj-$(CONFIG_WIMAX) += wimax/
-
-obj-$(CONFIG_OCTEON_MGMT_ETHERNET) += octeon/
-=======
-obj-$(CONFIG_USB_CDC_PHONET)   += usb/
->>>>>>> 805a6af8
+obj-$(CONFIG_USB_CDC_PHONET)   += usb/