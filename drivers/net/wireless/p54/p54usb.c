--- conflicted
+++ resolved
@@ -104,10 +104,7 @@
 	{USB_DEVICE(0x1668, 0x1050)},	/* Actiontec 802UIG-1 */
 	{USB_DEVICE(0x1740, 0x1000)},	/* Senao NUB-350 */
 	{USB_DEVICE(0x2001, 0x3704)},	/* DLink DWL-G122 rev A2 */
-<<<<<<< HEAD
-=======
 	{USB_DEVICE(0x2001, 0x3705)},	/* D-Link DWL-G120 rev C1 */
->>>>>>> 805a6af8
 	{USB_DEVICE(0x413c, 0x5513)},	/* Dell WLA3310 USB Wireless Adapter */
 	{USB_DEVICE(0x413c, 0x8102)},	/* Spinnaker DUT */
 	{USB_DEVICE(0x413c, 0x8104)},	/* Cohiba Proto board */
