/*

  Broadcom B43 wireless driver
  RFKILL support

  Copyright (c) 2007 Michael Buesch <mb@bu3sch.de>

  This program is free software; you can redistribute it and/or modify
  it under the terms of the GNU General Public License as published by
  the Free Software Foundation; either version 2 of the License, or
  (at your option) any later version.

  This program is distributed in the hope that it will be useful,
  but WITHOUT ANY WARRANTY; without even the implied warranty of
  MERCHANTABILITY or FITNESS FOR A PARTICULAR PURPOSE.  See the
  GNU General Public License for more details.

  You should have received a copy of the GNU General Public License
  along with this program; see the file COPYING.  If not, write to
  the Free Software Foundation, Inc., 51 Franklin Steet, Fifth Floor,
  Boston, MA 02110-1301, USA.

*/

#include "b43.h"


/* Returns TRUE, if the radio is enabled in hardware. */
bool b43_is_hw_radio_enabled(struct b43_wldev *dev)
{
	if (dev->phy.rev >= 3 || dev->phy.type == B43_PHYTYPE_LP) {
		if (!(b43_read32(dev, B43_MMIO_RADIO_HWENABLED_HI)
		      & B43_MMIO_RADIO_HWENABLED_HI_MASK))
			return 1;
	} else {
<<<<<<< HEAD
		if (b43_status(dev) >= B43_STAT_STARTED &&
		    b43_read16(dev, B43_MMIO_RADIO_HWENABLED_LO)
=======
		/* To prevent CPU fault on PPC, do not read a register
		 * unless the interface is started; however, on resume
		 * for hibernation, this routine is entered early. When
		 * that happens, unconditionally return TRUE.
		 */
		if (b43_status(dev) < B43_STAT_STARTED)
			return 1;
		if (b43_read16(dev, B43_MMIO_RADIO_HWENABLED_LO)
>>>>>>> b0e43706
		    & B43_MMIO_RADIO_HWENABLED_LO_MASK)
			return 1;
	}
	return 0;
}

/* The poll callback for the hardware button. */
void b43_rfkill_poll(struct ieee80211_hw *hw)
{
	struct b43_wl *wl = hw_to_b43_wl(hw);
	struct b43_wldev *dev = wl->current_dev;
	struct ssb_bus *bus = dev->dev->bus;
	bool enabled;
	bool brought_up = false;

	mutex_lock(&wl->mutex);
	if (unlikely(b43_status(dev) < B43_STAT_INITIALIZED)) {
		if (ssb_bus_powerup(bus, 0)) {
			mutex_unlock(&wl->mutex);
			return;
		}
		ssb_device_enable(dev->dev, 0);
		brought_up = true;
	}

	enabled = b43_is_hw_radio_enabled(dev);

	if (unlikely(enabled != dev->radio_hw_enable)) {
		dev->radio_hw_enable = enabled;
		b43info(wl, "Radio hardware status changed to %s\n",
			enabled ? "ENABLED" : "DISABLED");
		wiphy_rfkill_set_hw_state(hw->wiphy, !enabled);
		if (enabled != dev->phy.radio_on)
			b43_software_rfkill(dev, !enabled);
	}

	if (brought_up) {
		ssb_device_disable(dev->dev, 0);
		ssb_bus_may_powerdown(bus);
	}

	mutex_unlock(&wl->mutex);
}<|MERGE_RESOLUTION|>--- conflicted
+++ resolved
@@ -33,10 +33,6 @@
 		      & B43_MMIO_RADIO_HWENABLED_HI_MASK))
 			return 1;
 	} else {
-<<<<<<< HEAD
-		if (b43_status(dev) >= B43_STAT_STARTED &&
-		    b43_read16(dev, B43_MMIO_RADIO_HWENABLED_LO)
-=======
 		/* To prevent CPU fault on PPC, do not read a register
 		 * unless the interface is started; however, on resume
 		 * for hibernation, this routine is entered early. When
@@ -45,7 +41,6 @@
 		if (b43_status(dev) < B43_STAT_STARTED)
 			return 1;
 		if (b43_read16(dev, B43_MMIO_RADIO_HWENABLED_LO)
->>>>>>> b0e43706
 		    & B43_MMIO_RADIO_HWENABLED_LO_MASK)
 			return 1;
 	}
