/******************************************************************************
 *
 * Copyright(c) 2007 - 2009 Intel Corporation. All rights reserved.
 *
 * This program is free software; you can redistribute it and/or modify it
 * under the terms of version 2 of the GNU General Public License as
 * published by the Free Software Foundation.
 *
 * This program is distributed in the hope that it will be useful, but WITHOUT
 * ANY WARRANTY; without even the implied warranty of MERCHANTABILITY or
 * FITNESS FOR A PARTICULAR PURPOSE.  See the GNU General Public License for
 * more details.
 *
 * You should have received a copy of the GNU General Public License along with
 * this program; if not, write to the Free Software Foundation, Inc.,
 * 51 Franklin Street, Fifth Floor, Boston, MA 02110, USA
 *
 * The full GNU General Public License is included in this distribution in the
 * file called LICENSE.
 *
 * Contact Information:
 * Intel Corporation, 5200 N.E. Elam Young Parkway, Hillsboro, OR 97124-6497
 *
 *****************************************************************************/

#include <linux/kernel.h>
#include <linux/module.h>
#include <linux/init.h>
#include <linux/pci.h>
#include <linux/dma-mapping.h>
#include <linux/delay.h>
#include <linux/sched.h>
#include <linux/skbuff.h>
#include <linux/netdevice.h>
#include <linux/wireless.h>
#include <net/mac80211.h>
#include <linux/etherdevice.h>
#include <asm/unaligned.h>

#include "iwl-eeprom.h"
#include "iwl-dev.h"
#include "iwl-core.h"
#include "iwl-io.h"
#include "iwl-sta.h"
#include "iwl-helpers.h"
#include "iwl-agn-led.h"
#include "iwl-5000-hw.h"
#include "iwl-6000-hw.h"

/* Highest firmware API version supported */
#define IWL5000_UCODE_API_MAX 2
#define IWL5150_UCODE_API_MAX 2

/* Lowest firmware API version supported */
#define IWL5000_UCODE_API_MIN 1
#define IWL5150_UCODE_API_MIN 1

#define IWL5000_FW_PRE "iwlwifi-5000-"
#define _IWL5000_MODULE_FIRMWARE(api) IWL5000_FW_PRE #api ".ucode"
#define IWL5000_MODULE_FIRMWARE(api) _IWL5000_MODULE_FIRMWARE(api)

#define IWL5150_FW_PRE "iwlwifi-5150-"
#define _IWL5150_MODULE_FIRMWARE(api) IWL5150_FW_PRE #api ".ucode"
#define IWL5150_MODULE_FIRMWARE(api) _IWL5150_MODULE_FIRMWARE(api)

static const u16 iwl5000_default_queue_to_tx_fifo[] = {
	IWL_TX_FIFO_AC3,
	IWL_TX_FIFO_AC2,
	IWL_TX_FIFO_AC1,
	IWL_TX_FIFO_AC0,
	IWL50_CMD_FIFO_NUM,
	IWL_TX_FIFO_HCCA_1,
	IWL_TX_FIFO_HCCA_2
};

/* NIC configuration for 5000 series */
void iwl5000_nic_config(struct iwl_priv *priv)
{
	unsigned long flags;
	u16 radio_cfg;

	spin_lock_irqsave(&priv->lock, flags);

	radio_cfg = iwl_eeprom_query16(priv, EEPROM_RADIO_CONFIG);

	/* write radio config values to register */
	if (EEPROM_RF_CFG_TYPE_MSK(radio_cfg) < EEPROM_RF_CONFIG_TYPE_MAX)
		iwl_set_bit(priv, CSR_HW_IF_CONFIG_REG,
			    EEPROM_RF_CFG_TYPE_MSK(radio_cfg) |
			    EEPROM_RF_CFG_STEP_MSK(radio_cfg) |
			    EEPROM_RF_CFG_DASH_MSK(radio_cfg));

	/* set CSR_HW_CONFIG_REG for uCode use */
	iwl_set_bit(priv, CSR_HW_IF_CONFIG_REG,
		    CSR_HW_IF_CONFIG_REG_BIT_RADIO_SI |
		    CSR_HW_IF_CONFIG_REG_BIT_MAC_SI);

	/* W/A : NIC is stuck in a reset state after Early PCIe power off
	 * (PCIe power is lost before PERST# is asserted),
	 * causing ME FW to lose ownership and not being able to obtain it back.
	 */
	iwl_set_bits_mask_prph(priv, APMG_PS_CTRL_REG,
				APMG_PS_CTRL_EARLY_PWR_OFF_RESET_DIS,
				~APMG_PS_CTRL_EARLY_PWR_OFF_RESET_DIS);


	spin_unlock_irqrestore(&priv->lock, flags);
}


/*
 * EEPROM
 */
static u32 eeprom_indirect_address(const struct iwl_priv *priv, u32 address)
{
	u16 offset = 0;

	if ((address & INDIRECT_ADDRESS) == 0)
		return address;

	switch (address & INDIRECT_TYPE_MSK) {
	case INDIRECT_HOST:
		offset = iwl_eeprom_query16(priv, EEPROM_5000_LINK_HOST);
		break;
	case INDIRECT_GENERAL:
		offset = iwl_eeprom_query16(priv, EEPROM_5000_LINK_GENERAL);
		break;
	case INDIRECT_REGULATORY:
		offset = iwl_eeprom_query16(priv, EEPROM_5000_LINK_REGULATORY);
		break;
	case INDIRECT_CALIBRATION:
		offset = iwl_eeprom_query16(priv, EEPROM_5000_LINK_CALIBRATION);
		break;
	case INDIRECT_PROCESS_ADJST:
		offset = iwl_eeprom_query16(priv, EEPROM_5000_LINK_PROCESS_ADJST);
		break;
	case INDIRECT_OTHERS:
		offset = iwl_eeprom_query16(priv, EEPROM_5000_LINK_OTHERS);
		break;
	default:
		IWL_ERR(priv, "illegal indirect type: 0x%X\n",
		address & INDIRECT_TYPE_MSK);
		break;
	}

	/* translate the offset from words to byte */
	return (address & ADDRESS_MSK) + (offset << 1);
}

u16 iwl5000_eeprom_calib_version(struct iwl_priv *priv)
{
	struct iwl_eeprom_calib_hdr {
		u8 version;
		u8 pa_type;
		u16 voltage;
	} *hdr;

	hdr = (struct iwl_eeprom_calib_hdr *)iwl_eeprom_query_addr(priv,
							EEPROM_5000_CALIB_ALL);
	return hdr->version;

}

static void iwl5000_gain_computation(struct iwl_priv *priv,
		u32 average_noise[NUM_RX_CHAINS],
		u16 min_average_noise_antenna_i,
		u32 min_average_noise,
		u8 default_chain)
{
	int i;
	s32 delta_g;
	struct iwl_chain_noise_data *data = &priv->chain_noise_data;

	/*
	 * Find Gain Code for the chains based on "default chain"
	 */
	for (i = default_chain + 1; i < NUM_RX_CHAINS; i++) {
		if ((data->disconn_array[i])) {
			data->delta_gain_code[i] = 0;
			continue;
		}
		delta_g = (1000 * ((s32)average_noise[default_chain] -
			(s32)average_noise[i])) / 1500;
		/* bound gain by 2 bits value max, 3rd bit is sign */
		data->delta_gain_code[i] =
			min(abs(delta_g), (long) CHAIN_NOISE_MAX_DELTA_GAIN_CODE);

		if (delta_g < 0)
			/* set negative sign */
			data->delta_gain_code[i] |= (1 << 2);
	}

	IWL_DEBUG_CALIB(priv, "Delta gains: ANT_B = %d  ANT_C = %d\n",
			data->delta_gain_code[1], data->delta_gain_code[2]);

	if (!data->radio_write) {
		struct iwl_calib_chain_noise_gain_cmd cmd;

		memset(&cmd, 0, sizeof(cmd));

		cmd.hdr.op_code = IWL_PHY_CALIBRATE_CHAIN_NOISE_GAIN_CMD;
		cmd.hdr.first_group = 0;
		cmd.hdr.groups_num = 1;
		cmd.hdr.data_valid = 1;
		cmd.delta_gain_1 = data->delta_gain_code[1];
		cmd.delta_gain_2 = data->delta_gain_code[2];
		iwl_send_cmd_pdu_async(priv, REPLY_PHY_CALIBRATION_CMD,
			sizeof(cmd), &cmd, NULL);

		data->radio_write = 1;
		data->state = IWL_CHAIN_NOISE_CALIBRATED;
	}

	data->chain_noise_a = 0;
	data->chain_noise_b = 0;
	data->chain_noise_c = 0;
	data->chain_signal_a = 0;
	data->chain_signal_b = 0;
	data->chain_signal_c = 0;
	data->beacon_count = 0;
}

static void iwl5000_chain_noise_reset(struct iwl_priv *priv)
{
	struct iwl_chain_noise_data *data = &priv->chain_noise_data;
	int ret;

	if ((data->state == IWL_CHAIN_NOISE_ALIVE) && iwl_is_associated(priv)) {
		struct iwl_calib_chain_noise_reset_cmd cmd;
		memset(&cmd, 0, sizeof(cmd));

		cmd.hdr.op_code = IWL_PHY_CALIBRATE_CHAIN_NOISE_RESET_CMD;
		cmd.hdr.first_group = 0;
		cmd.hdr.groups_num = 1;
		cmd.hdr.data_valid = 1;
		ret = iwl_send_cmd_pdu(priv, REPLY_PHY_CALIBRATION_CMD,
					sizeof(cmd), &cmd);
		if (ret)
			IWL_ERR(priv,
				"Could not send REPLY_PHY_CALIBRATION_CMD\n");
		data->state = IWL_CHAIN_NOISE_ACCUMULATE;
		IWL_DEBUG_CALIB(priv, "Run chain_noise_calibrate\n");
	}
}

void iwl5000_rts_tx_cmd_flag(struct ieee80211_tx_info *info,
			__le32 *tx_flags)
{
	if ((info->control.rates[0].flags & IEEE80211_TX_RC_USE_RTS_CTS) ||
	    (info->control.rates[0].flags & IEEE80211_TX_RC_USE_CTS_PROTECT))
		*tx_flags |= TX_CMD_FLG_RTS_CTS_MSK;
	else
		*tx_flags &= ~TX_CMD_FLG_RTS_CTS_MSK;
}

static struct iwl_sensitivity_ranges iwl5000_sensitivity = {
	.min_nrg_cck = 95,
	.max_nrg_cck = 0, /* not used, set to 0 */
	.auto_corr_min_ofdm = 90,
	.auto_corr_min_ofdm_mrc = 170,
	.auto_corr_min_ofdm_x1 = 120,
	.auto_corr_min_ofdm_mrc_x1 = 240,

	.auto_corr_max_ofdm = 120,
	.auto_corr_max_ofdm_mrc = 210,
	.auto_corr_max_ofdm_x1 = 155,
	.auto_corr_max_ofdm_mrc_x1 = 290,

	.auto_corr_min_cck = 125,
	.auto_corr_max_cck = 200,
	.auto_corr_min_cck_mrc = 170,
	.auto_corr_max_cck_mrc = 400,
	.nrg_th_cck = 95,
	.nrg_th_ofdm = 95,

	.barker_corr_th_min = 190,
	.barker_corr_th_min_mrc = 390,
	.nrg_th_cca = 62,
};

static struct iwl_sensitivity_ranges iwl5150_sensitivity = {
	.min_nrg_cck = 95,
	.max_nrg_cck = 0, /* not used, set to 0 */
	.auto_corr_min_ofdm = 90,
	.auto_corr_min_ofdm_mrc = 170,
	.auto_corr_min_ofdm_x1 = 105,
	.auto_corr_min_ofdm_mrc_x1 = 220,

	.auto_corr_max_ofdm = 120,
	.auto_corr_max_ofdm_mrc = 210,
	/* max = min for performance bug in 5150 DSP */
	.auto_corr_max_ofdm_x1 = 105,
	.auto_corr_max_ofdm_mrc_x1 = 220,

	.auto_corr_min_cck = 125,
	.auto_corr_max_cck = 200,
	.auto_corr_min_cck_mrc = 170,
	.auto_corr_max_cck_mrc = 400,
	.nrg_th_cck = 95,
	.nrg_th_ofdm = 95,

	.barker_corr_th_min = 190,
	.barker_corr_th_min_mrc = 390,
	.nrg_th_cca = 62,
};

const u8 *iwl5000_eeprom_query_addr(const struct iwl_priv *priv,
					   size_t offset)
{
	u32 address = eeprom_indirect_address(priv, offset);
	BUG_ON(address >= priv->cfg->eeprom_size);
	return &priv->eeprom[address];
}

static void iwl5150_set_ct_threshold(struct iwl_priv *priv)
{
	const s32 volt2temp_coef = IWL_5150_VOLTAGE_TO_TEMPERATURE_COEFF;
	s32 threshold = (s32)CELSIUS_TO_KELVIN(CT_KILL_THRESHOLD_LEGACY) -
			iwl_temp_calib_to_offset(priv);

	priv->hw_params.ct_kill_threshold = threshold * volt2temp_coef;
}

static void iwl5000_set_ct_threshold(struct iwl_priv *priv)
{
	/* want Celsius */
	priv->hw_params.ct_kill_threshold = CT_KILL_THRESHOLD_LEGACY;
}

/*
 *  Calibration
 */
static int iwl5000_set_Xtal_calib(struct iwl_priv *priv)
{
	struct iwl_calib_xtal_freq_cmd cmd;
	__le16 *xtal_calib =
		(__le16 *)iwl_eeprom_query_addr(priv, EEPROM_5000_XTAL);

	cmd.hdr.op_code = IWL_PHY_CALIBRATE_CRYSTAL_FRQ_CMD;
	cmd.hdr.first_group = 0;
	cmd.hdr.groups_num = 1;
	cmd.hdr.data_valid = 1;
	cmd.cap_pin1 = le16_to_cpu(xtal_calib[0]);
	cmd.cap_pin2 = le16_to_cpu(xtal_calib[1]);
	return iwl_calib_set(&priv->calib_results[IWL_CALIB_XTAL],
			     (u8 *)&cmd, sizeof(cmd));
}

static int iwl5000_send_calib_cfg(struct iwl_priv *priv)
{
	struct iwl_calib_cfg_cmd calib_cfg_cmd;
	struct iwl_host_cmd cmd = {
		.id = CALIBRATION_CFG_CMD,
		.len = sizeof(struct iwl_calib_cfg_cmd),
		.data = &calib_cfg_cmd,
	};

	memset(&calib_cfg_cmd, 0, sizeof(calib_cfg_cmd));
	calib_cfg_cmd.ucd_calib_cfg.once.is_enable = IWL_CALIB_INIT_CFG_ALL;
	calib_cfg_cmd.ucd_calib_cfg.once.start = IWL_CALIB_INIT_CFG_ALL;
	calib_cfg_cmd.ucd_calib_cfg.once.send_res = IWL_CALIB_INIT_CFG_ALL;
	calib_cfg_cmd.ucd_calib_cfg.flags = IWL_CALIB_INIT_CFG_ALL;

	return iwl_send_cmd(priv, &cmd);
}

static void iwl5000_rx_calib_result(struct iwl_priv *priv,
			     struct iwl_rx_mem_buffer *rxb)
{
	struct iwl_rx_packet *pkt = rxb_addr(rxb);
	struct iwl_calib_hdr *hdr = (struct iwl_calib_hdr *)pkt->u.raw;
	int len = le32_to_cpu(pkt->len_n_flags) & FH_RSCSR_FRAME_SIZE_MSK;
	int index;

	/* reduce the size of the length field itself */
	len -= 4;

	/* Define the order in which the results will be sent to the runtime
	 * uCode. iwl_send_calib_results sends them in a row according to their
	 * index. We sort them here */
	switch (hdr->op_code) {
	case IWL_PHY_CALIBRATE_DC_CMD:
		index = IWL_CALIB_DC;
		break;
	case IWL_PHY_CALIBRATE_LO_CMD:
		index = IWL_CALIB_LO;
		break;
	case IWL_PHY_CALIBRATE_TX_IQ_CMD:
		index = IWL_CALIB_TX_IQ;
		break;
	case IWL_PHY_CALIBRATE_TX_IQ_PERD_CMD:
		index = IWL_CALIB_TX_IQ_PERD;
		break;
	case IWL_PHY_CALIBRATE_BASE_BAND_CMD:
		index = IWL_CALIB_BASE_BAND;
		break;
	default:
		IWL_ERR(priv, "Unknown calibration notification %d\n",
			  hdr->op_code);
		return;
	}
	iwl_calib_set(&priv->calib_results[index], pkt->u.raw, len);
}

static void iwl5000_rx_calib_complete(struct iwl_priv *priv,
			       struct iwl_rx_mem_buffer *rxb)
{
	IWL_DEBUG_INFO(priv, "Init. calibration is completed, restarting fw.\n");
	queue_work(priv->workqueue, &priv->restart);
}

/*
 * ucode
 */
static int iwl5000_load_section(struct iwl_priv *priv,
				struct fw_desc *image,
				u32 dst_addr)
{
	dma_addr_t phy_addr = image->p_addr;
	u32 byte_cnt = image->len;

	iwl_write_direct32(priv,
		FH_TCSR_CHNL_TX_CONFIG_REG(FH_SRVC_CHNL),
		FH_TCSR_TX_CONFIG_REG_VAL_DMA_CHNL_PAUSE);

	iwl_write_direct32(priv,
		FH_SRVC_CHNL_SRAM_ADDR_REG(FH_SRVC_CHNL), dst_addr);

	iwl_write_direct32(priv,
		FH_TFDIB_CTRL0_REG(FH_SRVC_CHNL),
		phy_addr & FH_MEM_TFDIB_DRAM_ADDR_LSB_MSK);

	iwl_write_direct32(priv,
		FH_TFDIB_CTRL1_REG(FH_SRVC_CHNL),
		(iwl_get_dma_hi_addr(phy_addr)
			<< FH_MEM_TFDIB_REG1_ADDR_BITSHIFT) | byte_cnt);

	iwl_write_direct32(priv,
		FH_TCSR_CHNL_TX_BUF_STS_REG(FH_SRVC_CHNL),
		1 << FH_TCSR_CHNL_TX_BUF_STS_REG_POS_TB_NUM |
		1 << FH_TCSR_CHNL_TX_BUF_STS_REG_POS_TB_IDX |
		FH_TCSR_CHNL_TX_BUF_STS_REG_VAL_TFDB_VALID);

	iwl_write_direct32(priv,
		FH_TCSR_CHNL_TX_CONFIG_REG(FH_SRVC_CHNL),
		FH_TCSR_TX_CONFIG_REG_VAL_DMA_CHNL_ENABLE	|
		FH_TCSR_TX_CONFIG_REG_VAL_DMA_CREDIT_DISABLE	|
		FH_TCSR_TX_CONFIG_REG_VAL_CIRQ_HOST_ENDTFD);

	return 0;
}

static int iwl5000_load_given_ucode(struct iwl_priv *priv,
		struct fw_desc *inst_image,
		struct fw_desc *data_image)
{
	int ret = 0;

	ret = iwl5000_load_section(priv, inst_image,
				   IWL50_RTC_INST_LOWER_BOUND);
	if (ret)
		return ret;

	IWL_DEBUG_INFO(priv, "INST uCode section being loaded...\n");
	ret = wait_event_interruptible_timeout(priv->wait_command_queue,
					priv->ucode_write_complete, 5 * HZ);
	if (ret == -ERESTARTSYS) {
		IWL_ERR(priv, "Could not load the INST uCode section due "
			"to interrupt\n");
		return ret;
	}
	if (!ret) {
		IWL_ERR(priv, "Could not load the INST uCode section\n");
		return -ETIMEDOUT;
	}

	priv->ucode_write_complete = 0;

	ret = iwl5000_load_section(
		priv, data_image, IWL50_RTC_DATA_LOWER_BOUND);
	if (ret)
		return ret;

	IWL_DEBUG_INFO(priv, "DATA uCode section being loaded...\n");

	ret = wait_event_interruptible_timeout(priv->wait_command_queue,
				priv->ucode_write_complete, 5 * HZ);
	if (ret == -ERESTARTSYS) {
		IWL_ERR(priv, "Could not load the INST uCode section due "
			"to interrupt\n");
		return ret;
	} else if (!ret) {
		IWL_ERR(priv, "Could not load the DATA uCode section\n");
		return -ETIMEDOUT;
	} else
		ret = 0;

	priv->ucode_write_complete = 0;

	return ret;
}

int iwl5000_load_ucode(struct iwl_priv *priv)
{
	int ret = 0;

	/* check whether init ucode should be loaded, or rather runtime ucode */
	if (priv->ucode_init.len && (priv->ucode_type == UCODE_NONE)) {
		IWL_DEBUG_INFO(priv, "Init ucode found. Loading init ucode...\n");
		ret = iwl5000_load_given_ucode(priv,
			&priv->ucode_init, &priv->ucode_init_data);
		if (!ret) {
			IWL_DEBUG_INFO(priv, "Init ucode load complete.\n");
			priv->ucode_type = UCODE_INIT;
		}
	} else {
		IWL_DEBUG_INFO(priv, "Init ucode not found, or already loaded. "
			"Loading runtime ucode...\n");
		ret = iwl5000_load_given_ucode(priv,
			&priv->ucode_code, &priv->ucode_data);
		if (!ret) {
			IWL_DEBUG_INFO(priv, "Runtime ucode load complete.\n");
			priv->ucode_type = UCODE_RT;
		}
	}

	return ret;
}

void iwl5000_init_alive_start(struct iwl_priv *priv)
{
	int ret = 0;

	/* Check alive response for "valid" sign from uCode */
	if (priv->card_alive_init.is_valid != UCODE_VALID_OK) {
		/* We had an error bringing up the hardware, so take it
		 * all the way back down so we can try again */
		IWL_DEBUG_INFO(priv, "Initialize Alive failed.\n");
		goto restart;
	}

	/* initialize uCode was loaded... verify inst image.
	 * This is a paranoid check, because we would not have gotten the
	 * "initialize" alive if code weren't properly loaded.  */
	if (iwl_verify_ucode(priv)) {
		/* Runtime instruction load was bad;
		 * take it all the way back down so we can try again */
		IWL_DEBUG_INFO(priv, "Bad \"initialize\" uCode load.\n");
		goto restart;
	}

	iwl_clear_stations_table(priv);
	ret = priv->cfg->ops->lib->alive_notify(priv);
	if (ret) {
		IWL_WARN(priv,
			"Could not complete ALIVE transition: %d\n", ret);
		goto restart;
	}

	iwl5000_send_calib_cfg(priv);
	return;

restart:
	/* real restart (first load init_ucode) */
	queue_work(priv->workqueue, &priv->restart);
}

static void iwl5000_set_wr_ptrs(struct iwl_priv *priv,
				int txq_id, u32 index)
{
	iwl_write_direct32(priv, HBUS_TARG_WRPTR,
			(index & 0xff) | (txq_id << 8));
	iwl_write_prph(priv, IWL50_SCD_QUEUE_RDPTR(txq_id), index);
}

static void iwl5000_tx_queue_set_status(struct iwl_priv *priv,
					struct iwl_tx_queue *txq,
					int tx_fifo_id, int scd_retry)
{
	int txq_id = txq->q.id;
	int active = test_bit(txq_id, &priv->txq_ctx_active_msk) ? 1 : 0;

	iwl_write_prph(priv, IWL50_SCD_QUEUE_STATUS_BITS(txq_id),
			(active << IWL50_SCD_QUEUE_STTS_REG_POS_ACTIVE) |
			(tx_fifo_id << IWL50_SCD_QUEUE_STTS_REG_POS_TXF) |
			(1 << IWL50_SCD_QUEUE_STTS_REG_POS_WSL) |
			IWL50_SCD_QUEUE_STTS_REG_MSK);

	txq->sched_retry = scd_retry;

	IWL_DEBUG_INFO(priv, "%s %s Queue %d on AC %d\n",
		       active ? "Activate" : "Deactivate",
		       scd_retry ? "BA" : "AC", txq_id, tx_fifo_id);
}

int iwl5000_alive_notify(struct iwl_priv *priv)
{
	u32 a;
	unsigned long flags;
	int i, chan;
	u32 reg_val;

	spin_lock_irqsave(&priv->lock, flags);

	priv->scd_base_addr = iwl_read_prph(priv, IWL50_SCD_SRAM_BASE_ADDR);
	a = priv->scd_base_addr + IWL50_SCD_CONTEXT_DATA_OFFSET;
	for (; a < priv->scd_base_addr + IWL50_SCD_TX_STTS_BITMAP_OFFSET;
		a += 4)
		iwl_write_targ_mem(priv, a, 0);
	for (; a < priv->scd_base_addr + IWL50_SCD_TRANSLATE_TBL_OFFSET;
		a += 4)
		iwl_write_targ_mem(priv, a, 0);
	for (; a < priv->scd_base_addr +
	       IWL50_SCD_TRANSLATE_TBL_OFFSET_QUEUE(priv->hw_params.max_txq_num); a += 4)
		iwl_write_targ_mem(priv, a, 0);

	iwl_write_prph(priv, IWL50_SCD_DRAM_BASE_ADDR,
		       priv->scd_bc_tbls.dma >> 10);

	/* Enable DMA channel */
	for (chan = 0; chan < FH50_TCSR_CHNL_NUM ; chan++)
		iwl_write_direct32(priv, FH_TCSR_CHNL_TX_CONFIG_REG(chan),
				FH_TCSR_TX_CONFIG_REG_VAL_DMA_CHNL_ENABLE |
				FH_TCSR_TX_CONFIG_REG_VAL_DMA_CREDIT_ENABLE);

	/* Update FH chicken bits */
	reg_val = iwl_read_direct32(priv, FH_TX_CHICKEN_BITS_REG);
	iwl_write_direct32(priv, FH_TX_CHICKEN_BITS_REG,
			   reg_val | FH_TX_CHICKEN_BITS_SCD_AUTO_RETRY_EN);

	iwl_write_prph(priv, IWL50_SCD_QUEUECHAIN_SEL,
		IWL50_SCD_QUEUECHAIN_SEL_ALL(priv->hw_params.max_txq_num));
	iwl_write_prph(priv, IWL50_SCD_AGGR_SEL, 0);

	/* initiate the queues */
	for (i = 0; i < priv->hw_params.max_txq_num; i++) {
		iwl_write_prph(priv, IWL50_SCD_QUEUE_RDPTR(i), 0);
		iwl_write_direct32(priv, HBUS_TARG_WRPTR, 0 | (i << 8));
		iwl_write_targ_mem(priv, priv->scd_base_addr +
				IWL50_SCD_CONTEXT_QUEUE_OFFSET(i), 0);
		iwl_write_targ_mem(priv, priv->scd_base_addr +
				IWL50_SCD_CONTEXT_QUEUE_OFFSET(i) +
				sizeof(u32),
				((SCD_WIN_SIZE <<
				IWL50_SCD_QUEUE_CTX_REG2_WIN_SIZE_POS) &
				IWL50_SCD_QUEUE_CTX_REG2_WIN_SIZE_MSK) |
				((SCD_FRAME_LIMIT <<
				IWL50_SCD_QUEUE_CTX_REG2_FRAME_LIMIT_POS) &
				IWL50_SCD_QUEUE_CTX_REG2_FRAME_LIMIT_MSK));
	}

	iwl_write_prph(priv, IWL50_SCD_INTERRUPT_MASK,
			IWL_MASK(0, priv->hw_params.max_txq_num));

	/* Activate all Tx DMA/FIFO channels */
	priv->cfg->ops->lib->txq_set_sched(priv, IWL_MASK(0, 7));

	iwl5000_set_wr_ptrs(priv, IWL_CMD_QUEUE_NUM, 0);

	/* map qos queues to fifos one-to-one */
	for (i = 0; i < ARRAY_SIZE(iwl5000_default_queue_to_tx_fifo); i++) {
		int ac = iwl5000_default_queue_to_tx_fifo[i];
		iwl_txq_ctx_activate(priv, i);
		iwl5000_tx_queue_set_status(priv, &priv->txq[i], ac, 0);
	}

	/*
	 * TODO - need to initialize these queues and map them to FIFOs
	 * in the loop above, not only mark them as active. We do this
	 * because we want the first aggregation queue to be queue #10,
	 * but do not use 8 or 9 otherwise yet.
	 */
	iwl_txq_ctx_activate(priv, 7);
	iwl_txq_ctx_activate(priv, 8);
	iwl_txq_ctx_activate(priv, 9);

	spin_unlock_irqrestore(&priv->lock, flags);


	iwl_send_wimax_coex(priv);

	iwl5000_set_Xtal_calib(priv);
	iwl_send_calib_results(priv);

	return 0;
}

int iwl5000_hw_set_hw_params(struct iwl_priv *priv)
{
	if (priv->cfg->mod_params->num_of_queues >= IWL_MIN_NUM_QUEUES &&
	    priv->cfg->mod_params->num_of_queues <= IWL50_NUM_QUEUES)
		priv->cfg->num_of_queues =
			priv->cfg->mod_params->num_of_queues;

	priv->hw_params.max_txq_num = priv->cfg->num_of_queues;
	priv->hw_params.dma_chnl_num = FH50_TCSR_CHNL_NUM;
	priv->hw_params.scd_bc_tbls_size =
			priv->cfg->num_of_queues *
			sizeof(struct iwl5000_scd_bc_tbl);
	priv->hw_params.tfd_size = sizeof(struct iwl_tfd);
	priv->hw_params.max_stations = IWL5000_STATION_COUNT;
	priv->hw_params.bcast_sta_id = IWL5000_BROADCAST_ID;

	priv->hw_params.max_data_size = IWL50_RTC_DATA_SIZE;
	priv->hw_params.max_inst_size = IWL50_RTC_INST_SIZE;

	priv->hw_params.max_bsm_size = 0;
	priv->hw_params.ht40_channel =  BIT(IEEE80211_BAND_2GHZ) |
					BIT(IEEE80211_BAND_5GHZ);
	priv->hw_params.rx_wrt_ptr_reg = FH_RSCSR_CHNL0_WPTR;

	priv->hw_params.tx_chains_num = num_of_ant(priv->cfg->valid_tx_ant);
	priv->hw_params.rx_chains_num = num_of_ant(priv->cfg->valid_rx_ant);
	priv->hw_params.valid_tx_ant = priv->cfg->valid_tx_ant;
	priv->hw_params.valid_rx_ant = priv->cfg->valid_rx_ant;

	if (priv->cfg->ops->lib->temp_ops.set_ct_kill)
		priv->cfg->ops->lib->temp_ops.set_ct_kill(priv);

	/* Set initial sensitivity parameters */
	/* Set initial calibration set */
	switch (priv->hw_rev & CSR_HW_REV_TYPE_MSK) {
	case CSR_HW_REV_TYPE_5150:
		priv->hw_params.sens = &iwl5150_sensitivity;
		priv->hw_params.calib_init_cfg =
			BIT(IWL_CALIB_DC)		|
			BIT(IWL_CALIB_LO)		|
			BIT(IWL_CALIB_TX_IQ) 		|
			BIT(IWL_CALIB_BASE_BAND);

		break;
	default:
		priv->hw_params.sens = &iwl5000_sensitivity;
		priv->hw_params.calib_init_cfg =
			BIT(IWL_CALIB_XTAL)		|
			BIT(IWL_CALIB_LO)		|
			BIT(IWL_CALIB_TX_IQ) 		|
			BIT(IWL_CALIB_TX_IQ_PERD)	|
			BIT(IWL_CALIB_BASE_BAND);
		break;
	}

	return 0;
}

/**
 * iwl5000_txq_update_byte_cnt_tbl - Set up entry in Tx byte-count array
 */
void iwl5000_txq_update_byte_cnt_tbl(struct iwl_priv *priv,
					    struct iwl_tx_queue *txq,
					    u16 byte_cnt)
{
	struct iwl5000_scd_bc_tbl *scd_bc_tbl = priv->scd_bc_tbls.addr;
	int write_ptr = txq->q.write_ptr;
	int txq_id = txq->q.id;
	u8 sec_ctl = 0;
	u8 sta_id = 0;
	u16 len = byte_cnt + IWL_TX_CRC_SIZE + IWL_TX_DELIMITER_SIZE;
	__le16 bc_ent;

	WARN_ON(len > 0xFFF || write_ptr >= TFD_QUEUE_SIZE_MAX);

	if (txq_id != IWL_CMD_QUEUE_NUM) {
		sta_id = txq->cmd[txq->q.write_ptr]->cmd.tx.sta_id;
		sec_ctl = txq->cmd[txq->q.write_ptr]->cmd.tx.sec_ctl;

		switch (sec_ctl & TX_CMD_SEC_MSK) {
		case TX_CMD_SEC_CCM:
			len += CCMP_MIC_LEN;
			break;
		case TX_CMD_SEC_TKIP:
			len += TKIP_ICV_LEN;
			break;
		case TX_CMD_SEC_WEP:
			len += WEP_IV_LEN + WEP_ICV_LEN;
			break;
		}
	}

	bc_ent = cpu_to_le16((len & 0xFFF) | (sta_id << 12));

	scd_bc_tbl[txq_id].tfd_offset[write_ptr] = bc_ent;

	if (txq->q.write_ptr < TFD_QUEUE_SIZE_BC_DUP)
		scd_bc_tbl[txq_id].
			tfd_offset[TFD_QUEUE_SIZE_MAX + write_ptr] = bc_ent;
}

void iwl5000_txq_inval_byte_cnt_tbl(struct iwl_priv *priv,
					   struct iwl_tx_queue *txq)
{
	struct iwl5000_scd_bc_tbl *scd_bc_tbl = priv->scd_bc_tbls.addr;
	int txq_id = txq->q.id;
	int read_ptr = txq->q.read_ptr;
	u8 sta_id = 0;
	__le16 bc_ent;

	WARN_ON(read_ptr >= TFD_QUEUE_SIZE_MAX);

	if (txq_id != IWL_CMD_QUEUE_NUM)
		sta_id = txq->cmd[read_ptr]->cmd.tx.sta_id;

	bc_ent =  cpu_to_le16(1 | (sta_id << 12));
	scd_bc_tbl[txq_id].tfd_offset[read_ptr] = bc_ent;

	if (txq->q.write_ptr < TFD_QUEUE_SIZE_BC_DUP)
		scd_bc_tbl[txq_id].
			tfd_offset[TFD_QUEUE_SIZE_MAX + read_ptr] =  bc_ent;
}

static int iwl5000_tx_queue_set_q2ratid(struct iwl_priv *priv, u16 ra_tid,
					u16 txq_id)
{
	u32 tbl_dw_addr;
	u32 tbl_dw;
	u16 scd_q2ratid;

	scd_q2ratid = ra_tid & IWL_SCD_QUEUE_RA_TID_MAP_RATID_MSK;

	tbl_dw_addr = priv->scd_base_addr +
			IWL50_SCD_TRANSLATE_TBL_OFFSET_QUEUE(txq_id);

	tbl_dw = iwl_read_targ_mem(priv, tbl_dw_addr);

	if (txq_id & 0x1)
		tbl_dw = (scd_q2ratid << 16) | (tbl_dw & 0x0000FFFF);
	else
		tbl_dw = scd_q2ratid | (tbl_dw & 0xFFFF0000);

	iwl_write_targ_mem(priv, tbl_dw_addr, tbl_dw);

	return 0;
}
static void iwl5000_tx_queue_stop_scheduler(struct iwl_priv *priv, u16 txq_id)
{
	/* Simply stop the queue, but don't change any configuration;
	 * the SCD_ACT_EN bit is the write-enable mask for the ACTIVE bit. */
	iwl_write_prph(priv,
		IWL50_SCD_QUEUE_STATUS_BITS(txq_id),
		(0 << IWL50_SCD_QUEUE_STTS_REG_POS_ACTIVE)|
		(1 << IWL50_SCD_QUEUE_STTS_REG_POS_SCD_ACT_EN));
}

int iwl5000_txq_agg_enable(struct iwl_priv *priv, int txq_id,
				  int tx_fifo, int sta_id, int tid, u16 ssn_idx)
{
	unsigned long flags;
	u16 ra_tid;

	if ((IWL50_FIRST_AMPDU_QUEUE > txq_id) ||
	    (IWL50_FIRST_AMPDU_QUEUE + priv->cfg->num_of_ampdu_queues
	     <= txq_id)) {
		IWL_WARN(priv,
			"queue number out of range: %d, must be %d to %d\n",
			txq_id, IWL50_FIRST_AMPDU_QUEUE,
			IWL50_FIRST_AMPDU_QUEUE +
			priv->cfg->num_of_ampdu_queues - 1);
		return -EINVAL;
	}

	ra_tid = BUILD_RAxTID(sta_id, tid);

	/* Modify device's station table to Tx this TID */
	iwl_sta_tx_modify_enable_tid(priv, sta_id, tid);

	spin_lock_irqsave(&priv->lock, flags);

	/* Stop this Tx queue before configuring it */
	iwl5000_tx_queue_stop_scheduler(priv, txq_id);

	/* Map receiver-address / traffic-ID to this queue */
	iwl5000_tx_queue_set_q2ratid(priv, ra_tid, txq_id);

	/* Set this queue as a chain-building queue */
	iwl_set_bits_prph(priv, IWL50_SCD_QUEUECHAIN_SEL, (1<<txq_id));

	/* enable aggregations for the queue */
	iwl_set_bits_prph(priv, IWL50_SCD_AGGR_SEL, (1<<txq_id));

	/* Place first TFD at index corresponding to start sequence number.
	 * Assumes that ssn_idx is valid (!= 0xFFF) */
	priv->txq[txq_id].q.read_ptr = (ssn_idx & 0xff);
	priv->txq[txq_id].q.write_ptr = (ssn_idx & 0xff);
	iwl5000_set_wr_ptrs(priv, txq_id, ssn_idx);

	/* Set up Tx window size and frame limit for this queue */
	iwl_write_targ_mem(priv, priv->scd_base_addr +
			IWL50_SCD_CONTEXT_QUEUE_OFFSET(txq_id) +
			sizeof(u32),
			((SCD_WIN_SIZE <<
			IWL50_SCD_QUEUE_CTX_REG2_WIN_SIZE_POS) &
			IWL50_SCD_QUEUE_CTX_REG2_WIN_SIZE_MSK) |
			((SCD_FRAME_LIMIT <<
			IWL50_SCD_QUEUE_CTX_REG2_FRAME_LIMIT_POS) &
			IWL50_SCD_QUEUE_CTX_REG2_FRAME_LIMIT_MSK));

	iwl_set_bits_prph(priv, IWL50_SCD_INTERRUPT_MASK, (1 << txq_id));

	/* Set up Status area in SRAM, map to Tx DMA/FIFO, activate the queue */
	iwl5000_tx_queue_set_status(priv, &priv->txq[txq_id], tx_fifo, 1);

	spin_unlock_irqrestore(&priv->lock, flags);

	return 0;
}

int iwl5000_txq_agg_disable(struct iwl_priv *priv, u16 txq_id,
				   u16 ssn_idx, u8 tx_fifo)
{
	if ((IWL50_FIRST_AMPDU_QUEUE > txq_id) ||
	    (IWL50_FIRST_AMPDU_QUEUE + priv->cfg->num_of_ampdu_queues
	     <= txq_id)) {
		IWL_ERR(priv,
			"queue number out of range: %d, must be %d to %d\n",
			txq_id, IWL50_FIRST_AMPDU_QUEUE,
			IWL50_FIRST_AMPDU_QUEUE +
			priv->cfg->num_of_ampdu_queues - 1);
		return -EINVAL;
	}

	iwl5000_tx_queue_stop_scheduler(priv, txq_id);

	iwl_clear_bits_prph(priv, IWL50_SCD_AGGR_SEL, (1 << txq_id));

	priv->txq[txq_id].q.read_ptr = (ssn_idx & 0xff);
	priv->txq[txq_id].q.write_ptr = (ssn_idx & 0xff);
	/* supposes that ssn_idx is valid (!= 0xFFF) */
	iwl5000_set_wr_ptrs(priv, txq_id, ssn_idx);

	iwl_clear_bits_prph(priv, IWL50_SCD_INTERRUPT_MASK, (1 << txq_id));
	iwl_txq_ctx_deactivate(priv, txq_id);
	iwl5000_tx_queue_set_status(priv, &priv->txq[txq_id], tx_fifo, 0);

	return 0;
}

u16 iwl5000_build_addsta_hcmd(const struct iwl_addsta_cmd *cmd, u8 *data)
{
	u16 size = (u16)sizeof(struct iwl_addsta_cmd);
	struct iwl_addsta_cmd *addsta = (struct iwl_addsta_cmd *)data;
	memcpy(addsta, cmd, size);
	/* resrved in 5000 */
	addsta->rate_n_flags = cpu_to_le16(0);
	return size;
}


/*
 * Activate/Deactivate Tx DMA/FIFO channels according tx fifos mask
 * must be called under priv->lock and mac access
 */
void iwl5000_txq_set_sched(struct iwl_priv *priv, u32 mask)
{
	iwl_write_prph(priv, IWL50_SCD_TXFACT, mask);
}


static inline u32 iwl5000_get_scd_ssn(struct iwl5000_tx_resp *tx_resp)
{
	return le32_to_cpup((__le32 *)&tx_resp->status +
			    tx_resp->frame_count) & MAX_SN;
}

static int iwl5000_tx_status_reply_tx(struct iwl_priv *priv,
				      struct iwl_ht_agg *agg,
				      struct iwl5000_tx_resp *tx_resp,
				      int txq_id, u16 start_idx)
{
	u16 status;
	struct agg_tx_status *frame_status = &tx_resp->status;
	struct ieee80211_tx_info *info = NULL;
	struct ieee80211_hdr *hdr = NULL;
	u32 rate_n_flags = le32_to_cpu(tx_resp->rate_n_flags);
	int i, sh, idx;
	u16 seq;

	if (agg->wait_for_ba)
		IWL_DEBUG_TX_REPLY(priv, "got tx response w/o block-ack\n");

	agg->frame_count = tx_resp->frame_count;
	agg->start_idx = start_idx;
	agg->rate_n_flags = rate_n_flags;
	agg->bitmap = 0;

	/* # frames attempted by Tx command */
	if (agg->frame_count == 1) {
		/* Only one frame was attempted; no block-ack will arrive */
		status = le16_to_cpu(frame_status[0].status);
		idx = start_idx;

		/* FIXME: code repetition */
		IWL_DEBUG_TX_REPLY(priv, "FrameCnt = %d, StartIdx=%d idx=%d\n",
				   agg->frame_count, agg->start_idx, idx);

		info = IEEE80211_SKB_CB(priv->txq[txq_id].txb[idx].skb[0]);
		info->status.rates[0].count = tx_resp->failure_frame + 1;
		info->flags &= ~IEEE80211_TX_CTL_AMPDU;
		info->flags |= iwl_tx_status_to_mac80211(status);
		iwl_hwrate_to_tx_control(priv, rate_n_flags, info);

		/* FIXME: code repetition end */

		IWL_DEBUG_TX_REPLY(priv, "1 Frame 0x%x failure :%d\n",
				    status & 0xff, tx_resp->failure_frame);
		IWL_DEBUG_TX_REPLY(priv, "Rate Info rate_n_flags=%x\n", rate_n_flags);

		agg->wait_for_ba = 0;
	} else {
		/* Two or more frames were attempted; expect block-ack */
		u64 bitmap = 0;
		int start = agg->start_idx;

		/* Construct bit-map of pending frames within Tx window */
		for (i = 0; i < agg->frame_count; i++) {
			u16 sc;
			status = le16_to_cpu(frame_status[i].status);
			seq  = le16_to_cpu(frame_status[i].sequence);
			idx = SEQ_TO_INDEX(seq);
			txq_id = SEQ_TO_QUEUE(seq);

			if (status & (AGG_TX_STATE_FEW_BYTES_MSK |
				      AGG_TX_STATE_ABORT_MSK))
				continue;

			IWL_DEBUG_TX_REPLY(priv, "FrameCnt = %d, txq_id=%d idx=%d\n",
					   agg->frame_count, txq_id, idx);

			hdr = iwl_tx_queue_get_hdr(priv, txq_id, idx);
			if (!hdr) {
				IWL_ERR(priv,
					"BUG_ON idx doesn't point to valid skb"
					" idx=%d, txq_id=%d\n", idx, txq_id);
				return -1;
			}

			sc = le16_to_cpu(hdr->seq_ctrl);
			if (idx != (SEQ_TO_SN(sc) & 0xff)) {
				IWL_ERR(priv,
					"BUG_ON idx doesn't match seq control"
					" idx=%d, seq_idx=%d, seq=%d\n",
					  idx, SEQ_TO_SN(sc),
					  hdr->seq_ctrl);
				return -1;
			}

			IWL_DEBUG_TX_REPLY(priv, "AGG Frame i=%d idx %d seq=%d\n",
					   i, idx, SEQ_TO_SN(sc));

			sh = idx - start;
			if (sh > 64) {
				sh = (start - idx) + 0xff;
				bitmap = bitmap << sh;
				sh = 0;
				start = idx;
			} else if (sh < -64)
				sh  = 0xff - (start - idx);
			else if (sh < 0) {
				sh = start - idx;
				start = idx;
				bitmap = bitmap << sh;
				sh = 0;
			}
			bitmap |= 1ULL << sh;
			IWL_DEBUG_TX_REPLY(priv, "start=%d bitmap=0x%llx\n",
					   start, (unsigned long long)bitmap);
		}

		agg->bitmap = bitmap;
		agg->start_idx = start;
		IWL_DEBUG_TX_REPLY(priv, "Frames %d start_idx=%d bitmap=0x%llx\n",
				   agg->frame_count, agg->start_idx,
				   (unsigned long long)agg->bitmap);

		if (bitmap)
			agg->wait_for_ba = 1;
	}
	return 0;
}

static void iwl5000_rx_reply_tx(struct iwl_priv *priv,
				struct iwl_rx_mem_buffer *rxb)
{
	struct iwl_rx_packet *pkt = rxb_addr(rxb);
	u16 sequence = le16_to_cpu(pkt->hdr.sequence);
	int txq_id = SEQ_TO_QUEUE(sequence);
	int index = SEQ_TO_INDEX(sequence);
	struct iwl_tx_queue *txq = &priv->txq[txq_id];
	struct ieee80211_tx_info *info;
	struct iwl5000_tx_resp *tx_resp = (void *)&pkt->u.raw[0];
	u32  status = le16_to_cpu(tx_resp->status.status);
	int tid;
	int sta_id;
	int freed;

	if ((index >= txq->q.n_bd) || (iwl_queue_used(&txq->q, index) == 0)) {
		IWL_ERR(priv, "Read index for DMA queue txq_id (%d) index %d "
			  "is out of range [0-%d] %d %d\n", txq_id,
			  index, txq->q.n_bd, txq->q.write_ptr,
			  txq->q.read_ptr);
		return;
	}

	info = IEEE80211_SKB_CB(txq->txb[txq->q.read_ptr].skb[0]);
	memset(&info->status, 0, sizeof(info->status));

	tid = (tx_resp->ra_tid & IWL50_TX_RES_TID_MSK) >> IWL50_TX_RES_TID_POS;
	sta_id = (tx_resp->ra_tid & IWL50_TX_RES_RA_MSK) >> IWL50_TX_RES_RA_POS;

	if (txq->sched_retry) {
		const u32 scd_ssn = iwl5000_get_scd_ssn(tx_resp);
		struct iwl_ht_agg *agg = NULL;

		agg = &priv->stations[sta_id].tid[tid].agg;

		iwl5000_tx_status_reply_tx(priv, agg, tx_resp, txq_id, index);

		/* check if BAR is needed */
		if ((tx_resp->frame_count == 1) && !iwl_is_tx_success(status))
			info->flags |= IEEE80211_TX_STAT_AMPDU_NO_BACK;

		if (txq->q.read_ptr != (scd_ssn & 0xff)) {
			index = iwl_queue_dec_wrap(scd_ssn & 0xff, txq->q.n_bd);
			IWL_DEBUG_TX_REPLY(priv, "Retry scheduler reclaim "
					"scd_ssn=%d idx=%d txq=%d swq=%d\n",
					scd_ssn , index, txq_id, txq->swq_id);

			freed = iwl_tx_queue_reclaim(priv, txq_id, index);
			priv->stations[sta_id].tid[tid].tfds_in_queue -= freed;

			if (priv->mac80211_registered &&
			    (iwl_queue_space(&txq->q) > txq->q.low_mark) &&
			    (agg->state != IWL_EMPTYING_HW_QUEUE_DELBA)) {
				if (agg->state == IWL_AGG_OFF)
					iwl_wake_queue(priv, txq_id);
				else
					iwl_wake_queue(priv, txq->swq_id);
			}
		}
	} else {
		BUG_ON(txq_id != txq->swq_id);

		info->status.rates[0].count = tx_resp->failure_frame + 1;
		info->flags |= iwl_tx_status_to_mac80211(status);
		iwl_hwrate_to_tx_control(priv,
					le32_to_cpu(tx_resp->rate_n_flags),
					info);

		IWL_DEBUG_TX_REPLY(priv, "TXQ %d status %s (0x%08x) rate_n_flags "
				   "0x%x retries %d\n",
				   txq_id,
				   iwl_get_tx_fail_reason(status), status,
				   le32_to_cpu(tx_resp->rate_n_flags),
				   tx_resp->failure_frame);

		freed = iwl_tx_queue_reclaim(priv, txq_id, index);
		if (ieee80211_is_data_qos(tx_resp->frame_ctrl))
			priv->stations[sta_id].tid[tid].tfds_in_queue -= freed;

		if (priv->mac80211_registered &&
		    (iwl_queue_space(&txq->q) > txq->q.low_mark))
			iwl_wake_queue(priv, txq_id);
	}

	if (ieee80211_is_data_qos(tx_resp->frame_ctrl))
		iwl_txq_check_empty(priv, sta_id, tid, txq_id);

	if (iwl_check_bits(status, TX_ABORT_REQUIRED_MSK))
		IWL_ERR(priv, "TODO:  Implement Tx ABORT REQUIRED!!!\n");
}

/* Currently 5000 is the superset of everything */
u16 iwl5000_get_hcmd_size(u8 cmd_id, u16 len)
{
	return len;
}

void iwl5000_setup_deferred_work(struct iwl_priv *priv)
{
	/* in 5000 the tx power calibration is done in uCode */
	priv->disable_tx_power_cal = 1;
}

void iwl5000_rx_handler_setup(struct iwl_priv *priv)
{
	/* init calibration handlers */
	priv->rx_handlers[CALIBRATION_RES_NOTIFICATION] =
					iwl5000_rx_calib_result;
	priv->rx_handlers[CALIBRATION_COMPLETE_NOTIFICATION] =
					iwl5000_rx_calib_complete;
	priv->rx_handlers[REPLY_TX] = iwl5000_rx_reply_tx;
}


int iwl5000_hw_valid_rtc_data_addr(u32 addr)
{
	return (addr >= IWL50_RTC_DATA_LOWER_BOUND) &&
		(addr < IWL50_RTC_DATA_UPPER_BOUND);
}

static int iwl5000_send_rxon_assoc(struct iwl_priv *priv)
{
	int ret = 0;
	struct iwl5000_rxon_assoc_cmd rxon_assoc;
	const struct iwl_rxon_cmd *rxon1 = &priv->staging_rxon;
	const struct iwl_rxon_cmd *rxon2 = &priv->active_rxon;

	if ((rxon1->flags == rxon2->flags) &&
	    (rxon1->filter_flags == rxon2->filter_flags) &&
	    (rxon1->cck_basic_rates == rxon2->cck_basic_rates) &&
	    (rxon1->ofdm_ht_single_stream_basic_rates ==
	     rxon2->ofdm_ht_single_stream_basic_rates) &&
	    (rxon1->ofdm_ht_dual_stream_basic_rates ==
	     rxon2->ofdm_ht_dual_stream_basic_rates) &&
	    (rxon1->ofdm_ht_triple_stream_basic_rates ==
	     rxon2->ofdm_ht_triple_stream_basic_rates) &&
	    (rxon1->acquisition_data == rxon2->acquisition_data) &&
	    (rxon1->rx_chain == rxon2->rx_chain) &&
	    (rxon1->ofdm_basic_rates == rxon2->ofdm_basic_rates)) {
		IWL_DEBUG_INFO(priv, "Using current RXON_ASSOC.  Not resending.\n");
		return 0;
	}

	rxon_assoc.flags = priv->staging_rxon.flags;
	rxon_assoc.filter_flags = priv->staging_rxon.filter_flags;
	rxon_assoc.ofdm_basic_rates = priv->staging_rxon.ofdm_basic_rates;
	rxon_assoc.cck_basic_rates = priv->staging_rxon.cck_basic_rates;
	rxon_assoc.reserved1 = 0;
	rxon_assoc.reserved2 = 0;
	rxon_assoc.reserved3 = 0;
	rxon_assoc.ofdm_ht_single_stream_basic_rates =
	    priv->staging_rxon.ofdm_ht_single_stream_basic_rates;
	rxon_assoc.ofdm_ht_dual_stream_basic_rates =
	    priv->staging_rxon.ofdm_ht_dual_stream_basic_rates;
	rxon_assoc.rx_chain_select_flags = priv->staging_rxon.rx_chain;
	rxon_assoc.ofdm_ht_triple_stream_basic_rates =
		 priv->staging_rxon.ofdm_ht_triple_stream_basic_rates;
	rxon_assoc.acquisition_data = priv->staging_rxon.acquisition_data;

	ret = iwl_send_cmd_pdu_async(priv, REPLY_RXON_ASSOC,
				     sizeof(rxon_assoc), &rxon_assoc, NULL);
	if (ret)
		return ret;

	return ret;
}
int  iwl5000_send_tx_power(struct iwl_priv *priv)
{
	struct iwl5000_tx_power_dbm_cmd tx_power_cmd;
	u8 tx_ant_cfg_cmd;

	/* half dBm need to multiply */
	tx_power_cmd.global_lmt = (s8)(2 * priv->tx_power_user_lmt);

	if (priv->tx_power_lmt_in_half_dbm &&
	    priv->tx_power_lmt_in_half_dbm < tx_power_cmd.global_lmt) {
		/*
		 * For the newer devices which using enhanced/extend tx power
		 * table in EEPROM, the format is in half dBm. driver need to
		 * convert to dBm format before report to mac80211.
		 * By doing so, there is a possibility of 1/2 dBm resolution
		 * lost. driver will perform "round-up" operation before
		 * reporting, but it will cause 1/2 dBm tx power over the
		 * regulatory limit. Perform the checking here, if the
		 * "tx_power_user_lmt" is higher than EEPROM value (in
		 * half-dBm format), lower the tx power based on EEPROM
		 */
		tx_power_cmd.global_lmt = priv->tx_power_lmt_in_half_dbm;
	}
	tx_power_cmd.flags = IWL50_TX_POWER_NO_CLOSED;
	tx_power_cmd.srv_chan_lmt = IWL50_TX_POWER_AUTO;

	if (IWL_UCODE_API(priv->ucode_ver) == 1)
		tx_ant_cfg_cmd = REPLY_TX_POWER_DBM_CMD_V1;
	else
		tx_ant_cfg_cmd = REPLY_TX_POWER_DBM_CMD;

	return  iwl_send_cmd_pdu_async(priv, tx_ant_cfg_cmd,
				       sizeof(tx_power_cmd), &tx_power_cmd,
				       NULL);
}

void iwl5000_temperature(struct iwl_priv *priv)
{
	/* store temperature from statistics (in Celsius) */
	priv->temperature = le32_to_cpu(priv->statistics.general.temperature);
	iwl_tt_handler(priv);
}

static void iwl5150_temperature(struct iwl_priv *priv)
{
	u32 vt = 0;
	s32 offset =  iwl_temp_calib_to_offset(priv);

	vt = le32_to_cpu(priv->statistics.general.temperature);
	vt = vt / IWL_5150_VOLTAGE_TO_TEMPERATURE_COEFF + offset;
	/* now vt hold the temperature in Kelvin */
	priv->temperature = KELVIN_TO_CELSIUS(vt);
	iwl_tt_handler(priv);
}

/* Calc max signal level (dBm) among 3 possible receivers */
int iwl5000_calc_rssi(struct iwl_priv *priv,
			     struct iwl_rx_phy_res *rx_resp)
{
	/* data from PHY/DSP regarding signal strength, etc.,
	 *   contents are always there, not configurable by host
	 */
	struct iwl5000_non_cfg_phy *ncphy =
		(struct iwl5000_non_cfg_phy *)rx_resp->non_cfg_phy_buf;
	u32 val, rssi_a, rssi_b, rssi_c, max_rssi;
	u8 agc;

	val  = le32_to_cpu(ncphy->non_cfg_phy[IWL50_RX_RES_AGC_IDX]);
	agc = (val & IWL50_OFDM_AGC_MSK) >> IWL50_OFDM_AGC_BIT_POS;

	/* Find max rssi among 3 possible receivers.
	 * These values are measured by the digital signal processor (DSP).
	 * They should stay fairly constant even as the signal strength varies,
	 *   if the radio's automatic gain control (AGC) is working right.
	 * AGC value (see below) will provide the "interesting" info.
	 */
	val = le32_to_cpu(ncphy->non_cfg_phy[IWL50_RX_RES_RSSI_AB_IDX]);
	rssi_a = (val & IWL50_OFDM_RSSI_A_MSK) >> IWL50_OFDM_RSSI_A_BIT_POS;
	rssi_b = (val & IWL50_OFDM_RSSI_B_MSK) >> IWL50_OFDM_RSSI_B_BIT_POS;
	val = le32_to_cpu(ncphy->non_cfg_phy[IWL50_RX_RES_RSSI_C_IDX]);
	rssi_c = (val & IWL50_OFDM_RSSI_C_MSK) >> IWL50_OFDM_RSSI_C_BIT_POS;

	max_rssi = max_t(u32, rssi_a, rssi_b);
	max_rssi = max_t(u32, max_rssi, rssi_c);

	IWL_DEBUG_STATS(priv, "Rssi In A %d B %d C %d Max %d AGC dB %d\n",
		rssi_a, rssi_b, rssi_c, max_rssi, agc);

	/* dBm = max_rssi dB - agc dB - constant.
	 * Higher AGC (higher radio gain) means lower signal. */
	return max_rssi - agc - IWL49_RSSI_OFFSET;
}

static int iwl5000_send_tx_ant_config(struct iwl_priv *priv, u8 valid_tx_ant)
{
	struct iwl_tx_ant_config_cmd tx_ant_cmd = {
	  .valid = cpu_to_le32(valid_tx_ant),
	};

	if (IWL_UCODE_API(priv->ucode_ver) > 1) {
		IWL_DEBUG_HC(priv, "select valid tx ant: %u\n", valid_tx_ant);
		return iwl_send_cmd_pdu(priv, TX_ANT_CONFIGURATION_CMD,
					sizeof(struct iwl_tx_ant_config_cmd),
					&tx_ant_cmd);
	} else {
		IWL_DEBUG_HC(priv, "TX_ANT_CONFIGURATION_CMD not supported\n");
		return -EOPNOTSUPP;
	}
}


#define IWL5000_UCODE_GET(item)						\
static u32 iwl5000_ucode_get_##item(const struct iwl_ucode_header *ucode,\
				    u32 api_ver)			\
{									\
	if (api_ver <= 2)						\
		return le32_to_cpu(ucode->u.v1.item);			\
	return le32_to_cpu(ucode->u.v2.item);				\
}

static u32 iwl5000_ucode_get_header_size(u32 api_ver)
{
	if (api_ver <= 2)
		return UCODE_HEADER_SIZE(1);
	return UCODE_HEADER_SIZE(2);
}

static u32 iwl5000_ucode_get_build(const struct iwl_ucode_header *ucode,
				   u32 api_ver)
{
	if (api_ver <= 2)
		return 0;
	return le32_to_cpu(ucode->u.v2.build);
}

static u8 *iwl5000_ucode_get_data(const struct iwl_ucode_header *ucode,
				  u32 api_ver)
{
	if (api_ver <= 2)
		return (u8 *) ucode->u.v1.data;
	return (u8 *) ucode->u.v2.data;
}

IWL5000_UCODE_GET(inst_size);
IWL5000_UCODE_GET(data_size);
IWL5000_UCODE_GET(init_size);
IWL5000_UCODE_GET(init_data_size);
IWL5000_UCODE_GET(boot_size);

static int iwl5000_hw_channel_switch(struct iwl_priv *priv, u16 channel)
{
	struct iwl5000_channel_switch_cmd cmd;
	const struct iwl_channel_info *ch_info;
	struct iwl_host_cmd hcmd = {
		.id = REPLY_CHANNEL_SWITCH,
		.len = sizeof(cmd),
		.flags = CMD_SIZE_HUGE,
		.data = &cmd,
	};

	IWL_DEBUG_11H(priv, "channel switch from %d to %d\n",
		priv->active_rxon.channel, channel);
	cmd.band = priv->band == IEEE80211_BAND_2GHZ;
	cmd.channel = cpu_to_le16(channel);
	cmd.rxon_flags = priv->staging_rxon.flags;
	cmd.rxon_filter_flags = priv->staging_rxon.filter_flags;
	cmd.switch_time = cpu_to_le32(priv->ucode_beacon_time);
	ch_info = iwl_get_channel_info(priv, priv->band, channel);
	if (ch_info)
		cmd.expect_beacon = is_channel_radar(ch_info);
	else {
		IWL_ERR(priv, "invalid channel switch from %u to %u\n",
			priv->active_rxon.channel, channel);
		return -EFAULT;
	}
	priv->switch_rxon.channel = cpu_to_le16(channel);
	priv->switch_rxon.switch_in_progress = true;

	return iwl_send_cmd_sync(priv, &hcmd);
}

struct iwl_hcmd_ops iwl5000_hcmd = {
	.rxon_assoc = iwl5000_send_rxon_assoc,
	.commit_rxon = iwl_commit_rxon,
	.set_rxon_chain = iwl_set_rxon_chain,
	.set_tx_ant = iwl5000_send_tx_ant_config,
};

struct iwl_hcmd_utils_ops iwl5000_hcmd_utils = {
	.get_hcmd_size = iwl5000_get_hcmd_size,
	.build_addsta_hcmd = iwl5000_build_addsta_hcmd,
	.gain_computation = iwl5000_gain_computation,
	.chain_noise_reset = iwl5000_chain_noise_reset,
	.rts_tx_cmd_flag = iwl5000_rts_tx_cmd_flag,
	.calc_rssi = iwl5000_calc_rssi,
};

struct iwl_ucode_ops iwl5000_ucode = {
	.get_header_size = iwl5000_ucode_get_header_size,
	.get_build = iwl5000_ucode_get_build,
	.get_inst_size = iwl5000_ucode_get_inst_size,
	.get_data_size = iwl5000_ucode_get_data_size,
	.get_init_size = iwl5000_ucode_get_init_size,
	.get_init_data_size = iwl5000_ucode_get_init_data_size,
	.get_boot_size = iwl5000_ucode_get_boot_size,
	.get_data = iwl5000_ucode_get_data,
};

struct iwl_lib_ops iwl5000_lib = {
	.set_hw_params = iwl5000_hw_set_hw_params,
	.txq_update_byte_cnt_tbl = iwl5000_txq_update_byte_cnt_tbl,
	.txq_inval_byte_cnt_tbl = iwl5000_txq_inval_byte_cnt_tbl,
	.txq_set_sched = iwl5000_txq_set_sched,
	.txq_agg_enable = iwl5000_txq_agg_enable,
	.txq_agg_disable = iwl5000_txq_agg_disable,
	.txq_attach_buf_to_tfd = iwl_hw_txq_attach_buf_to_tfd,
	.txq_free_tfd = iwl_hw_txq_free_tfd,
	.txq_init = iwl_hw_tx_queue_init,
	.rx_handler_setup = iwl5000_rx_handler_setup,
	.setup_deferred_work = iwl5000_setup_deferred_work,
	.is_valid_rtc_data_addr = iwl5000_hw_valid_rtc_data_addr,
	.dump_nic_event_log = iwl_dump_nic_event_log,
	.dump_nic_error_log = iwl_dump_nic_error_log,
	.load_ucode = iwl5000_load_ucode,
	.init_alive_start = iwl5000_init_alive_start,
	.alive_notify = iwl5000_alive_notify,
	.send_tx_power = iwl5000_send_tx_power,
	.update_chain_flags = iwl_update_chain_flags,
	.set_channel_switch = iwl5000_hw_channel_switch,
	.apm_ops = {
		.init = iwl_apm_init,
		.stop = iwl_apm_stop,
		.config = iwl5000_nic_config,
		.set_pwr_src = iwl_set_pwr_src,
	},
	.eeprom_ops = {
		.regulatory_bands = {
			EEPROM_5000_REG_BAND_1_CHANNELS,
			EEPROM_5000_REG_BAND_2_CHANNELS,
			EEPROM_5000_REG_BAND_3_CHANNELS,
			EEPROM_5000_REG_BAND_4_CHANNELS,
			EEPROM_5000_REG_BAND_5_CHANNELS,
			EEPROM_5000_REG_BAND_24_HT40_CHANNELS,
			EEPROM_5000_REG_BAND_52_HT40_CHANNELS
		},
		.verify_signature  = iwlcore_eeprom_verify_signature,
		.acquire_semaphore = iwlcore_eeprom_acquire_semaphore,
		.release_semaphore = iwlcore_eeprom_release_semaphore,
		.calib_version	= iwl5000_eeprom_calib_version,
		.query_addr = iwl5000_eeprom_query_addr,
	},
	.post_associate = iwl_post_associate,
	.isr = iwl_isr_ict,
	.config_ap = iwl_config_ap,
	.temp_ops = {
		.temperature = iwl5000_temperature,
		.set_ct_kill = iwl5000_set_ct_threshold,
	 },
};

static struct iwl_lib_ops iwl5150_lib = {
	.set_hw_params = iwl5000_hw_set_hw_params,
	.txq_update_byte_cnt_tbl = iwl5000_txq_update_byte_cnt_tbl,
	.txq_inval_byte_cnt_tbl = iwl5000_txq_inval_byte_cnt_tbl,
	.txq_set_sched = iwl5000_txq_set_sched,
	.txq_agg_enable = iwl5000_txq_agg_enable,
	.txq_agg_disable = iwl5000_txq_agg_disable,
	.txq_attach_buf_to_tfd = iwl_hw_txq_attach_buf_to_tfd,
	.txq_free_tfd = iwl_hw_txq_free_tfd,
	.txq_init = iwl_hw_tx_queue_init,
	.rx_handler_setup = iwl5000_rx_handler_setup,
	.setup_deferred_work = iwl5000_setup_deferred_work,
	.is_valid_rtc_data_addr = iwl5000_hw_valid_rtc_data_addr,
	.dump_nic_event_log = iwl_dump_nic_event_log,
	.dump_nic_error_log = iwl_dump_nic_error_log,
	.load_ucode = iwl5000_load_ucode,
	.init_alive_start = iwl5000_init_alive_start,
	.alive_notify = iwl5000_alive_notify,
	.send_tx_power = iwl5000_send_tx_power,
	.update_chain_flags = iwl_update_chain_flags,
	.set_channel_switch = iwl5000_hw_channel_switch,
	.apm_ops = {
		.init = iwl_apm_init,
		.stop = iwl_apm_stop,
		.config = iwl5000_nic_config,
		.set_pwr_src = iwl_set_pwr_src,
	},
	.eeprom_ops = {
		.regulatory_bands = {
			EEPROM_5000_REG_BAND_1_CHANNELS,
			EEPROM_5000_REG_BAND_2_CHANNELS,
			EEPROM_5000_REG_BAND_3_CHANNELS,
			EEPROM_5000_REG_BAND_4_CHANNELS,
			EEPROM_5000_REG_BAND_5_CHANNELS,
			EEPROM_5000_REG_BAND_24_HT40_CHANNELS,
			EEPROM_5000_REG_BAND_52_HT40_CHANNELS
		},
		.verify_signature  = iwlcore_eeprom_verify_signature,
		.acquire_semaphore = iwlcore_eeprom_acquire_semaphore,
		.release_semaphore = iwlcore_eeprom_release_semaphore,
		.calib_version	= iwl5000_eeprom_calib_version,
		.query_addr = iwl5000_eeprom_query_addr,
	},
	.post_associate = iwl_post_associate,
	.isr = iwl_isr_ict,
	.config_ap = iwl_config_ap,
	.temp_ops = {
		.temperature = iwl5150_temperature,
		.set_ct_kill = iwl5150_set_ct_threshold,
	 },
};

static struct iwl_ops iwl5000_ops = {
	.ucode = &iwl5000_ucode,
	.lib = &iwl5000_lib,
	.hcmd = &iwl5000_hcmd,
	.utils = &iwl5000_hcmd_utils,
	.led = &iwlagn_led_ops,
};

static struct iwl_ops iwl5150_ops = {
	.ucode = &iwl5000_ucode,
	.lib = &iwl5150_lib,
	.hcmd = &iwl5000_hcmd,
	.utils = &iwl5000_hcmd_utils,
	.led = &iwlagn_led_ops,
};

struct iwl_mod_params iwl50_mod_params = {
	.amsdu_size_8K = 1,
	.restart_fw = 1,
	/* the rest are 0 by default */
};


struct iwl_cfg iwl5300_agn_cfg = {
	.name = "5300AGN",
	.fw_name_pre = IWL5000_FW_PRE,
	.ucode_api_max = IWL5000_UCODE_API_MAX,
	.ucode_api_min = IWL5000_UCODE_API_MIN,
	.sku = IWL_SKU_A|IWL_SKU_G|IWL_SKU_N,
	.ops = &iwl5000_ops,
	.eeprom_size = IWL_5000_EEPROM_IMG_SIZE,
	.eeprom_ver = EEPROM_5000_EEPROM_VERSION,
	.eeprom_calib_ver = EEPROM_5000_TX_POWER_VERSION,
	.num_of_queues = IWL50_NUM_QUEUES,
	.num_of_ampdu_queues = IWL50_NUM_AMPDU_QUEUES,
	.mod_params = &iwl50_mod_params,
	.valid_tx_ant = ANT_ABC,
	.valid_rx_ant = ANT_ABC,
	.pll_cfg_val = CSR50_ANA_PLL_CFG_VAL,
	.set_l0s = true,
	.use_bsm = false,
	.ht_greenfield_support = true,
<<<<<<< HEAD
	.use_rts_for_ht = true, /* use rts/cts protection */
=======
	.led_compensation = 51,
	.use_rts_for_ht = true, /* use rts/cts protection */
	.chain_noise_num_beacons = IWL_CAL_NUM_BEACONS,
	.sm_ps_mode = WLAN_HT_CAP_SM_PS_DISABLED,
>>>>>>> 724e6d3f
};

struct iwl_cfg iwl5100_bgn_cfg = {
	.name = "5100BGN",
	.fw_name_pre = IWL5000_FW_PRE,
	.ucode_api_max = IWL5000_UCODE_API_MAX,
	.ucode_api_min = IWL5000_UCODE_API_MIN,
	.sku = IWL_SKU_G|IWL_SKU_N,
	.ops = &iwl5000_ops,
	.eeprom_size = IWL_5000_EEPROM_IMG_SIZE,
	.eeprom_ver = EEPROM_5000_EEPROM_VERSION,
	.eeprom_calib_ver = EEPROM_5000_TX_POWER_VERSION,
	.num_of_queues = IWL50_NUM_QUEUES,
	.num_of_ampdu_queues = IWL50_NUM_AMPDU_QUEUES,
	.mod_params = &iwl50_mod_params,
	.valid_tx_ant = ANT_B,
	.valid_rx_ant = ANT_AB,
	.pll_cfg_val = CSR50_ANA_PLL_CFG_VAL,
	.set_l0s = true,
	.use_bsm = false,
	.ht_greenfield_support = true,
	.led_compensation = 51,
	.use_rts_for_ht = true, /* use rts/cts protection */
	.chain_noise_num_beacons = IWL_CAL_NUM_BEACONS,
};

struct iwl_cfg iwl5100_abg_cfg = {
	.name = "5100ABG",
	.fw_name_pre = IWL5000_FW_PRE,
	.ucode_api_max = IWL5000_UCODE_API_MAX,
	.ucode_api_min = IWL5000_UCODE_API_MIN,
	.sku = IWL_SKU_A|IWL_SKU_G,
	.ops = &iwl5000_ops,
	.eeprom_size = IWL_5000_EEPROM_IMG_SIZE,
	.eeprom_ver = EEPROM_5000_EEPROM_VERSION,
	.eeprom_calib_ver = EEPROM_5000_TX_POWER_VERSION,
	.num_of_queues = IWL50_NUM_QUEUES,
	.num_of_ampdu_queues = IWL50_NUM_AMPDU_QUEUES,
	.mod_params = &iwl50_mod_params,
	.valid_tx_ant = ANT_B,
	.valid_rx_ant = ANT_AB,
	.pll_cfg_val = CSR50_ANA_PLL_CFG_VAL,
	.set_l0s = true,
	.use_bsm = false,
	.led_compensation = 51,
	.chain_noise_num_beacons = IWL_CAL_NUM_BEACONS,
};

struct iwl_cfg iwl5100_agn_cfg = {
	.name = "5100AGN",
	.fw_name_pre = IWL5000_FW_PRE,
	.ucode_api_max = IWL5000_UCODE_API_MAX,
	.ucode_api_min = IWL5000_UCODE_API_MIN,
	.sku = IWL_SKU_A|IWL_SKU_G|IWL_SKU_N,
	.ops = &iwl5000_ops,
	.eeprom_size = IWL_5000_EEPROM_IMG_SIZE,
	.eeprom_ver = EEPROM_5000_EEPROM_VERSION,
	.eeprom_calib_ver = EEPROM_5000_TX_POWER_VERSION,
	.num_of_queues = IWL50_NUM_QUEUES,
	.num_of_ampdu_queues = IWL50_NUM_AMPDU_QUEUES,
	.mod_params = &iwl50_mod_params,
	.valid_tx_ant = ANT_B,
	.valid_rx_ant = ANT_AB,
	.pll_cfg_val = CSR50_ANA_PLL_CFG_VAL,
	.set_l0s = true,
	.use_bsm = false,
	.ht_greenfield_support = true,
<<<<<<< HEAD
	.use_rts_for_ht = true, /* use rts/cts protection */
=======
	.led_compensation = 51,
	.use_rts_for_ht = true, /* use rts/cts protection */
	.chain_noise_num_beacons = IWL_CAL_NUM_BEACONS,
	.sm_ps_mode = WLAN_HT_CAP_SM_PS_DISABLED,
>>>>>>> 724e6d3f
};

struct iwl_cfg iwl5350_agn_cfg = {
	.name = "5350AGN",
	.fw_name_pre = IWL5000_FW_PRE,
	.ucode_api_max = IWL5000_UCODE_API_MAX,
	.ucode_api_min = IWL5000_UCODE_API_MIN,
	.sku = IWL_SKU_A|IWL_SKU_G|IWL_SKU_N,
	.ops = &iwl5000_ops,
	.eeprom_size = IWL_5000_EEPROM_IMG_SIZE,
	.eeprom_ver = EEPROM_5050_EEPROM_VERSION,
	.eeprom_calib_ver = EEPROM_5050_TX_POWER_VERSION,
	.num_of_queues = IWL50_NUM_QUEUES,
	.num_of_ampdu_queues = IWL50_NUM_AMPDU_QUEUES,
	.mod_params = &iwl50_mod_params,
	.valid_tx_ant = ANT_ABC,
	.valid_rx_ant = ANT_ABC,
	.pll_cfg_val = CSR50_ANA_PLL_CFG_VAL,
	.set_l0s = true,
	.use_bsm = false,
	.ht_greenfield_support = true,
<<<<<<< HEAD
	.use_rts_for_ht = true, /* use rts/cts protection */
=======
	.led_compensation = 51,
	.use_rts_for_ht = true, /* use rts/cts protection */
	.chain_noise_num_beacons = IWL_CAL_NUM_BEACONS,
	.sm_ps_mode = WLAN_HT_CAP_SM_PS_DISABLED,
>>>>>>> 724e6d3f
};

struct iwl_cfg iwl5150_agn_cfg = {
	.name = "5150AGN",
	.fw_name_pre = IWL5150_FW_PRE,
	.ucode_api_max = IWL5150_UCODE_API_MAX,
	.ucode_api_min = IWL5150_UCODE_API_MIN,
	.sku = IWL_SKU_A|IWL_SKU_G|IWL_SKU_N,
	.ops = &iwl5150_ops,
	.eeprom_size = IWL_5000_EEPROM_IMG_SIZE,
	.eeprom_ver = EEPROM_5050_EEPROM_VERSION,
	.eeprom_calib_ver = EEPROM_5050_TX_POWER_VERSION,
	.num_of_queues = IWL50_NUM_QUEUES,
	.num_of_ampdu_queues = IWL50_NUM_AMPDU_QUEUES,
	.mod_params = &iwl50_mod_params,
	.valid_tx_ant = ANT_A,
	.valid_rx_ant = ANT_AB,
	.pll_cfg_val = CSR50_ANA_PLL_CFG_VAL,
	.set_l0s = true,
	.use_bsm = false,
	.ht_greenfield_support = true,
<<<<<<< HEAD
	.use_rts_for_ht = true, /* use rts/cts protection */
=======
	.led_compensation = 51,
	.use_rts_for_ht = true, /* use rts/cts protection */
	.chain_noise_num_beacons = IWL_CAL_NUM_BEACONS,
	.sm_ps_mode = WLAN_HT_CAP_SM_PS_DISABLED,
};

struct iwl_cfg iwl5150_abg_cfg = {
	.name = "5150ABG",
	.fw_name_pre = IWL5150_FW_PRE,
	.ucode_api_max = IWL5150_UCODE_API_MAX,
	.ucode_api_min = IWL5150_UCODE_API_MIN,
	.sku = IWL_SKU_A|IWL_SKU_G,
	.ops = &iwl5150_ops,
	.eeprom_size = IWL_5000_EEPROM_IMG_SIZE,
	.eeprom_ver = EEPROM_5050_EEPROM_VERSION,
	.eeprom_calib_ver = EEPROM_5050_TX_POWER_VERSION,
	.num_of_queues = IWL50_NUM_QUEUES,
	.num_of_ampdu_queues = IWL50_NUM_AMPDU_QUEUES,
	.mod_params = &iwl50_mod_params,
	.valid_tx_ant = ANT_A,
	.valid_rx_ant = ANT_AB,
	.pll_cfg_val = CSR50_ANA_PLL_CFG_VAL,
	.set_l0s = true,
	.use_bsm = false,
	.led_compensation = 51,
	.chain_noise_num_beacons = IWL_CAL_NUM_BEACONS,
>>>>>>> 724e6d3f
};

MODULE_FIRMWARE(IWL5000_MODULE_FIRMWARE(IWL5000_UCODE_API_MAX));
MODULE_FIRMWARE(IWL5150_MODULE_FIRMWARE(IWL5150_UCODE_API_MAX));

module_param_named(swcrypto50, iwl50_mod_params.sw_crypto, bool, S_IRUGO);
MODULE_PARM_DESC(swcrypto50,
		  "using software crypto engine (default 0 [hardware])\n");
module_param_named(queues_num50, iwl50_mod_params.num_of_queues, int, S_IRUGO);
MODULE_PARM_DESC(queues_num50, "number of hw queues in 50xx series");
module_param_named(11n_disable50, iwl50_mod_params.disable_11n, int, S_IRUGO);
MODULE_PARM_DESC(11n_disable50, "disable 50XX 11n functionality");
module_param_named(amsdu_size_8K50, iwl50_mod_params.amsdu_size_8K,
		   int, S_IRUGO);
MODULE_PARM_DESC(amsdu_size_8K50, "enable 8K amsdu size in 50XX series");
module_param_named(fw_restart50, iwl50_mod_params.restart_fw, int, S_IRUGO);
MODULE_PARM_DESC(fw_restart50, "restart firmware in case of error");<|MERGE_RESOLUTION|>--- conflicted
+++ resolved
@@ -1597,14 +1597,10 @@
 	.set_l0s = true,
 	.use_bsm = false,
 	.ht_greenfield_support = true,
-<<<<<<< HEAD
-	.use_rts_for_ht = true, /* use rts/cts protection */
-=======
 	.led_compensation = 51,
 	.use_rts_for_ht = true, /* use rts/cts protection */
 	.chain_noise_num_beacons = IWL_CAL_NUM_BEACONS,
 	.sm_ps_mode = WLAN_HT_CAP_SM_PS_DISABLED,
->>>>>>> 724e6d3f
 };
 
 struct iwl_cfg iwl5100_bgn_cfg = {
@@ -1672,14 +1668,10 @@
 	.set_l0s = true,
 	.use_bsm = false,
 	.ht_greenfield_support = true,
-<<<<<<< HEAD
-	.use_rts_for_ht = true, /* use rts/cts protection */
-=======
 	.led_compensation = 51,
 	.use_rts_for_ht = true, /* use rts/cts protection */
 	.chain_noise_num_beacons = IWL_CAL_NUM_BEACONS,
 	.sm_ps_mode = WLAN_HT_CAP_SM_PS_DISABLED,
->>>>>>> 724e6d3f
 };
 
 struct iwl_cfg iwl5350_agn_cfg = {
@@ -1701,14 +1693,10 @@
 	.set_l0s = true,
 	.use_bsm = false,
 	.ht_greenfield_support = true,
-<<<<<<< HEAD
-	.use_rts_for_ht = true, /* use rts/cts protection */
-=======
 	.led_compensation = 51,
 	.use_rts_for_ht = true, /* use rts/cts protection */
 	.chain_noise_num_beacons = IWL_CAL_NUM_BEACONS,
 	.sm_ps_mode = WLAN_HT_CAP_SM_PS_DISABLED,
->>>>>>> 724e6d3f
 };
 
 struct iwl_cfg iwl5150_agn_cfg = {
@@ -1730,9 +1718,6 @@
 	.set_l0s = true,
 	.use_bsm = false,
 	.ht_greenfield_support = true,
-<<<<<<< HEAD
-	.use_rts_for_ht = true, /* use rts/cts protection */
-=======
 	.led_compensation = 51,
 	.use_rts_for_ht = true, /* use rts/cts protection */
 	.chain_noise_num_beacons = IWL_CAL_NUM_BEACONS,
@@ -1759,7 +1744,6 @@
 	.use_bsm = false,
 	.led_compensation = 51,
 	.chain_noise_num_beacons = IWL_CAL_NUM_BEACONS,
->>>>>>> 724e6d3f
 };
 
 MODULE_FIRMWARE(IWL5000_MODULE_FIRMWARE(IWL5000_UCODE_API_MAX));
