--- conflicted
+++ resolved
@@ -337,11 +337,7 @@
 	return ret;
 }
 
-<<<<<<< HEAD
-static int iwl_read_otp_word(struct iwl_priv *priv, u16 addr, u16 *eeprom_data)
-=======
 static int iwl_read_otp_word(struct iwl_priv *priv, u16 addr, __le16 *eeprom_data)
->>>>>>> b0e43706
 {
 	int ret = 0;
 	u32 r;
@@ -374,11 +370,7 @@
 				CSR_OTP_GP_REG_ECC_CORR_STATUS_MSK);
 		IWL_ERR(priv, "Correctable OTP ECC error, continue read\n");
 	}
-<<<<<<< HEAD
-	*eeprom_data = le16_to_cpu((__force __le16)(r >> 16));
-=======
 	*eeprom_data = cpu_to_le16(r >> 16);
->>>>>>> b0e43706
 	return 0;
 }
 
@@ -387,12 +379,8 @@
  */
 static bool iwl_is_otp_empty(struct iwl_priv *priv)
 {
-<<<<<<< HEAD
-	u16 next_link_addr = 0, link_value;
-=======
 	u16 next_link_addr = 0;
 	__le16 link_value;
->>>>>>> b0e43706
 	bool is_empty = false;
 
 	/* locate the beginning of OTP link list */
@@ -422,12 +410,8 @@
 static int iwl_find_otp_image(struct iwl_priv *priv,
 					u16 *validblockaddr)
 {
-<<<<<<< HEAD
-	u16 next_link_addr = 0, link_value = 0, valid_addr;
-=======
 	u16 next_link_addr = 0, valid_addr;
 	__le16 link_value = 0;
->>>>>>> b0e43706
 	int usedblocks = 0;
 
 	/* set addressing mode to absolute to traverse the link list */
@@ -447,11 +431,7 @@
 		 * check for more block on the link list
 		 */
 		valid_addr = next_link_addr;
-<<<<<<< HEAD
-		next_link_addr = link_value * sizeof(u16);
-=======
 		next_link_addr = le16_to_cpu(link_value) * sizeof(u16);
->>>>>>> b0e43706
 		IWL_DEBUG_INFO(priv, "OTP blocks %d addr 0x%x\n",
 			       usedblocks, next_link_addr);
 		if (iwl_read_otp_word(priv, next_link_addr, &link_value))
@@ -543,11 +523,7 @@
 		}
 		for (addr = validblockaddr; addr < validblockaddr + sz;
 		     addr += sizeof(u16)) {
-<<<<<<< HEAD
-			u16 eeprom_data;
-=======
 			__le16 eeprom_data;
->>>>>>> b0e43706
 
 			ret = iwl_read_otp_word(priv, addr, &eeprom_data);
 			if (ret)
