/******************************************************************************
 *
 * This file is provided under a dual BSD/GPLv2 license.  When using or
 * redistributing this file, you may do so under either license.
 *
 * GPL LICENSE SUMMARY
 *
 * Copyright(c) 2008 - 2009 Intel Corporation. All rights reserved.
 *
 * This program is free software; you can redistribute it and/or modify
 * it under the terms of version 2 of the GNU General Public License as
 * published by the Free Software Foundation.
 *
 * This program is distributed in the hope that it will be useful, but
 * WITHOUT ANY WARRANTY; without even the implied warranty of
 * MERCHANTABILITY or FITNESS FOR A PARTICULAR PURPOSE.  See the GNU
 * General Public License for more details.
 *
 * You should have received a copy of the GNU General Public License
 * along with this program; if not, write to the Free Software
 * Foundation, Inc., 51 Franklin Street, Fifth Floor, Boston, MA 02110,
 * USA
 *
 * The full GNU General Public License is included in this distribution
 * in the file called LICENSE.GPL.
 *
 * Contact Information:
 *  Intel Linux Wireless <ilw@linux.intel.com>
 * Intel Corporation, 5200 N.E. Elam Young Parkway, Hillsboro, OR 97124-6497
 *
 * BSD LICENSE
 *
 * Copyright(c) 2005 - 2009 Intel Corporation. All rights reserved.
 * All rights reserved.
 *
 * Redistribution and use in source and binary forms, with or without
 * modification, are permitted provided that the following conditions
 * are met:
 *
 *  * Redistributions of source code must retain the above copyright
 *    notice, this list of conditions and the following disclaimer.
 *  * Redistributions in binary form must reproduce the above copyright
 *    notice, this list of conditions and the following disclaimer in
 *    the documentation and/or other materials provided with the
 *    distribution.
 *  * Neither the name Intel Corporation nor the names of its
 *    contributors may be used to endorse or promote products derived
 *    from this software without specific prior written permission.
 *
 * THIS SOFTWARE IS PROVIDED BY THE COPYRIGHT HOLDERS AND CONTRIBUTORS
 * "AS IS" AND ANY EXPRESS OR IMPLIED WARRANTIES, INCLUDING, BUT NOT
 * LIMITED TO, THE IMPLIED WARRANTIES OF MERCHANTABILITY AND FITNESS FOR
 * A PARTICULAR PURPOSE ARE DISCLAIMED. IN NO EVENT SHALL THE COPYRIGHT
 * OWNER OR CONTRIBUTORS BE LIABLE FOR ANY DIRECT, INDIRECT, INCIDENTAL,
 * SPECIAL, EXEMPLARY, OR CONSEQUENTIAL DAMAGES (INCLUDING, BUT NOT
 * LIMITED TO, PROCUREMENT OF SUBSTITUTE GOODS OR SERVICES; LOSS OF USE,
 * DATA, OR PROFITS; OR BUSINESS INTERRUPTION) HOWEVER CAUSED AND ON ANY
 * THEORY OF LIABILITY, WHETHER IN CONTRACT, STRICT LIABILITY, OR TORT
 * (INCLUDING NEGLIGENCE OR OTHERWISE) ARISING IN ANY WAY OUT OF THE USE
 * OF THIS SOFTWARE, EVEN IF ADVISED OF THE POSSIBILITY OF SUCH DAMAGE.
 *****************************************************************************/

#ifndef __iwl_core_h__
#define __iwl_core_h__

/************************
 * forward declarations *
 ************************/
struct iwl_host_cmd;
struct iwl_cmd;


#define IWLWIFI_VERSION "1.3.27k"
#define DRV_COPYRIGHT	"Copyright(c) 2003-2009 Intel Corporation"
#define DRV_AUTHOR     "<ilw@linux.intel.com>"

#define IWL_PCI_DEVICE(dev, subdev, cfg) \
	.vendor = PCI_VENDOR_ID_INTEL,  .device = (dev), \
	.subvendor = PCI_ANY_ID, .subdevice = (subdev), \
	.driver_data = (kernel_ulong_t)&(cfg)

#define IWL_SKU_G       0x1
#define IWL_SKU_A       0x2
#define IWL_SKU_N       0x8

#define IWL_CMD(x) case x: return #x

struct iwl_hcmd_ops {
	int (*rxon_assoc)(struct iwl_priv *priv);
	int (*commit_rxon)(struct iwl_priv *priv);
	void (*set_rxon_chain)(struct iwl_priv *priv);
};

struct iwl_hcmd_utils_ops {
	u16 (*get_hcmd_size)(u8 cmd_id, u16 len);
	u16 (*build_addsta_hcmd)(const struct iwl_addsta_cmd *cmd, u8 *data);
	void (*gain_computation)(struct iwl_priv *priv,
			u32 *average_noise,
			u16 min_average_noise_antennat_i,
			u32 min_average_noise);
	void (*chain_noise_reset)(struct iwl_priv *priv);
	void (*rts_tx_cmd_flag)(struct ieee80211_tx_info *info,
			__le32 *tx_flags);
	int  (*calc_rssi)(struct iwl_priv *priv,
			  struct iwl_rx_phy_res *rx_resp);
};

struct iwl_apm_ops {
	int (*init)(struct iwl_priv *priv);
	int (*reset)(struct iwl_priv *priv);
	void (*stop)(struct iwl_priv *priv);
	void (*config)(struct iwl_priv *priv);
	int (*set_pwr_src)(struct iwl_priv *priv, enum iwl_pwr_src src);
};

struct iwl_temp_ops {
	void (*temperature)(struct iwl_priv *priv);
	void (*set_ct_kill)(struct iwl_priv *priv);
};

struct iwl_ucode_ops {
	u32 (*get_header_size)(u32);
	u32 (*get_build)(const struct iwl_ucode_header *, u32);
	u32 (*get_inst_size)(const struct iwl_ucode_header *, u32);
	u32 (*get_data_size)(const struct iwl_ucode_header *, u32);
	u32 (*get_init_size)(const struct iwl_ucode_header *, u32);
	u32 (*get_init_data_size)(const struct iwl_ucode_header *, u32);
	u32 (*get_boot_size)(const struct iwl_ucode_header *, u32);
	u8 * (*get_data)(const struct iwl_ucode_header *, u32);
};

struct iwl_lib_ops {
	/* set hw dependent parameters */
	int (*set_hw_params)(struct iwl_priv *priv);
	/* Handling TX */
	void (*txq_update_byte_cnt_tbl)(struct iwl_priv *priv,
					struct iwl_tx_queue *txq,
					u16 byte_cnt);
	void (*txq_inval_byte_cnt_tbl)(struct iwl_priv *priv,
				       struct iwl_tx_queue *txq);
	void (*txq_set_sched)(struct iwl_priv *priv, u32 mask);
	int (*txq_attach_buf_to_tfd)(struct iwl_priv *priv,
				     struct iwl_tx_queue *txq,
				     dma_addr_t addr,
				     u16 len, u8 reset, u8 pad);
	void (*txq_free_tfd)(struct iwl_priv *priv,
			     struct iwl_tx_queue *txq);
	int (*txq_init)(struct iwl_priv *priv,
			struct iwl_tx_queue *txq);
	/* aggregations */
	int (*txq_agg_enable)(struct iwl_priv *priv, int txq_id, int tx_fifo,
			      int sta_id, int tid, u16 ssn_idx);
	int (*txq_agg_disable)(struct iwl_priv *priv, u16 txq_id, u16 ssn_idx,
			       u8 tx_fifo);
	/* setup Rx handler */
	void (*rx_handler_setup)(struct iwl_priv *priv);
	/* setup deferred work */
	void (*setup_deferred_work)(struct iwl_priv *priv);
	/* cancel deferred work */
	void (*cancel_deferred_work)(struct iwl_priv *priv);
	/* alive notification after init uCode load */
	void (*init_alive_start)(struct iwl_priv *priv);
	/* alive notification */
	int (*alive_notify)(struct iwl_priv *priv);
	/* check validity of rtc data address */
	int (*is_valid_rtc_data_addr)(u32 addr);
	/* 1st ucode load */
	int (*load_ucode)(struct iwl_priv *priv);
	void (*dump_nic_event_log)(struct iwl_priv *priv);
	void (*dump_nic_error_log)(struct iwl_priv *priv);
	/* power management */
	struct iwl_apm_ops apm_ops;

	/* power */
	int (*send_tx_power) (struct iwl_priv *priv);
	void (*update_chain_flags)(struct iwl_priv *priv);
	void (*post_associate) (struct iwl_priv *priv);
	void (*config_ap) (struct iwl_priv *priv);
	irqreturn_t (*isr) (int irq, void *data);

	/* eeprom operations (as defined in iwl-eeprom.h) */
	struct iwl_eeprom_ops eeprom_ops;

	/* temperature */
	struct iwl_temp_ops temp_ops;
};

struct iwl_ops {
	const struct iwl_ucode_ops *ucode;
	const struct iwl_lib_ops *lib;
	const struct iwl_hcmd_ops *hcmd;
	const struct iwl_hcmd_utils_ops *utils;
};

struct iwl_mod_params {
	int sw_crypto;		/* def: 0 = using hardware encryption */
	int disable_hw_scan;	/* def: 0 = use h/w scan */
	int num_of_queues;	/* def: HW dependent */
	int num_of_ampdu_queues;/* def: HW dependent */
	int disable_11n;	/* def: 0 = 11n capabilities enabled */
	int amsdu_size_8K;	/* def: 1 = enable 8K amsdu size */
	int antenna;  		/* def: 0 = both antennas (use diversity) */
	int restart_fw;		/* def: 1 = restart firmware */
};

/**
 * struct iwl_cfg
 * @fw_name_pre: Firmware filename prefix. The api version and extension
 * 	(.ucode) will be added to filename before loading from disk. The
 * 	filename is constructed as fw_name_pre<api>.ucode.
 * @ucode_api_max: Highest version of uCode API supported by driver.
 * @ucode_api_min: Lowest version of uCode API supported by driver.
<<<<<<< HEAD
 * @max_ll_items: max number of OTP blocks
 * @shadow_ram_support: shadow support for OTP memory
=======
 * @pa_type: used by 6000 series only to identify the type of Power Amplifier
 * @max_ll_items: max number of OTP blocks
 * @shadow_ram_support: shadow support for OTP memory
 * @use_rts_for_ht: use rts/cts protection for HT traffic
>>>>>>> b0e43706
 *
 * We enable the driver to be backward compatible wrt API version. The
 * driver specifies which APIs it supports (with @ucode_api_max being the
 * highest and @ucode_api_min the lowest). Firmware will only be loaded if
 * it has a supported API version. The firmware's API version will be
 * stored in @iwl_priv, enabling the driver to make runtime changes based
 * on firmware version used.
 *
 * For example,
 * if (IWL_UCODE_API(priv->ucode_ver) >= 2) {
 * 	Driver interacts with Firmware API version >= 2.
 * } else {
 * 	Driver interacts with Firmware API version 1.
 * }
 *
 * The ideal usage of this infrastructure is to treat a new ucode API
 * release as a new hardware revision. That is, through utilizing the
 * iwl_hcmd_utils_ops etc. we accommodate different command structures
 * and flows between hardware versions (4965/5000) as well as their API
 * versions.
 *
 */
struct iwl_cfg {
	const char *name;
	const char *fw_name_pre;
	const unsigned int ucode_api_max;
	const unsigned int ucode_api_min;
	unsigned int sku;
	int eeprom_size;
	u16  eeprom_ver;
	u16  eeprom_calib_ver;
	const struct iwl_ops *ops;
	const struct iwl_mod_params *mod_params;
	u8   valid_tx_ant;
	u8   valid_rx_ant;
	bool need_pll_cfg;
	bool use_isr_legacy;
<<<<<<< HEAD
	const u16 max_ll_items;
	const bool shadow_ram_support;
=======
	enum iwl_pa_type pa_type;
	const u16 max_ll_items;
	const bool shadow_ram_support;
	const bool ht_greenfield_support;
	const bool broken_powersave;
	bool use_rts_for_ht;
>>>>>>> b0e43706
};

/***************************
 *   L i b                 *
 ***************************/

struct ieee80211_hw *iwl_alloc_all(struct iwl_cfg *cfg,
		struct ieee80211_ops *hw_ops);
void iwl_hw_detect(struct iwl_priv *priv);
void iwl_reset_qos(struct iwl_priv *priv);
void iwl_activate_qos(struct iwl_priv *priv, u8 force);
int iwl_mac_conf_tx(struct ieee80211_hw *hw, u16 queue,
		    const struct ieee80211_tx_queue_params *params);
void iwl_set_rxon_hwcrypto(struct iwl_priv *priv, int hw_decrypt);
int iwl_check_rxon_cmd(struct iwl_priv *priv);
int iwl_full_rxon_required(struct iwl_priv *priv);
void iwl_set_rxon_chain(struct iwl_priv *priv);
int iwl_set_rxon_channel(struct iwl_priv *priv, struct ieee80211_channel *ch);
void iwl_set_rxon_ht(struct iwl_priv *priv, struct iwl_ht_info *ht_info);
u8 iwl_is_ht40_tx_allowed(struct iwl_priv *priv,
			 struct ieee80211_sta_ht_cap *sta_ht_inf);
void iwl_set_flags_for_band(struct iwl_priv *priv, enum ieee80211_band band);
void iwl_connection_init_rx_config(struct iwl_priv *priv, int mode);
int iwl_set_decrypted_flag(struct iwl_priv *priv,
			   struct ieee80211_hdr *hdr,
			   u32 decrypt_res,
			   struct ieee80211_rx_status *stats);
void iwl_irq_handle_error(struct iwl_priv *priv);
void iwl_configure_filter(struct ieee80211_hw *hw,
			  unsigned int changed_flags,
			  unsigned int *total_flags, u64 multicast);
int iwl_hw_nic_init(struct iwl_priv *priv);
int iwl_setup_mac(struct iwl_priv *priv);
int iwl_set_hw_params(struct iwl_priv *priv);
int iwl_init_drv(struct iwl_priv *priv);
void iwl_uninit_drv(struct iwl_priv *priv);
bool iwl_is_monitor_mode(struct iwl_priv *priv);
void iwl_post_associate(struct iwl_priv *priv);
void iwl_bss_info_changed(struct ieee80211_hw *hw,
				     struct ieee80211_vif *vif,
				     struct ieee80211_bss_conf *bss_conf,
				     u32 changes);
int iwl_mac_beacon_update(struct ieee80211_hw *hw, struct sk_buff *skb);
int iwl_commit_rxon(struct iwl_priv *priv);
int iwl_set_mode(struct iwl_priv *priv, int mode);
int iwl_mac_add_interface(struct ieee80211_hw *hw,
				 struct ieee80211_if_init_conf *conf);
void iwl_mac_remove_interface(struct ieee80211_hw *hw,
				 struct ieee80211_if_init_conf *conf);
int iwl_mac_config(struct ieee80211_hw *hw, u32 changed);
void iwl_config_ap(struct iwl_priv *priv);
int iwl_mac_get_tx_stats(struct ieee80211_hw *hw,
			 struct ieee80211_tx_queue_stats *stats);
void iwl_mac_reset_tsf(struct ieee80211_hw *hw);
#ifdef CONFIG_IWLWIFI_DEBUGFS
int iwl_alloc_traffic_mem(struct iwl_priv *priv);
void iwl_free_traffic_mem(struct iwl_priv *priv);
void iwl_reset_traffic_log(struct iwl_priv *priv);
void iwl_dbg_log_tx_data_frame(struct iwl_priv *priv,
				u16 length, struct ieee80211_hdr *header);
void iwl_dbg_log_rx_data_frame(struct iwl_priv *priv,
				u16 length, struct ieee80211_hdr *header);
const char *get_mgmt_string(int cmd);
const char *get_ctrl_string(int cmd);
void iwl_clear_tx_stats(struct iwl_priv *priv);
void iwl_clear_rx_stats(struct iwl_priv *priv);
void iwl_update_stats(struct iwl_priv *priv, bool is_tx, __le16 fc,
		      u16 len);
#else
static inline int iwl_alloc_traffic_mem(struct iwl_priv *priv)
{
	return 0;
}
static inline void iwl_free_traffic_mem(struct iwl_priv *priv)
{
}
static inline void iwl_reset_traffic_log(struct iwl_priv *priv)
{
}
static inline void iwl_dbg_log_tx_data_frame(struct iwl_priv *priv,
		      u16 length, struct ieee80211_hdr *header)
{
}
static inline void iwl_dbg_log_rx_data_frame(struct iwl_priv *priv,
		      u16 length, struct ieee80211_hdr *header)
{
}
static inline void iwl_update_stats(struct iwl_priv *priv, bool is_tx,
				    __le16 fc, u16 len)
{
	struct traffic_stats	*stats;

	if (is_tx)
		stats = &priv->tx_stats;
	else
		stats = &priv->rx_stats;

	if (ieee80211_is_data(fc)) {
		/* data */
		stats->data_bytes += len;
	}
}
#endif
/*****************************************************
 * RX handlers.
 * **************************************************/
void iwl_rx_pm_sleep_notif(struct iwl_priv *priv,
			   struct iwl_rx_mem_buffer *rxb);
void iwl_rx_pm_debug_statistics_notif(struct iwl_priv *priv,
				      struct iwl_rx_mem_buffer *rxb);
void iwl_rx_reply_error(struct iwl_priv *priv,
			struct iwl_rx_mem_buffer *rxb);

/*****************************************************
* RX
******************************************************/
void iwl_rx_queue_free(struct iwl_priv *priv, struct iwl_rx_queue *rxq);
void iwl_cmd_queue_free(struct iwl_priv *priv);
int iwl_rx_queue_alloc(struct iwl_priv *priv);
void iwl_rx_handle(struct iwl_priv *priv);
int iwl_rx_queue_update_write_ptr(struct iwl_priv *priv,
				  struct iwl_rx_queue *q);
void iwl_rx_queue_reset(struct iwl_priv *priv, struct iwl_rx_queue *rxq);
void iwl_rx_replenish(struct iwl_priv *priv);
void iwl_rx_replenish_now(struct iwl_priv *priv);
int iwl_rx_init(struct iwl_priv *priv, struct iwl_rx_queue *rxq);
int iwl_rx_queue_restock(struct iwl_priv *priv);
int iwl_rx_queue_space(const struct iwl_rx_queue *q);
void iwl_rx_allocate(struct iwl_priv *priv, gfp_t priority);
void iwl_tx_cmd_complete(struct iwl_priv *priv, struct iwl_rx_mem_buffer *rxb);
int iwl_tx_queue_reclaim(struct iwl_priv *priv, int txq_id, int index);
/* Handlers */
void iwl_rx_missed_beacon_notif(struct iwl_priv *priv,
			       struct iwl_rx_mem_buffer *rxb);
void iwl_rx_statistics(struct iwl_priv *priv,
			      struct iwl_rx_mem_buffer *rxb);
void iwl_rx_csa(struct iwl_priv *priv, struct iwl_rx_mem_buffer *rxb);

/* TX helpers */

/*****************************************************
* TX
******************************************************/
int iwl_txq_ctx_reset(struct iwl_priv *priv);
void iwl_hw_txq_free_tfd(struct iwl_priv *priv, struct iwl_tx_queue *txq);
int iwl_hw_txq_attach_buf_to_tfd(struct iwl_priv *priv,
				 struct iwl_tx_queue *txq,
				 dma_addr_t addr, u16 len, u8 reset, u8 pad);
int iwl_tx_skb(struct iwl_priv *priv, struct sk_buff *skb);
void iwl_hw_txq_ctx_free(struct iwl_priv *priv);
int iwl_hw_tx_queue_init(struct iwl_priv *priv,
			 struct iwl_tx_queue *txq);
int iwl_txq_update_write_ptr(struct iwl_priv *priv, struct iwl_tx_queue *txq);
int iwl_tx_queue_init(struct iwl_priv *priv, struct iwl_tx_queue *txq,
		      int slots_num, u32 txq_id);
void iwl_tx_queue_free(struct iwl_priv *priv, int txq_id);
int iwl_tx_agg_start(struct iwl_priv *priv, const u8 *ra, u16 tid, u16 *ssn);
int iwl_tx_agg_stop(struct iwl_priv *priv , const u8 *ra, u16 tid);
int iwl_txq_check_empty(struct iwl_priv *priv, int sta_id, u8 tid, int txq_id);
/*****************************************************
 * TX power
 ****************************************************/
int iwl_set_tx_power(struct iwl_priv *priv, s8 tx_power, bool force);

/*******************************************************************************
 * Rate
 ******************************************************************************/

void iwl_hwrate_to_tx_control(struct iwl_priv *priv, u32 rate_n_flags,
			      struct ieee80211_tx_info *info);
int iwl_hwrate_to_plcp_idx(u32 rate_n_flags);
int iwl_hwrate_to_mac80211_idx(u32 rate_n_flags, enum ieee80211_band band);

u8 iwl_rate_get_lowest_plcp(struct iwl_priv *priv);

u8 iwl_toggle_tx_ant(struct iwl_priv *priv, u8 ant_idx);

static inline u32 iwl_ant_idx_to_flags(u8 ant_idx)
{
	return BIT(ant_idx) << RATE_MCS_ANT_POS;
}

static inline u8 iwl_hw_get_rate(__le32 rate_n_flags)
{
	return le32_to_cpu(rate_n_flags) & 0xFF;
}
static inline u32 iwl_hw_get_rate_n_flags(__le32 rate_n_flags)
{
	return le32_to_cpu(rate_n_flags) & 0x1FFFF;
}
static inline __le32 iwl_hw_set_rate_n_flags(u8 rate, u32 flags)
{
	return cpu_to_le32(flags|(u32)rate);
}

/*******************************************************************************
 * Scanning
 ******************************************************************************/
void iwl_init_scan_params(struct iwl_priv *priv);
int iwl_scan_cancel(struct iwl_priv *priv);
int iwl_scan_cancel_timeout(struct iwl_priv *priv, unsigned long ms);
int iwl_mac_hw_scan(struct ieee80211_hw *hw, struct cfg80211_scan_request *req);
u16 iwl_fill_probe_req(struct iwl_priv *priv, struct ieee80211_mgmt *frame,
		       const u8 *ie, int ie_len, int left);
void iwl_setup_rx_scan_handlers(struct iwl_priv *priv);
u16 iwl_get_active_dwell_time(struct iwl_priv *priv,
			      enum ieee80211_band band,
			      u8 n_probes);
u16 iwl_get_passive_dwell_time(struct iwl_priv *priv,
			       enum ieee80211_band band);
void iwl_bg_scan_check(struct work_struct *data);
void iwl_bg_abort_scan(struct work_struct *work);
void iwl_bg_scan_completed(struct work_struct *work);
void iwl_setup_scan_deferred_work(struct iwl_priv *priv);

/* For faster active scanning, scan will move to the next channel if fewer than
 * PLCP_QUIET_THRESH packets are heard on this channel within
 * ACTIVE_QUIET_TIME after sending probe request.  This shortens the dwell
 * time if it's a quiet channel (nothing responded to our probe, and there's
 * no other traffic).
 * Disable "quiet" feature by setting PLCP_QUIET_THRESH to 0. */
#define IWL_ACTIVE_QUIET_TIME       cpu_to_le16(10)  /* msec */
#define IWL_PLCP_QUIET_THRESH       cpu_to_le16(1)  /* packets */


/*******************************************************************************
 * Calibrations - implemented in iwl-calib.c
 ******************************************************************************/
int iwl_send_calib_results(struct iwl_priv *priv);
int iwl_calib_set(struct iwl_calib_result *res, const u8 *buf, int len);
void iwl_calib_free_results(struct iwl_priv *priv);

/*******************************************************************************
 * Spectrum Measureemtns in  iwl-spectrum.c
 ******************************************************************************/
#ifdef CONFIG_IWLWIFI_SPECTRUM_MEASUREMENT
void iwl_setup_spectrum_handlers(struct iwl_priv *priv);
#else
static inline void iwl_setup_spectrum_handlers(struct iwl_priv *priv) {}
#endif
/*****************************************************
 *   S e n d i n g     H o s t     C o m m a n d s   *
 *****************************************************/

const char *get_cmd_string(u8 cmd);
int __must_check iwl_send_cmd_sync(struct iwl_priv *priv,
				   struct iwl_host_cmd *cmd);
int iwl_send_cmd(struct iwl_priv *priv, struct iwl_host_cmd *cmd);
int __must_check iwl_send_cmd_pdu(struct iwl_priv *priv, u8 id,
				  u16 len, const void *data);
int iwl_send_cmd_pdu_async(struct iwl_priv *priv, u8 id, u16 len,
			   const void *data,
			   void (*callback)(struct iwl_priv *priv,
					    struct iwl_device_cmd *cmd,
					    struct sk_buff *skb));

int iwl_enqueue_hcmd(struct iwl_priv *priv, struct iwl_host_cmd *cmd);

int iwl_send_card_state(struct iwl_priv *priv, u32 flags,
			u8 meta_flag);

/*****************************************************
 * PCI						     *
 *****************************************************/
irqreturn_t iwl_isr_legacy(int irq, void *data);
int iwl_reset_ict(struct iwl_priv *priv);
void iwl_disable_ict(struct iwl_priv *priv);
int iwl_alloc_isr_ict(struct iwl_priv *priv);
void iwl_free_isr_ict(struct iwl_priv *priv);
irqreturn_t iwl_isr_ict(int irq, void *data);

static inline u16 iwl_pcie_link_ctl(struct iwl_priv *priv)
{
	int pos;
	u16 pci_lnk_ctl;
	pos = pci_find_capability(priv->pci_dev, PCI_CAP_ID_EXP);
	pci_read_config_word(priv->pci_dev, pos + PCI_EXP_LNKCTL, &pci_lnk_ctl);
	return pci_lnk_ctl;
}
#ifdef CONFIG_PM
int iwl_pci_suspend(struct pci_dev *pdev, pm_message_t state);
int iwl_pci_resume(struct pci_dev *pdev);
#endif /* CONFIG_PM */

/*****************************************************
*  Error Handling Debugging
******************************************************/
#ifdef CONFIG_IWLWIFI_DEBUG
void iwl_dump_nic_event_log(struct iwl_priv *priv);
void iwl_dump_nic_error_log(struct iwl_priv *priv);
#else
static inline void iwl_dump_nic_event_log(struct iwl_priv *priv)
{
}

static inline void iwl_dump_nic_error_log(struct iwl_priv *priv)
{
}
#endif

void iwl_clear_isr_stats(struct iwl_priv *priv);

/*****************************************************
*  GEOS
******************************************************/
int iwlcore_init_geos(struct iwl_priv *priv);
void iwlcore_free_geos(struct iwl_priv *priv);

/*************** DRIVER STATUS FUNCTIONS   *****/

#define STATUS_HCMD_ACTIVE	0	/* host command in progress */
#define STATUS_HCMD_SYNC_ACTIVE	1	/* sync host command in progress */
#define STATUS_INT_ENABLED	2
#define STATUS_RF_KILL_HW	3
#define STATUS_INIT		5
#define STATUS_ALIVE		6
#define STATUS_READY		7
#define STATUS_TEMPERATURE	8
#define STATUS_GEO_CONFIGURED	9
#define STATUS_EXIT_PENDING	10
#define STATUS_STATISTICS	12
#define STATUS_SCANNING		13
#define STATUS_SCAN_ABORTING	14
#define STATUS_SCAN_HW		15
#define STATUS_POWER_PMI	16
#define STATUS_FW_ERROR		17
#define STATUS_MODE_PENDING	18


static inline int iwl_is_ready(struct iwl_priv *priv)
{
	/* The adapter is 'ready' if READY and GEO_CONFIGURED bits are
	 * set but EXIT_PENDING is not */
	return test_bit(STATUS_READY, &priv->status) &&
	       test_bit(STATUS_GEO_CONFIGURED, &priv->status) &&
	       !test_bit(STATUS_EXIT_PENDING, &priv->status);
}

static inline int iwl_is_alive(struct iwl_priv *priv)
{
	return test_bit(STATUS_ALIVE, &priv->status);
}

static inline int iwl_is_init(struct iwl_priv *priv)
{
	return test_bit(STATUS_INIT, &priv->status);
}

static inline int iwl_is_rfkill_hw(struct iwl_priv *priv)
{
	return test_bit(STATUS_RF_KILL_HW, &priv->status);
}

static inline int iwl_is_rfkill(struct iwl_priv *priv)
{
	return iwl_is_rfkill_hw(priv);
}

static inline int iwl_is_ready_rf(struct iwl_priv *priv)
{

	if (iwl_is_rfkill(priv))
		return 0;

	return iwl_is_ready(priv);
}

extern void iwl_rf_kill_ct_config(struct iwl_priv *priv);
extern int iwl_send_bt_config(struct iwl_priv *priv);
extern int iwl_send_statistics_request(struct iwl_priv *priv, u8 flags);
extern int iwl_verify_ucode(struct iwl_priv *priv);
extern int iwl_send_lq_cmd(struct iwl_priv *priv,
		struct iwl_link_quality_cmd *lq, u8 flags);
extern void iwl_rx_reply_rx(struct iwl_priv *priv,
		struct iwl_rx_mem_buffer *rxb);
extern void iwl_rx_reply_rx_phy(struct iwl_priv *priv,
				    struct iwl_rx_mem_buffer *rxb);
void iwl_rx_reply_compressed_ba(struct iwl_priv *priv,
					   struct iwl_rx_mem_buffer *rxb);

void iwl_setup_rxon_timing(struct iwl_priv *priv);
static inline int iwl_send_rxon_assoc(struct iwl_priv *priv)
{
	return priv->cfg->ops->hcmd->rxon_assoc(priv);
}
static inline int iwlcore_commit_rxon(struct iwl_priv *priv)
{
	return priv->cfg->ops->hcmd->commit_rxon(priv);
}
static inline void iwlcore_config_ap(struct iwl_priv *priv)
{
	priv->cfg->ops->lib->config_ap(priv);
}
static inline const struct ieee80211_supported_band *iwl_get_hw_mode(
			struct iwl_priv *priv, enum ieee80211_band band)
{
	return priv->hw->wiphy->bands[band];
}

#endif /* __iwl_core_h__ */<|MERGE_RESOLUTION|>--- conflicted
+++ resolved
@@ -210,15 +210,10 @@
  * 	filename is constructed as fw_name_pre<api>.ucode.
  * @ucode_api_max: Highest version of uCode API supported by driver.
  * @ucode_api_min: Lowest version of uCode API supported by driver.
-<<<<<<< HEAD
- * @max_ll_items: max number of OTP blocks
- * @shadow_ram_support: shadow support for OTP memory
-=======
  * @pa_type: used by 6000 series only to identify the type of Power Amplifier
  * @max_ll_items: max number of OTP blocks
  * @shadow_ram_support: shadow support for OTP memory
  * @use_rts_for_ht: use rts/cts protection for HT traffic
->>>>>>> b0e43706
  *
  * We enable the driver to be backward compatible wrt API version. The
  * driver specifies which APIs it supports (with @ucode_api_max being the
@@ -256,17 +251,12 @@
 	u8   valid_rx_ant;
 	bool need_pll_cfg;
 	bool use_isr_legacy;
-<<<<<<< HEAD
-	const u16 max_ll_items;
-	const bool shadow_ram_support;
-=======
 	enum iwl_pa_type pa_type;
 	const u16 max_ll_items;
 	const bool shadow_ram_support;
 	const bool ht_greenfield_support;
 	const bool broken_powersave;
 	bool use_rts_for_ht;
->>>>>>> b0e43706
 };
 
 /***************************
