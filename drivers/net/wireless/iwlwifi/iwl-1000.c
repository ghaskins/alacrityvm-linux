--- conflicted
+++ resolved
@@ -150,11 +150,7 @@
 	.ucode_api_max = IWL1000_UCODE_API_MAX,
 	.ucode_api_min = IWL1000_UCODE_API_MIN,
 	.sku = IWL_SKU_G|IWL_SKU_N,
-<<<<<<< HEAD
-	.ops = &iwl5000_ops,
-=======
 	.ops = &iwl1000_ops,
->>>>>>> b0e43706
 	.eeprom_size = OTP_LOW_IMAGE_SIZE,
 	.eeprom_ver = EEPROM_5000_EEPROM_VERSION,
 	.eeprom_calib_ver = EEPROM_5000_TX_POWER_VERSION,
@@ -164,9 +160,6 @@
 	.need_pll_cfg = true,
 	.max_ll_items = OTP_MAX_LL_ITEMS_1000,
 	.shadow_ram_support = false,
-<<<<<<< HEAD
-=======
 	.ht_greenfield_support = true,
 	.use_rts_for_ht = true, /* use rts/cts protection */
->>>>>>> b0e43706
 };
