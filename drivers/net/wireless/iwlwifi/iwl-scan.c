/******************************************************************************
 *
 * GPL LICENSE SUMMARY
 *
 * Copyright(c) 2008 - 2011 Intel Corporation. All rights reserved.
 *
 * This program is free software; you can redistribute it and/or modify
 * it under the terms of version 2 of the GNU General Public License as
 * published by the Free Software Foundation.
 *
 * This program is distributed in the hope that it will be useful, but
 * WITHOUT ANY WARRANTY; without even the implied warranty of
 * MERCHANTABILITY or FITNESS FOR A PARTICULAR PURPOSE.  See the GNU
 * General Public License for more details.
 *
 * You should have received a copy of the GNU General Public License
 * along with this program; if not, write to the Free Software
 * Foundation, Inc., 51 Franklin Street, Fifth Floor, Boston, MA 02110,
 * USA
 *
 * The full GNU General Public License is included in this distribution
 * in the file called LICENSE.GPL.
 *
 * Contact Information:
 *  Intel Linux Wireless <ilw@linux.intel.com>
 * Intel Corporation, 5200 N.E. Elam Young Parkway, Hillsboro, OR 97124-6497
 *****************************************************************************/
#include <linux/slab.h>
#include <linux/types.h>
#include <linux/etherdevice.h>
#include <net/mac80211.h>

#include "iwl-eeprom.h"
#include "iwl-dev.h"
#include "iwl-core.h"
#include "iwl-io.h"
#include "iwl-agn.h"
#include "iwl-trans.h"

/* For active scan, listen ACTIVE_DWELL_TIME (msec) on each channel after
 * sending probe req.  This should be set long enough to hear probe responses
 * from more than one AP.  */
#define IWL_ACTIVE_DWELL_TIME_24    (30)       /* all times in msec */
#define IWL_ACTIVE_DWELL_TIME_52    (20)

#define IWL_ACTIVE_DWELL_FACTOR_24GHZ (3)
#define IWL_ACTIVE_DWELL_FACTOR_52GHZ (2)

/* For passive scan, listen PASSIVE_DWELL_TIME (msec) on each channel.
 * Must be set longer than active dwell time.
 * For the most reliable scan, set > AP beacon interval (typically 100msec). */
#define IWL_PASSIVE_DWELL_TIME_24   (20)       /* all times in msec */
#define IWL_PASSIVE_DWELL_TIME_52   (10)
#define IWL_PASSIVE_DWELL_BASE      (100)
#define IWL_CHANNEL_TUNE_TIME       5

static int iwl_send_scan_abort(struct iwl_priv *priv)
{
	int ret;
	struct iwl_rx_packet *pkt;
	struct iwl_host_cmd cmd = {
		.id = REPLY_SCAN_ABORT_CMD,
		.flags = CMD_SYNC | CMD_WANT_SKB,
	};

	/* Exit instantly with error when device is not ready
	 * to receive scan abort command or it does not perform
	 * hardware scan currently */
	if (!test_bit(STATUS_READY, &priv->shrd->status) ||
	    !test_bit(STATUS_GEO_CONFIGURED, &priv->shrd->status) ||
	    !test_bit(STATUS_SCAN_HW, &priv->shrd->status) ||
	    test_bit(STATUS_FW_ERROR, &priv->shrd->status) ||
	    test_bit(STATUS_EXIT_PENDING, &priv->shrd->status))
		return -EIO;

	ret = iwl_trans_send_cmd(trans(priv), &cmd);
	if (ret)
		return ret;

	pkt = (struct iwl_rx_packet *)cmd.reply_page;
	if (pkt->u.status != CAN_ABORT_STATUS) {
		/* The scan abort will return 1 for success or
		 * 2 for "failure".  A failure condition can be
		 * due to simply not being in an active scan which
		 * can occur if we send the scan abort before we
		 * the microcode has notified us that a scan is
		 * completed. */
		IWL_DEBUG_SCAN(priv, "SCAN_ABORT ret %d.\n", pkt->u.status);
		ret = -EIO;
	}

	iwl_free_pages(priv->shrd, cmd.reply_page);
	return ret;
}

static void iwl_complete_scan(struct iwl_priv *priv, bool aborted)
{
	/* check if scan was requested from mac80211 */
	if (priv->scan_request) {
		IWL_DEBUG_SCAN(priv, "Complete scan in mac80211\n");
		ieee80211_scan_completed(priv->hw, aborted);
	}

	if (priv->scan_type == IWL_SCAN_ROC) {
		ieee80211_remain_on_channel_expired(priv->hw);
		priv->hw_roc_channel = NULL;
		schedule_delayed_work(&priv->hw_roc_disable_work, 10 * HZ);
	}

	priv->scan_type = IWL_SCAN_NORMAL;
	priv->scan_vif = NULL;
	priv->scan_request = NULL;
}

static void iwl_process_scan_complete(struct iwl_priv *priv)
{
	bool aborted;

	lockdep_assert_held(&priv->shrd->mutex);

	if (!test_and_clear_bit(STATUS_SCAN_COMPLETE, &priv->shrd->status))
		return;

	IWL_DEBUG_SCAN(priv, "Completed scan.\n");

	cancel_delayed_work(&priv->scan_check);

	aborted = test_and_clear_bit(STATUS_SCAN_ABORTING, &priv->shrd->status);
	if (aborted)
		IWL_DEBUG_SCAN(priv, "Aborted scan completed.\n");

	if (!test_and_clear_bit(STATUS_SCANNING, &priv->shrd->status)) {
		IWL_DEBUG_SCAN(priv, "Scan already completed.\n");
		goto out_settings;
	}

	if (priv->scan_type == IWL_SCAN_ROC) {
		ieee80211_remain_on_channel_expired(priv->hw);
		priv->hw_roc_channel = NULL;
		schedule_delayed_work(&priv->hw_roc_disable_work, 10 * HZ);
	}

	if (priv->scan_type != IWL_SCAN_NORMAL && !aborted) {
		int err;

		/* Check if mac80211 requested scan during our internal scan */
		if (priv->scan_request == NULL)
			goto out_complete;

		/* If so request a new scan */
		err = iwl_scan_initiate(priv, priv->scan_vif, IWL_SCAN_NORMAL,
					priv->scan_request->channels[0]->band);
		if (err) {
			IWL_DEBUG_SCAN(priv,
				"failed to initiate pending scan: %d\n", err);
			aborted = true;
			goto out_complete;
		}

		return;
	}

out_complete:
	iwl_complete_scan(priv, aborted);

out_settings:
	/* Can we still talk to firmware ? */
	if (!iwl_is_ready_rf(priv->shrd))
		return;

	iwlagn_post_scan(priv);
}

void iwl_force_scan_end(struct iwl_priv *priv)
{
	lockdep_assert_held(&priv->shrd->mutex);

	if (!test_bit(STATUS_SCANNING, &priv->shrd->status)) {
		IWL_DEBUG_SCAN(priv, "Forcing scan end while not scanning\n");
		return;
	}

	IWL_DEBUG_SCAN(priv, "Forcing scan end\n");
	clear_bit(STATUS_SCANNING, &priv->shrd->status);
	clear_bit(STATUS_SCAN_HW, &priv->shrd->status);
	clear_bit(STATUS_SCAN_ABORTING, &priv->shrd->status);
	clear_bit(STATUS_SCAN_COMPLETE, &priv->shrd->status);
	iwl_complete_scan(priv, true);
}

static void iwl_do_scan_abort(struct iwl_priv *priv)
{
	int ret;

	lockdep_assert_held(&priv->shrd->mutex);

	if (!test_bit(STATUS_SCANNING, &priv->shrd->status)) {
		IWL_DEBUG_SCAN(priv, "Not performing scan to abort\n");
		return;
	}

	if (test_and_set_bit(STATUS_SCAN_ABORTING, &priv->shrd->status)) {
		IWL_DEBUG_SCAN(priv, "Scan abort in progress\n");
		return;
	}

	ret = iwl_send_scan_abort(priv);
	if (ret) {
		IWL_DEBUG_SCAN(priv, "Send scan abort failed %d\n", ret);
		iwl_force_scan_end(priv);
	} else
		IWL_DEBUG_SCAN(priv, "Successfully send scan abort\n");
}

/**
 * iwl_scan_cancel - Cancel any currently executing HW scan
 */
int iwl_scan_cancel(struct iwl_priv *priv)
{
	IWL_DEBUG_SCAN(priv, "Queuing abort scan\n");
	queue_work(priv->shrd->workqueue, &priv->abort_scan);
	return 0;
}

/**
 * iwl_scan_cancel_timeout - Cancel any currently executing HW scan
 * @ms: amount of time to wait (in milliseconds) for scan to abort
 *
 */
void iwl_scan_cancel_timeout(struct iwl_priv *priv, unsigned long ms)
{
	unsigned long timeout = jiffies + msecs_to_jiffies(ms);

	lockdep_assert_held(&priv->shrd->mutex);

	IWL_DEBUG_SCAN(priv, "Scan cancel timeout\n");

	iwl_do_scan_abort(priv);

	while (time_before_eq(jiffies, timeout)) {
		if (!test_bit(STATUS_SCAN_HW, &priv->shrd->status))
			goto finished;
		msleep(20);
	}

	return;

 finished:
	/*
	 * Now STATUS_SCAN_HW is clear. This means that the
	 * device finished, but the background work is going
	 * to execute at best as soon as we release the mutex.
	 * Since we need to be able to issue a new scan right
	 * after this function returns, run the complete here.
	 * The STATUS_SCAN_COMPLETE bit will then be cleared
	 * and prevent the background work from "completing"
	 * a possible new scan.
	 */
	iwl_process_scan_complete(priv);
}

/* Service response to REPLY_SCAN_CMD (0x80) */
static int iwl_rx_reply_scan(struct iwl_priv *priv,
			      struct iwl_rx_mem_buffer *rxb,
			      struct iwl_device_cmd *cmd)
{
#ifdef CONFIG_IWLWIFI_DEBUG
	struct iwl_rx_packet *pkt = rxb_addr(rxb);
	struct iwl_scanreq_notification *notif =
	    (struct iwl_scanreq_notification *)pkt->u.raw;

	IWL_DEBUG_SCAN(priv, "Scan request status = 0x%x\n", notif->status);
#endif
	return 0;
}

/* Service SCAN_START_NOTIFICATION (0x82) */
static int iwl_rx_scan_start_notif(struct iwl_priv *priv,
				    struct iwl_rx_mem_buffer *rxb,
				    struct iwl_device_cmd *cmd)
{
	struct iwl_rx_packet *pkt = rxb_addr(rxb);
	struct iwl_scanstart_notification *notif =
	    (struct iwl_scanstart_notification *)pkt->u.raw;
	priv->scan_start_tsf = le32_to_cpu(notif->tsf_low);
	IWL_DEBUG_SCAN(priv, "Scan start: "
		       "%d [802.11%s] "
		       "(TSF: 0x%08X:%08X) - %d (beacon timer %u)\n",
		       notif->channel,
		       notif->band ? "bg" : "a",
		       le32_to_cpu(notif->tsf_high),
		       le32_to_cpu(notif->tsf_low),
		       notif->status, notif->beacon_timer);

	if (priv->scan_type == IWL_SCAN_ROC &&
	    !priv->hw_roc_start_notified) {
		ieee80211_ready_on_channel(priv->hw);
		priv->hw_roc_start_notified = true;
	}

	return 0;
}

/* Service SCAN_RESULTS_NOTIFICATION (0x83) */
static int iwl_rx_scan_results_notif(struct iwl_priv *priv,
				      struct iwl_rx_mem_buffer *rxb,
				      struct iwl_device_cmd *cmd)
{
#ifdef CONFIG_IWLWIFI_DEBUG
	struct iwl_rx_packet *pkt = rxb_addr(rxb);
	struct iwl_scanresults_notification *notif =
	    (struct iwl_scanresults_notification *)pkt->u.raw;

	IWL_DEBUG_SCAN(priv, "Scan ch.res: "
		       "%d [802.11%s] "
		       "probe status: %u:%u "
		       "(TSF: 0x%08X:%08X) - %d "
		       "elapsed=%lu usec\n",
		       notif->channel,
		       notif->band ? "bg" : "a",
		       notif->probe_status, notif->num_probe_not_sent,
		       le32_to_cpu(notif->tsf_high),
		       le32_to_cpu(notif->tsf_low),
		       le32_to_cpu(notif->statistics[0]),
		       le32_to_cpu(notif->tsf_low) - priv->scan_start_tsf);
#endif
	return 0;
}

/* Service SCAN_COMPLETE_NOTIFICATION (0x84) */
static int iwl_rx_scan_complete_notif(struct iwl_priv *priv,
				       struct iwl_rx_mem_buffer *rxb,
				       struct iwl_device_cmd *cmd)
{
	struct iwl_rx_packet *pkt = rxb_addr(rxb);
	struct iwl_scancomplete_notification *scan_notif = (void *)pkt->u.raw;

	IWL_DEBUG_SCAN(priv, "Scan complete: %d channels (TSF 0x%08X:%08X) - %d\n",
		       scan_notif->scanned_channels,
		       scan_notif->tsf_low,
		       scan_notif->tsf_high, scan_notif->status);

	IWL_DEBUG_SCAN(priv, "Scan on %sGHz took %dms\n",
		       (priv->scan_band == IEEE80211_BAND_2GHZ) ? "2.4" : "5.2",
		       jiffies_to_msecs(jiffies - priv->scan_start));

	/*
	 * When aborting, we run the scan completed background work inline
	 * and the background work must then do nothing. The SCAN_COMPLETE
	 * bit helps implement that logic and thus needs to be set before
	 * queueing the work. Also, since the scan abort waits for SCAN_HW
	 * to clear, we need to set SCAN_COMPLETE before clearing SCAN_HW
	 * to avoid a race there.
	 */
	set_bit(STATUS_SCAN_COMPLETE, &priv->shrd->status);
	clear_bit(STATUS_SCAN_HW, &priv->shrd->status);
	queue_work(priv->shrd->workqueue, &priv->scan_completed);

	if (priv->iw_mode != NL80211_IFTYPE_ADHOC &&
	    iwl_advanced_bt_coexist(priv) &&
	    priv->bt_status != scan_notif->bt_status) {
		if (scan_notif->bt_status) {
			/* BT on */
			if (!priv->bt_ch_announce)
				priv->bt_traffic_load =
					IWL_BT_COEX_TRAFFIC_LOAD_HIGH;
			/*
			 * otherwise, no traffic load information provided
			 * no changes made
			 */
		} else {
			/* BT off */
			priv->bt_traffic_load =
				IWL_BT_COEX_TRAFFIC_LOAD_NONE;
		}
		priv->bt_status = scan_notif->bt_status;
		queue_work(priv->shrd->workqueue,
			   &priv->bt_traffic_change_work);
	}
	return 0;
}

void iwl_setup_rx_scan_handlers(struct iwl_priv *priv)
{
	/* scan handlers */
	priv->rx_handlers[REPLY_SCAN_CMD] = iwl_rx_reply_scan;
	priv->rx_handlers[SCAN_START_NOTIFICATION] = iwl_rx_scan_start_notif;
	priv->rx_handlers[SCAN_RESULTS_NOTIFICATION] =
					iwl_rx_scan_results_notif;
	priv->rx_handlers[SCAN_COMPLETE_NOTIFICATION] =
					iwl_rx_scan_complete_notif;
}

static u16 iwl_get_active_dwell_time(struct iwl_priv *priv,
				     enum ieee80211_band band, u8 n_probes)
{
	if (band == IEEE80211_BAND_5GHZ)
		return IWL_ACTIVE_DWELL_TIME_52 +
			IWL_ACTIVE_DWELL_FACTOR_52GHZ * (n_probes + 1);
	else
		return IWL_ACTIVE_DWELL_TIME_24 +
			IWL_ACTIVE_DWELL_FACTOR_24GHZ * (n_probes + 1);
}

static u16 iwl_limit_dwell(struct iwl_priv *priv, u16 dwell_time)
{
	struct iwl_rxon_context *ctx;

	/*
	 * If we're associated, we clamp the dwell time 98%
	 * of the smallest beacon interval (minus 2 * channel
	 * tune time)
	 */
	for_each_context(priv, ctx) {
		u16 value;

		if (!iwl_is_associated_ctx(ctx))
			continue;
		value = ctx->beacon_int;
		if (!value)
			value = IWL_PASSIVE_DWELL_BASE;
		value = (value * 98) / 100 - IWL_CHANNEL_TUNE_TIME * 2;
		dwell_time = min(value, dwell_time);
	}

	return dwell_time;
}

static u16 iwl_get_passive_dwell_time(struct iwl_priv *priv,
				      enum ieee80211_band band)
{
	u16 passive = (band == IEEE80211_BAND_2GHZ) ?
	    IWL_PASSIVE_DWELL_BASE + IWL_PASSIVE_DWELL_TIME_24 :
	    IWL_PASSIVE_DWELL_BASE + IWL_PASSIVE_DWELL_TIME_52;

	return iwl_limit_dwell(priv, passive);
}

static int iwl_get_single_channel_for_scan(struct iwl_priv *priv,
					   struct ieee80211_vif *vif,
					   enum ieee80211_band band,
					   struct iwl_scan_channel *scan_ch)
{
	const struct ieee80211_supported_band *sband;
	u16 passive_dwell = 0;
	u16 active_dwell = 0;
	int added = 0;
	u16 channel = 0;

	sband = iwl_get_hw_mode(priv, band);
	if (!sband) {
		IWL_ERR(priv, "invalid band\n");
		return added;
	}

	active_dwell = iwl_get_active_dwell_time(priv, band, 0);
	passive_dwell = iwl_get_passive_dwell_time(priv, band);

	if (passive_dwell <= active_dwell)
		passive_dwell = active_dwell + 1;

	channel = iwl_get_single_channel_number(priv, band);
	if (channel) {
		scan_ch->channel = cpu_to_le16(channel);
		scan_ch->type = SCAN_CHANNEL_TYPE_PASSIVE;
		scan_ch->active_dwell = cpu_to_le16(active_dwell);
		scan_ch->passive_dwell = cpu_to_le16(passive_dwell);
		/* Set txpower levels to defaults */
		scan_ch->dsp_atten = 110;
		if (band == IEEE80211_BAND_5GHZ)
			scan_ch->tx_gain = ((1 << 5) | (3 << 3)) | 3;
		else
			scan_ch->tx_gain = ((1 << 5) | (5 << 3));
		added++;
	} else
		IWL_ERR(priv, "no valid channel found\n");
	return added;
}

static int iwl_get_channels_for_scan(struct iwl_priv *priv,
				     struct ieee80211_vif *vif,
				     enum ieee80211_band band,
				     u8 is_active, u8 n_probes,
				     struct iwl_scan_channel *scan_ch)
{
	struct ieee80211_channel *chan;
	const struct ieee80211_supported_band *sband;
	const struct iwl_channel_info *ch_info;
	u16 passive_dwell = 0;
	u16 active_dwell = 0;
	int added, i;
	u16 channel;

	sband = iwl_get_hw_mode(priv, band);
	if (!sband)
		return 0;

	active_dwell = iwl_get_active_dwell_time(priv, band, n_probes);
	passive_dwell = iwl_get_passive_dwell_time(priv, band);

	if (passive_dwell <= active_dwell)
		passive_dwell = active_dwell + 1;

	for (i = 0, added = 0; i < priv->scan_request->n_channels; i++) {
		chan = priv->scan_request->channels[i];

		if (chan->band != band)
			continue;

		channel = chan->hw_value;
		scan_ch->channel = cpu_to_le16(channel);

		ch_info = iwl_get_channel_info(priv, band, channel);
		if (!is_channel_valid(ch_info)) {
			IWL_DEBUG_SCAN(priv,
				       "Channel %d is INVALID for this band.\n",
				       channel);
			continue;
		}

		if (!is_active || is_channel_passive(ch_info) ||
		    (chan->flags & IEEE80211_CHAN_PASSIVE_SCAN))
			scan_ch->type = SCAN_CHANNEL_TYPE_PASSIVE;
		else
			scan_ch->type = SCAN_CHANNEL_TYPE_ACTIVE;

		if (n_probes)
			scan_ch->type |= IWL_SCAN_PROBE_MASK(n_probes);

		scan_ch->active_dwell = cpu_to_le16(active_dwell);
		scan_ch->passive_dwell = cpu_to_le16(passive_dwell);

		/* Set txpower levels to defaults */
		scan_ch->dsp_atten = 110;

		/* NOTE: if we were doing 6Mb OFDM for scans we'd use
		 * power level:
		 * scan_ch->tx_gain = ((1 << 5) | (2 << 3)) | 3;
		 */
		if (band == IEEE80211_BAND_5GHZ)
			scan_ch->tx_gain = ((1 << 5) | (3 << 3)) | 3;
		else
			scan_ch->tx_gain = ((1 << 5) | (5 << 3));

		IWL_DEBUG_SCAN(priv, "Scanning ch=%d prob=0x%X [%s %d]\n",
			       channel, le32_to_cpu(scan_ch->type),
			       (scan_ch->type & SCAN_CHANNEL_TYPE_ACTIVE) ?
				"ACTIVE" : "PASSIVE",
			       (scan_ch->type & SCAN_CHANNEL_TYPE_ACTIVE) ?
			       active_dwell : passive_dwell);

		scan_ch++;
		added++;
	}

	IWL_DEBUG_SCAN(priv, "total channels to scan %d\n", added);
	return added;
}

<<<<<<< HEAD
void iwl_init_scan_params(struct iwl_priv *priv)
{
	u8 ant_idx = fls(priv->hw_params.valid_tx_ant) - 1;
	if (!priv->scan_tx_ant[IEEE80211_BAND_5GHZ])
		priv->scan_tx_ant[IEEE80211_BAND_5GHZ] = ant_idx;
	if (!priv->scan_tx_ant[IEEE80211_BAND_2GHZ])
		priv->scan_tx_ant[IEEE80211_BAND_2GHZ] = ant_idx;
}
EXPORT_SYMBOL(iwl_init_scan_params);

static int iwl_scan_initiate(struct iwl_priv *priv)
{
	WARN_ON(!mutex_is_locked(&priv->mutex));

	IWL_DEBUG_INFO(priv, "Starting scan...\n");
	set_bit(STATUS_SCANNING, &priv->status);
	priv->is_internal_short_scan = false;
	priv->scan_start = jiffies;
	priv->scan_pass_start = priv->scan_start;

	queue_work(priv->workqueue, &priv->request_scan);

	return 0;
}

#define IWL_DELAY_NEXT_SCAN (HZ*2)

int iwl_mac_hw_scan(struct ieee80211_hw *hw,
		     struct cfg80211_scan_request *req)
{
	unsigned long flags;
	struct iwl_priv *priv = hw->priv;
	int ret, i;

	IWL_DEBUG_MAC80211(priv, "enter\n");

	mutex_lock(&priv->mutex);
	spin_lock_irqsave(&priv->lock, flags);

	if (!iwl_is_ready_rf(priv)) {
		ret = -EIO;
		IWL_DEBUG_MAC80211(priv, "leave - not ready or exit pending\n");
		goto out_unlock;
	}

	if (test_bit(STATUS_SCANNING, &priv->status)) {
		IWL_DEBUG_SCAN(priv, "Scan already in progress.\n");
		ret = -EAGAIN;
		goto out_unlock;
	}

	if (test_bit(STATUS_SCAN_ABORTING, &priv->status)) {
		IWL_DEBUG_SCAN(priv, "Scan request while abort pending\n");
		ret = -EAGAIN;
		goto out_unlock;
	}

	/* We don't schedule scan within next_scan_jiffies period.
	 * Avoid scanning during possible EAPOL exchange, return
	 * success immediately.
	 */
	if (priv->next_scan_jiffies &&
	    time_after(priv->next_scan_jiffies, jiffies)) {
		IWL_DEBUG_SCAN(priv, "scan rejected: within next scan period\n");
		queue_work(priv->workqueue, &priv->scan_completed);
		ret = 0;
		goto out_unlock;
	}

	priv->scan_bands = 0;
	for (i = 0; i < req->n_channels; i++)
		priv->scan_bands |= BIT(req->channels[i]->band);

	priv->scan_request = req;

	ret = iwl_scan_initiate(priv);

	IWL_DEBUG_MAC80211(priv, "leave\n");

out_unlock:
	spin_unlock_irqrestore(&priv->lock, flags);
	mutex_unlock(&priv->mutex);

	return ret;
}
EXPORT_SYMBOL(iwl_mac_hw_scan);

/*
 * internal short scan, this function should only been called while associated.
 * It will reset and tune the radio to prevent possible RF related problem
 */
void iwl_internal_short_hw_scan(struct iwl_priv *priv)
{
	queue_work(priv->workqueue, &priv->start_internal_scan);
}

static void iwl_bg_start_internal_scan(struct work_struct *work)
{
	struct iwl_priv *priv =
		container_of(work, struct iwl_priv, start_internal_scan);

	mutex_lock(&priv->mutex);

	if (priv->is_internal_short_scan == true) {
		IWL_DEBUG_SCAN(priv, "Internal scan already in progress\n");
		goto unlock;
	}

	if (!iwl_is_ready_rf(priv)) {
		IWL_DEBUG_SCAN(priv, "not ready or exit pending\n");
		goto unlock;
	}

	if (test_bit(STATUS_SCANNING, &priv->status)) {
		IWL_DEBUG_SCAN(priv, "Scan already in progress.\n");
		goto unlock;
	}

	if (test_bit(STATUS_SCAN_ABORTING, &priv->status)) {
		IWL_DEBUG_SCAN(priv, "Scan request while abort pending\n");
		goto unlock;
	}

	priv->scan_bands = 0;
	if (priv->band == IEEE80211_BAND_5GHZ)
		priv->scan_bands |= BIT(IEEE80211_BAND_5GHZ);
	else
		priv->scan_bands |= BIT(IEEE80211_BAND_2GHZ);

	IWL_DEBUG_SCAN(priv, "Start internal short scan...\n");
	set_bit(STATUS_SCANNING, &priv->status);
	priv->is_internal_short_scan = true;
	queue_work(priv->workqueue, &priv->request_scan);
 unlock:
	mutex_unlock(&priv->mutex);
}
EXPORT_SYMBOL(iwl_internal_short_hw_scan);

#define IWL_SCAN_CHECK_WATCHDOG (7 * HZ)

void iwl_bg_scan_check(struct work_struct *data)
{
	struct iwl_priv *priv =
	    container_of(data, struct iwl_priv, scan_check.work);

	if (test_bit(STATUS_EXIT_PENDING, &priv->status))
		return;

	mutex_lock(&priv->mutex);
	if (test_bit(STATUS_SCANNING, &priv->status) ||
	    test_bit(STATUS_SCAN_ABORTING, &priv->status)) {
		IWL_DEBUG_SCAN(priv, "Scan completion watchdog resetting "
			"adapter (%dms)\n",
			jiffies_to_msecs(IWL_SCAN_CHECK_WATCHDOG));

		if (!test_bit(STATUS_EXIT_PENDING, &priv->status))
			iwl_send_scan_abort(priv);
	}
	mutex_unlock(&priv->mutex);
}
EXPORT_SYMBOL(iwl_bg_scan_check);

/**
 * iwl_fill_probe_req - fill in all required fields and IE for probe request
 */

u16 iwl_fill_probe_req(struct iwl_priv *priv, struct ieee80211_mgmt *frame,
		       const u8 *ies, int ie_len, int left)
=======
static int iwlagn_request_scan(struct iwl_priv *priv, struct ieee80211_vif *vif)
>>>>>>> 805a6af8
{
	struct iwl_host_cmd cmd = {
		.id = REPLY_SCAN_CMD,
		.len = { sizeof(struct iwl_scan_cmd), },
		.flags = CMD_SYNC,
	};
	struct iwl_scan_cmd *scan;
	struct iwl_rxon_context *ctx = &priv->contexts[IWL_RXON_CTX_BSS];
	u32 rate_flags = 0;
	u16 cmd_len;
	u16 rx_chain = 0;
	enum ieee80211_band band;
	u8 n_probes = 0;
	u8 rx_ant = hw_params(priv).valid_rx_ant;
	u8 rate;
	bool is_active = false;
	int  chan_mod;
	u8 active_chains;
	u8 scan_tx_antennas = hw_params(priv).valid_tx_ant;
	int ret;

	lockdep_assert_held(&priv->shrd->mutex);

	if (vif)
		ctx = iwl_rxon_ctx_from_vif(vif);

	if (!priv->scan_cmd) {
		priv->scan_cmd = kmalloc(sizeof(struct iwl_scan_cmd) +
					 IWL_MAX_SCAN_SIZE, GFP_KERNEL);
		if (!priv->scan_cmd) {
			IWL_DEBUG_SCAN(priv,
				       "fail to allocate memory for scan\n");
			return -ENOMEM;
		}
	}
	scan = priv->scan_cmd;
	memset(scan, 0, sizeof(struct iwl_scan_cmd) + IWL_MAX_SCAN_SIZE);

	scan->quiet_plcp_th = IWL_PLCP_QUIET_THRESH;
	scan->quiet_time = IWL_ACTIVE_QUIET_TIME;

	if (priv->scan_type != IWL_SCAN_ROC &&
	    iwl_is_any_associated(priv)) {
		u16 interval = 0;
		u32 extra;
		u32 suspend_time = 100;
		u32 scan_suspend_time = 100;

		IWL_DEBUG_INFO(priv, "Scanning while associated...\n");
		switch (priv->scan_type) {
		case IWL_SCAN_ROC:
			WARN_ON(1);
			break;
		case IWL_SCAN_RADIO_RESET:
			interval = 0;
			break;
		case IWL_SCAN_NORMAL:
			interval = vif->bss_conf.beacon_int;
			break;
		}

		scan->suspend_time = 0;
		scan->max_out_time = cpu_to_le32(200 * 1024);
		if (!interval)
			interval = suspend_time;

		extra = (suspend_time / interval) << 22;
		scan_suspend_time = (extra |
		    ((suspend_time % interval) * 1024));
		scan->suspend_time = cpu_to_le32(scan_suspend_time);
		IWL_DEBUG_SCAN(priv, "suspend_time 0x%X beacon interval %d\n",
			       scan_suspend_time, interval);
	} else if (priv->scan_type == IWL_SCAN_ROC) {
		scan->suspend_time = 0;
		scan->max_out_time = 0;
		scan->quiet_time = 0;
		scan->quiet_plcp_th = 0;
	}

	switch (priv->scan_type) {
	case IWL_SCAN_RADIO_RESET:
		IWL_DEBUG_SCAN(priv, "Start internal passive scan.\n");
		break;
	case IWL_SCAN_NORMAL:
		if (priv->scan_request->n_ssids) {
			int i, p = 0;
			IWL_DEBUG_SCAN(priv, "Kicking off active scan\n");
			for (i = 0; i < priv->scan_request->n_ssids; i++) {
				/* always does wildcard anyway */
				if (!priv->scan_request->ssids[i].ssid_len)
					continue;
				scan->direct_scan[p].id = WLAN_EID_SSID;
				scan->direct_scan[p].len =
					priv->scan_request->ssids[i].ssid_len;
				memcpy(scan->direct_scan[p].ssid,
				       priv->scan_request->ssids[i].ssid,
				       priv->scan_request->ssids[i].ssid_len);
				n_probes++;
				p++;
			}
			is_active = true;
		} else
			IWL_DEBUG_SCAN(priv, "Start passive scan.\n");
		break;
	case IWL_SCAN_ROC:
		IWL_DEBUG_SCAN(priv, "Start ROC scan.\n");
		break;
	}

	scan->tx_cmd.tx_flags = TX_CMD_FLG_SEQ_CTL_MSK;
	scan->tx_cmd.sta_id = ctx->bcast_sta_id;
	scan->tx_cmd.stop_time.life_time = TX_CMD_LIFE_TIME_INFINITE;

	switch (priv->scan_band) {
	case IEEE80211_BAND_2GHZ:
		scan->flags = RXON_FLG_BAND_24G_MSK | RXON_FLG_AUTO_DETECT_MSK;
		chan_mod = le32_to_cpu(
			priv->contexts[IWL_RXON_CTX_BSS].active.flags &
						RXON_FLG_CHANNEL_MODE_MSK)
				       >> RXON_FLG_CHANNEL_MODE_POS;
		if (chan_mod == CHANNEL_MODE_PURE_40) {
			rate = IWL_RATE_6M_PLCP;
		} else {
			rate = IWL_RATE_1M_PLCP;
			rate_flags = RATE_MCS_CCK_MSK;
		}
		/*
		 * Internal scans are passive, so we can indiscriminately set
		 * the BT ignore flag on 2.4 GHz since it applies to TX only.
		 */
		if (priv->cfg->bt_params &&
		    priv->cfg->bt_params->advanced_bt_coexist)
			scan->tx_cmd.tx_flags |= TX_CMD_FLG_IGNORE_BT;
		break;
	case IEEE80211_BAND_5GHZ:
		rate = IWL_RATE_6M_PLCP;
		break;
	default:
		IWL_WARN(priv, "Invalid scan band\n");
		return -EIO;
	}

	/*
	 * If active scanning is requested but a certain channel is
	 * marked passive, we can do active scanning if we detect
	 * transmissions.
	 *
	 * There is an issue with some firmware versions that triggers
	 * a sysassert on a "good CRC threshold" of zero (== disabled),
	 * on a radar channel even though this means that we should NOT
	 * send probes.
	 *
	 * The "good CRC threshold" is the number of frames that we
	 * need to receive during our dwell time on a channel before
	 * sending out probes -- setting this to a huge value will
	 * mean we never reach it, but at the same time work around
	 * the aforementioned issue. Thus use IWL_GOOD_CRC_TH_NEVER
	 * here instead of IWL_GOOD_CRC_TH_DISABLED.
	 *
	 * This was fixed in later versions along with some other
	 * scan changes, and the threshold behaves as a flag in those
	 * versions.
	 */
	if (priv->new_scan_threshold_behaviour)
		scan->good_CRC_th = is_active ? IWL_GOOD_CRC_TH_DEFAULT :
						IWL_GOOD_CRC_TH_DISABLED;
	else
		scan->good_CRC_th = is_active ? IWL_GOOD_CRC_TH_DEFAULT :
						IWL_GOOD_CRC_TH_NEVER;

	band = priv->scan_band;

	if (priv->cfg->scan_rx_antennas[band])
		rx_ant = priv->cfg->scan_rx_antennas[band];

	if (band == IEEE80211_BAND_2GHZ &&
	    priv->cfg->bt_params &&
	    priv->cfg->bt_params->advanced_bt_coexist) {
		/* transmit 2.4 GHz probes only on first antenna */
		scan_tx_antennas = first_antenna(scan_tx_antennas);
	}

	priv->scan_tx_ant[band] = iwl_toggle_tx_ant(priv,
						    priv->scan_tx_ant[band],
						    scan_tx_antennas);
	rate_flags |= iwl_ant_idx_to_flags(priv->scan_tx_ant[band]);
	scan->tx_cmd.rate_n_flags = iwl_hw_set_rate_n_flags(rate, rate_flags);

	/* In power save mode use one chain, otherwise use all chains */
	if (test_bit(STATUS_POWER_PMI, &priv->shrd->status)) {
		/* rx_ant has been set to all valid chains previously */
		active_chains = rx_ant &
				((u8)(priv->chain_noise_data.active_chains));
		if (!active_chains)
			active_chains = rx_ant;

		IWL_DEBUG_SCAN(priv, "chain_noise_data.active_chains: %u\n",
				priv->chain_noise_data.active_chains);

		rx_ant = first_antenna(active_chains);
	}
	if (priv->cfg->bt_params &&
	    priv->cfg->bt_params->advanced_bt_coexist &&
	    priv->bt_full_concurrent) {
		/* operated as 1x1 in full concurrency mode */
		rx_ant = first_antenna(rx_ant);
	}

	/* MIMO is not used here, but value is required */
	rx_chain |=
		hw_params(priv).valid_rx_ant << RXON_RX_CHAIN_VALID_POS;
	rx_chain |= rx_ant << RXON_RX_CHAIN_FORCE_MIMO_SEL_POS;
	rx_chain |= rx_ant << RXON_RX_CHAIN_FORCE_SEL_POS;
	rx_chain |= 0x1 << RXON_RX_CHAIN_DRIVER_FORCE_POS;
	scan->rx_chain = cpu_to_le16(rx_chain);
	switch (priv->scan_type) {
	case IWL_SCAN_NORMAL:
		cmd_len = iwl_fill_probe_req(priv,
					(struct ieee80211_mgmt *)scan->data,
					vif->addr,
					priv->scan_request->ie,
					priv->scan_request->ie_len,
					IWL_MAX_SCAN_SIZE - sizeof(*scan));
		break;
	case IWL_SCAN_RADIO_RESET:
	case IWL_SCAN_ROC:
		/* use bcast addr, will not be transmitted but must be valid */
		cmd_len = iwl_fill_probe_req(priv,
					(struct ieee80211_mgmt *)scan->data,
					iwl_bcast_addr, NULL, 0,
					IWL_MAX_SCAN_SIZE - sizeof(*scan));
		break;
	default:
		BUG();
	}
	scan->tx_cmd.len = cpu_to_le16(cmd_len);

	scan->filter_flags |= (RXON_FILTER_ACCEPT_GRP_MSK |
			       RXON_FILTER_BCON_AWARE_MSK);

	switch (priv->scan_type) {
	case IWL_SCAN_RADIO_RESET:
		scan->channel_count =
			iwl_get_single_channel_for_scan(priv, vif, band,
				(void *)&scan->data[cmd_len]);
		break;
	case IWL_SCAN_NORMAL:
		scan->channel_count =
			iwl_get_channels_for_scan(priv, vif, band,
				is_active, n_probes,
				(void *)&scan->data[cmd_len]);
		break;
	case IWL_SCAN_ROC: {
		struct iwl_scan_channel *scan_ch;
		int n_chan, i;
		u16 dwell;

		dwell = iwl_limit_dwell(priv, priv->hw_roc_duration);
		n_chan = DIV_ROUND_UP(priv->hw_roc_duration, dwell);

		scan->channel_count = n_chan;

		scan_ch = (void *)&scan->data[cmd_len];

		for (i = 0; i < n_chan; i++) {
			scan_ch->type = SCAN_CHANNEL_TYPE_PASSIVE;
			scan_ch->channel =
				cpu_to_le16(priv->hw_roc_channel->hw_value);

			if (i == n_chan - 1)
				dwell = priv->hw_roc_duration - i * dwell;

			scan_ch->active_dwell =
			scan_ch->passive_dwell = cpu_to_le16(dwell);

			/* Set txpower levels to defaults */
			scan_ch->dsp_atten = 110;

			/* NOTE: if we were doing 6Mb OFDM for scans we'd use
			 * power level:
			 * scan_ch->tx_gain = ((1 << 5) | (2 << 3)) | 3;
			 */
			if (priv->hw_roc_channel->band == IEEE80211_BAND_5GHZ)
				scan_ch->tx_gain = ((1 << 5) | (3 << 3)) | 3;
			else
				scan_ch->tx_gain = ((1 << 5) | (5 << 3));

			scan_ch++;
		}
		}

		break;
	}

	if (scan->channel_count == 0) {
		IWL_DEBUG_SCAN(priv, "channel count %d\n", scan->channel_count);
		return -EIO;
	}

	cmd.len[0] += le16_to_cpu(scan->tx_cmd.len) +
	    scan->channel_count * sizeof(struct iwl_scan_channel);
	cmd.data[0] = scan;
	cmd.dataflags[0] = IWL_HCMD_DFL_NOCOPY;
	scan->len = cpu_to_le16(cmd.len[0]);

	/* set scan bit here for PAN params */
	set_bit(STATUS_SCAN_HW, &priv->shrd->status);

	ret = iwlagn_set_pan_params(priv);
	if (ret)
		return ret;

	ret = iwl_trans_send_cmd(trans(priv), &cmd);
	if (ret) {
		clear_bit(STATUS_SCAN_HW, &priv->shrd->status);
		iwlagn_set_pan_params(priv);
	}

	return ret;
}

void iwl_init_scan_params(struct iwl_priv *priv)
{
	u8 ant_idx = fls(hw_params(priv).valid_tx_ant) - 1;
	if (!priv->scan_tx_ant[IEEE80211_BAND_5GHZ])
		priv->scan_tx_ant[IEEE80211_BAND_5GHZ] = ant_idx;
	if (!priv->scan_tx_ant[IEEE80211_BAND_2GHZ])
		priv->scan_tx_ant[IEEE80211_BAND_2GHZ] = ant_idx;
}

int __must_check iwl_scan_initiate(struct iwl_priv *priv,
				   struct ieee80211_vif *vif,
				   enum iwl_scan_type scan_type,
				   enum ieee80211_band band)
{
	int ret;

	lockdep_assert_held(&priv->shrd->mutex);

	cancel_delayed_work(&priv->scan_check);

	if (!iwl_is_ready_rf(priv->shrd)) {
		IWL_WARN(priv, "Request scan called when driver not ready.\n");
		return -EIO;
	}

	if (test_bit(STATUS_SCAN_HW, &priv->shrd->status)) {
		IWL_DEBUG_SCAN(priv,
			"Multiple concurrent scan requests in parallel.\n");
		return -EBUSY;
	}

	if (test_bit(STATUS_SCAN_ABORTING, &priv->shrd->status)) {
		IWL_DEBUG_SCAN(priv, "Scan request while abort pending.\n");
		return -EBUSY;
	}

	IWL_DEBUG_SCAN(priv, "Starting %sscan...\n",
			scan_type == IWL_SCAN_NORMAL ? "" :
			scan_type == IWL_SCAN_ROC ? "remain-on-channel " :
			"internal short ");

	set_bit(STATUS_SCANNING, &priv->shrd->status);
	priv->scan_type = scan_type;
	priv->scan_start = jiffies;
	priv->scan_band = band;

	ret = iwlagn_request_scan(priv, vif);
	if (ret) {
		clear_bit(STATUS_SCANNING, &priv->shrd->status);
		priv->scan_type = IWL_SCAN_NORMAL;
		return ret;
	}

	queue_delayed_work(priv->shrd->workqueue, &priv->scan_check,
			   IWL_SCAN_CHECK_WATCHDOG);

	return 0;
}

int iwlagn_mac_hw_scan(struct ieee80211_hw *hw,
		    struct ieee80211_vif *vif,
		    struct cfg80211_scan_request *req)
{
	struct iwl_priv *priv = hw->priv;
	int ret;

	IWL_DEBUG_MAC80211(priv, "enter\n");

	if (req->n_channels == 0)
		return -EINVAL;

	mutex_lock(&priv->shrd->mutex);

	/*
	 * If an internal scan is in progress, just set
	 * up the scan_request as per above.
	 */
	if (priv->scan_type != IWL_SCAN_NORMAL) {
		IWL_DEBUG_SCAN(priv,
			       "SCAN request during internal scan - defer\n");
		priv->scan_request = req;
		priv->scan_vif = vif;
		ret = 0;
	} else {
		priv->scan_request = req;
		priv->scan_vif = vif;
		/*
		 * mac80211 will only ask for one band at a time
		 * so using channels[0] here is ok
		 */
		ret = iwl_scan_initiate(priv, vif, IWL_SCAN_NORMAL,
					req->channels[0]->band);
		if (ret) {
			priv->scan_request = NULL;
			priv->scan_vif = NULL;
		}
	}

	IWL_DEBUG_MAC80211(priv, "leave\n");

	mutex_unlock(&priv->shrd->mutex);

	return ret;
}

/*
 * internal short scan, this function should only been called while associated.
 * It will reset and tune the radio to prevent possible RF related problem
 */
void iwl_internal_short_hw_scan(struct iwl_priv *priv)
{
	queue_work(priv->shrd->workqueue, &priv->start_internal_scan);
}

static void iwl_bg_start_internal_scan(struct work_struct *work)
{
	struct iwl_priv *priv =
		container_of(work, struct iwl_priv, start_internal_scan);

	IWL_DEBUG_SCAN(priv, "Start internal scan\n");

	mutex_lock(&priv->shrd->mutex);

	if (priv->scan_type == IWL_SCAN_RADIO_RESET) {
		IWL_DEBUG_SCAN(priv, "Internal scan already in progress\n");
		goto unlock;
	}

	if (test_bit(STATUS_SCANNING, &priv->shrd->status)) {
		IWL_DEBUG_SCAN(priv, "Scan already in progress.\n");
		goto unlock;
	}

	if (iwl_scan_initiate(priv, NULL, IWL_SCAN_RADIO_RESET, priv->band))
		IWL_DEBUG_SCAN(priv, "failed to start internal short scan\n");
 unlock:
	mutex_unlock(&priv->shrd->mutex);
}

static void iwl_bg_scan_check(struct work_struct *data)
{
	struct iwl_priv *priv =
<<<<<<< HEAD
	    container_of(work, struct iwl_priv, scan_completed);
	bool internal = false;
=======
	    container_of(data, struct iwl_priv, scan_check.work);
>>>>>>> 805a6af8

	IWL_DEBUG_SCAN(priv, "Scan check work\n");

	/* Since we are here firmware does not finish scan and
	 * most likely is in bad shape, so we don't bother to
	 * send abort command, just force scan complete to mac80211 */
	mutex_lock(&priv->shrd->mutex);
	iwl_force_scan_end(priv);
	mutex_unlock(&priv->shrd->mutex);
}

/**
 * iwl_fill_probe_req - fill in all required fields and IE for probe request
 */

u16 iwl_fill_probe_req(struct iwl_priv *priv, struct ieee80211_mgmt *frame,
		       const u8 *ta, const u8 *ies, int ie_len, int left)
{
	int len = 0;
	u8 *pos = NULL;

	/* Make sure there is enough space for the probe request,
	 * two mandatory IEs and the data */
	left -= 24;
	if (left < 0)
		return 0;

	frame->frame_control = cpu_to_le16(IEEE80211_STYPE_PROBE_REQ);
	memcpy(frame->da, iwl_bcast_addr, ETH_ALEN);
	memcpy(frame->sa, ta, ETH_ALEN);
	memcpy(frame->bssid, iwl_bcast_addr, ETH_ALEN);
	frame->seq_ctrl = 0;

	len += 24;

	/* ...next IE... */
	pos = &frame->u.probe_req.variable[0];

	/* fill in our indirect SSID IE */
	left -= 2;
	if (left < 0)
		return 0;
	*pos++ = WLAN_EID_SSID;
	*pos++ = 0;

<<<<<<< HEAD
	mutex_lock(&priv->mutex);
	if (priv->is_internal_short_scan) {
		priv->is_internal_short_scan = false;
		IWL_DEBUG_SCAN(priv, "internal short scan completed\n");
		internal = true;
=======
	len += 2;

	if (WARN_ON(left < ie_len))
		return len;

	if (ies && ie_len) {
		memcpy(pos, ies, ie_len);
		len += ie_len;
>>>>>>> 805a6af8
	}
	mutex_unlock(&priv->mutex);

	/*
	 * Do not hold mutex here since this will cause mac80211 to call
	 * into driver again into functions that will attempt to take
	 * mutex.
	 */
	if (!internal)
		ieee80211_scan_completed(priv->hw, false);

	return (u16)len;
}

static void iwl_bg_abort_scan(struct work_struct *work)
{
	struct iwl_priv *priv = container_of(work, struct iwl_priv, abort_scan);

	IWL_DEBUG_SCAN(priv, "Abort scan work\n");

	/* We keep scan_check work queued in case when firmware will not
	 * report back scan completed notification */
	mutex_lock(&priv->shrd->mutex);
	iwl_scan_cancel_timeout(priv, 200);
	mutex_unlock(&priv->shrd->mutex);
}

static void iwl_bg_scan_completed(struct work_struct *work)
{
	struct iwl_priv *priv =
		container_of(work, struct iwl_priv, scan_completed);

	mutex_lock(&priv->shrd->mutex);
	iwl_process_scan_complete(priv);
	mutex_unlock(&priv->shrd->mutex);
}

void iwl_setup_scan_deferred_work(struct iwl_priv *priv)
{
	INIT_WORK(&priv->scan_completed, iwl_bg_scan_completed);
	INIT_WORK(&priv->abort_scan, iwl_bg_abort_scan);
	INIT_WORK(&priv->start_internal_scan, iwl_bg_start_internal_scan);
	INIT_DELAYED_WORK(&priv->scan_check, iwl_bg_scan_check);
}

void iwl_cancel_scan_deferred_work(struct iwl_priv *priv)
{
	cancel_work_sync(&priv->start_internal_scan);
	cancel_work_sync(&priv->abort_scan);
	cancel_work_sync(&priv->scan_completed);

	if (cancel_delayed_work_sync(&priv->scan_check)) {
		mutex_lock(&priv->shrd->mutex);
		iwl_force_scan_end(priv);
		mutex_unlock(&priv->shrd->mutex);
	}
}<|MERGE_RESOLUTION|>--- conflicted
+++ resolved
@@ -557,178 +557,7 @@
 	return added;
 }
 
-<<<<<<< HEAD
-void iwl_init_scan_params(struct iwl_priv *priv)
-{
-	u8 ant_idx = fls(priv->hw_params.valid_tx_ant) - 1;
-	if (!priv->scan_tx_ant[IEEE80211_BAND_5GHZ])
-		priv->scan_tx_ant[IEEE80211_BAND_5GHZ] = ant_idx;
-	if (!priv->scan_tx_ant[IEEE80211_BAND_2GHZ])
-		priv->scan_tx_ant[IEEE80211_BAND_2GHZ] = ant_idx;
-}
-EXPORT_SYMBOL(iwl_init_scan_params);
-
-static int iwl_scan_initiate(struct iwl_priv *priv)
-{
-	WARN_ON(!mutex_is_locked(&priv->mutex));
-
-	IWL_DEBUG_INFO(priv, "Starting scan...\n");
-	set_bit(STATUS_SCANNING, &priv->status);
-	priv->is_internal_short_scan = false;
-	priv->scan_start = jiffies;
-	priv->scan_pass_start = priv->scan_start;
-
-	queue_work(priv->workqueue, &priv->request_scan);
-
-	return 0;
-}
-
-#define IWL_DELAY_NEXT_SCAN (HZ*2)
-
-int iwl_mac_hw_scan(struct ieee80211_hw *hw,
-		     struct cfg80211_scan_request *req)
-{
-	unsigned long flags;
-	struct iwl_priv *priv = hw->priv;
-	int ret, i;
-
-	IWL_DEBUG_MAC80211(priv, "enter\n");
-
-	mutex_lock(&priv->mutex);
-	spin_lock_irqsave(&priv->lock, flags);
-
-	if (!iwl_is_ready_rf(priv)) {
-		ret = -EIO;
-		IWL_DEBUG_MAC80211(priv, "leave - not ready or exit pending\n");
-		goto out_unlock;
-	}
-
-	if (test_bit(STATUS_SCANNING, &priv->status)) {
-		IWL_DEBUG_SCAN(priv, "Scan already in progress.\n");
-		ret = -EAGAIN;
-		goto out_unlock;
-	}
-
-	if (test_bit(STATUS_SCAN_ABORTING, &priv->status)) {
-		IWL_DEBUG_SCAN(priv, "Scan request while abort pending\n");
-		ret = -EAGAIN;
-		goto out_unlock;
-	}
-
-	/* We don't schedule scan within next_scan_jiffies period.
-	 * Avoid scanning during possible EAPOL exchange, return
-	 * success immediately.
-	 */
-	if (priv->next_scan_jiffies &&
-	    time_after(priv->next_scan_jiffies, jiffies)) {
-		IWL_DEBUG_SCAN(priv, "scan rejected: within next scan period\n");
-		queue_work(priv->workqueue, &priv->scan_completed);
-		ret = 0;
-		goto out_unlock;
-	}
-
-	priv->scan_bands = 0;
-	for (i = 0; i < req->n_channels; i++)
-		priv->scan_bands |= BIT(req->channels[i]->band);
-
-	priv->scan_request = req;
-
-	ret = iwl_scan_initiate(priv);
-
-	IWL_DEBUG_MAC80211(priv, "leave\n");
-
-out_unlock:
-	spin_unlock_irqrestore(&priv->lock, flags);
-	mutex_unlock(&priv->mutex);
-
-	return ret;
-}
-EXPORT_SYMBOL(iwl_mac_hw_scan);
-
-/*
- * internal short scan, this function should only been called while associated.
- * It will reset and tune the radio to prevent possible RF related problem
- */
-void iwl_internal_short_hw_scan(struct iwl_priv *priv)
-{
-	queue_work(priv->workqueue, &priv->start_internal_scan);
-}
-
-static void iwl_bg_start_internal_scan(struct work_struct *work)
-{
-	struct iwl_priv *priv =
-		container_of(work, struct iwl_priv, start_internal_scan);
-
-	mutex_lock(&priv->mutex);
-
-	if (priv->is_internal_short_scan == true) {
-		IWL_DEBUG_SCAN(priv, "Internal scan already in progress\n");
-		goto unlock;
-	}
-
-	if (!iwl_is_ready_rf(priv)) {
-		IWL_DEBUG_SCAN(priv, "not ready or exit pending\n");
-		goto unlock;
-	}
-
-	if (test_bit(STATUS_SCANNING, &priv->status)) {
-		IWL_DEBUG_SCAN(priv, "Scan already in progress.\n");
-		goto unlock;
-	}
-
-	if (test_bit(STATUS_SCAN_ABORTING, &priv->status)) {
-		IWL_DEBUG_SCAN(priv, "Scan request while abort pending\n");
-		goto unlock;
-	}
-
-	priv->scan_bands = 0;
-	if (priv->band == IEEE80211_BAND_5GHZ)
-		priv->scan_bands |= BIT(IEEE80211_BAND_5GHZ);
-	else
-		priv->scan_bands |= BIT(IEEE80211_BAND_2GHZ);
-
-	IWL_DEBUG_SCAN(priv, "Start internal short scan...\n");
-	set_bit(STATUS_SCANNING, &priv->status);
-	priv->is_internal_short_scan = true;
-	queue_work(priv->workqueue, &priv->request_scan);
- unlock:
-	mutex_unlock(&priv->mutex);
-}
-EXPORT_SYMBOL(iwl_internal_short_hw_scan);
-
-#define IWL_SCAN_CHECK_WATCHDOG (7 * HZ)
-
-void iwl_bg_scan_check(struct work_struct *data)
-{
-	struct iwl_priv *priv =
-	    container_of(data, struct iwl_priv, scan_check.work);
-
-	if (test_bit(STATUS_EXIT_PENDING, &priv->status))
-		return;
-
-	mutex_lock(&priv->mutex);
-	if (test_bit(STATUS_SCANNING, &priv->status) ||
-	    test_bit(STATUS_SCAN_ABORTING, &priv->status)) {
-		IWL_DEBUG_SCAN(priv, "Scan completion watchdog resetting "
-			"adapter (%dms)\n",
-			jiffies_to_msecs(IWL_SCAN_CHECK_WATCHDOG));
-
-		if (!test_bit(STATUS_EXIT_PENDING, &priv->status))
-			iwl_send_scan_abort(priv);
-	}
-	mutex_unlock(&priv->mutex);
-}
-EXPORT_SYMBOL(iwl_bg_scan_check);
-
-/**
- * iwl_fill_probe_req - fill in all required fields and IE for probe request
- */
-
-u16 iwl_fill_probe_req(struct iwl_priv *priv, struct ieee80211_mgmt *frame,
-		       const u8 *ies, int ie_len, int left)
-=======
 static int iwlagn_request_scan(struct iwl_priv *priv, struct ieee80211_vif *vif)
->>>>>>> 805a6af8
 {
 	struct iwl_host_cmd cmd = {
 		.id = REPLY_SCAN_CMD,
@@ -1192,12 +1021,7 @@
 static void iwl_bg_scan_check(struct work_struct *data)
 {
 	struct iwl_priv *priv =
-<<<<<<< HEAD
-	    container_of(work, struct iwl_priv, scan_completed);
-	bool internal = false;
-=======
 	    container_of(data, struct iwl_priv, scan_check.work);
->>>>>>> 805a6af8
 
 	IWL_DEBUG_SCAN(priv, "Scan check work\n");
 
@@ -1243,13 +1067,6 @@
 	*pos++ = WLAN_EID_SSID;
 	*pos++ = 0;
 
-<<<<<<< HEAD
-	mutex_lock(&priv->mutex);
-	if (priv->is_internal_short_scan) {
-		priv->is_internal_short_scan = false;
-		IWL_DEBUG_SCAN(priv, "internal short scan completed\n");
-		internal = true;
-=======
 	len += 2;
 
 	if (WARN_ON(left < ie_len))
@@ -1258,17 +1075,7 @@
 	if (ies && ie_len) {
 		memcpy(pos, ies, ie_len);
 		len += ie_len;
->>>>>>> 805a6af8
-	}
-	mutex_unlock(&priv->mutex);
-
-	/*
-	 * Do not hold mutex here since this will cause mac80211 to call
-	 * into driver again into functions that will attempt to take
-	 * mutex.
-	 */
-	if (!internal)
-		ieee80211_scan_completed(priv->hw, false);
+	}
 
 	return (u16)len;
 }
