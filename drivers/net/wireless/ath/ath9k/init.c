--- conflicted
+++ resolved
@@ -842,12 +842,6 @@
 
 	ath9k_hw_deinit(sc->sc_ah);
 
-<<<<<<< HEAD
-	tasklet_kill(&sc->intr_tq);
-	tasklet_kill(&sc->bcon_tasklet);
-
-=======
->>>>>>> 805a6af8
 	kfree(sc->sc_ah);
 	sc->sc_ah = NULL;
 }
