--- conflicted
+++ resolved
@@ -3233,21 +3233,6 @@
 	  This is the virtual network driver for virtio.  It can be used with
           lguest or QEMU based VMMs (like KVM or Xen).  Say Y or M.
 
-<<<<<<< HEAD
-config VBUS_ENET
-	tristate "VBUS Ethernet Driver"
-	default n
-	select VBUS_PROXY
-	help
-	   A virtualized 802.x network device based on the VBUS
-	   "virtual-ethernet" interface.  It can be used with any
-	   hypervisor/kernel that supports the vbus+venet protocol.
-
-config VBUS_ENET_DEBUG
-        bool "Enable Debugging"
-	depends on VBUS_ENET
-	default n
-=======
 config VMXNET3
        tristate "VMware VMXNET3 ethernet driver"
        depends on PCI && X86 && INET
@@ -3255,6 +3240,19 @@
          This driver supports VMware's vmxnet3 virtual ethernet NIC.
          To compile this driver as a module, choose M here: the
          module will be called vmxnet3.
->>>>>>> b0e43706
+
+config VBUS_ENET
+       tristate "VBUS Ethernet Driver"
+       default n
+       select VBUS_PROXY
+       help
+          A virtualized 802.x network device based on the VBUS
+          "virtual-ethernet" interface.  It can be used with any
+          hypervisor/kernel that supports the vbus+venet protocol.
+
+config VBUS_ENET_DEBUG
+        bool "Enable Debugging"
+       depends on VBUS_ENET
+       default n
 
 endif # NETDEVICES