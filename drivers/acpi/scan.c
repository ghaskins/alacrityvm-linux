/*
 * scan.c - support for transforming the ACPI namespace into individual objects
 */

#include <linux/module.h>
#include <linux/init.h>
#include <linux/kernel.h>
#include <linux/acpi.h>
#include <linux/signal.h>
#include <linux/kthread.h>

#include <acpi/acpi_drivers.h>

#include "internal.h"

#define _COMPONENT		ACPI_BUS_COMPONENT
ACPI_MODULE_NAME("scan");
#define STRUCT_TO_INT(s)	(*((int*)&s))
extern struct acpi_device *acpi_root;

#define ACPI_BUS_CLASS			"system_bus"
#define ACPI_BUS_HID			"LNXSYBUS"
#define ACPI_BUS_DEVICE_NAME		"System Bus"

#define ACPI_IS_ROOT_DEVICE(device)    (!(device)->parent)

static LIST_HEAD(acpi_device_list);
static LIST_HEAD(acpi_bus_id_list);
DEFINE_MUTEX(acpi_device_lock);
LIST_HEAD(acpi_wakeup_device_list);

struct acpi_device_bus_id{
	char bus_id[15];
	unsigned int instance_no;
	struct list_head node;
};

/*
 * Creates hid/cid(s) string needed for modalias and uevent
 * e.g. on a device with hid:IBM0001 and cid:ACPI0001 you get:
 * char *modalias: "acpi:IBM0001:ACPI0001"
*/
static int create_modalias(struct acpi_device *acpi_dev, char *modalias,
			   int size)
{
	int len;
	int count;
	struct acpi_hardware_id *id;

	len = snprintf(modalias, size, "acpi:");
	size -= len;

	list_for_each_entry(id, &acpi_dev->pnp.ids, list) {
		count = snprintf(&modalias[len], size, "%s:", id->id);
		if (count < 0 || count >= size)
			return -EINVAL;
		len += count;
		size -= count;
	}

	modalias[len] = '\0';
	return len;
}

static ssize_t
acpi_device_modalias_show(struct device *dev, struct device_attribute *attr, char *buf) {
	struct acpi_device *acpi_dev = to_acpi_device(dev);
	int len;

	/* Device has no HID and no CID or string is >1024 */
	len = create_modalias(acpi_dev, buf, 1024);
	if (len <= 0)
		return 0;
	buf[len++] = '\n';
	return len;
}
static DEVICE_ATTR(modalias, 0444, acpi_device_modalias_show, NULL);

static void acpi_bus_hot_remove_device(void *context)
{
	struct acpi_device *device;
	acpi_handle handle = context;
	struct acpi_object_list arg_list;
	union acpi_object arg;
	acpi_status status = AE_OK;

	if (acpi_bus_get_device(handle, &device))
		return;

	if (!device)
		return;

	ACPI_DEBUG_PRINT((ACPI_DB_INFO,
		"Hot-removing device %s...\n", dev_name(&device->dev)));

	if (acpi_bus_trim(device, 1)) {
		printk(KERN_ERR PREFIX
				"Removing device failed\n");
		return;
	}

	/* power off device */
	status = acpi_evaluate_object(handle, "_PS3", NULL, NULL);
	if (ACPI_FAILURE(status) && status != AE_NOT_FOUND)
		printk(KERN_WARNING PREFIX
				"Power-off device failed\n");

	if (device->flags.lockable) {
		arg_list.count = 1;
		arg_list.pointer = &arg;
		arg.type = ACPI_TYPE_INTEGER;
		arg.integer.value = 0;
		acpi_evaluate_object(handle, "_LCK", &arg_list, NULL);
	}

	arg_list.count = 1;
	arg_list.pointer = &arg;
	arg.type = ACPI_TYPE_INTEGER;
	arg.integer.value = 1;

	/*
	 * TBD: _EJD support.
	 */
	status = acpi_evaluate_object(handle, "_EJ0", &arg_list, NULL);
	if (ACPI_FAILURE(status))
		printk(KERN_WARNING PREFIX
				"Eject device failed\n");

	return;
}

static ssize_t
acpi_eject_store(struct device *d, struct device_attribute *attr,
		const char *buf, size_t count)
{
	int ret = count;
	acpi_status status;
	acpi_object_type type = 0;
	struct acpi_device *acpi_device = to_acpi_device(d);

	if ((!count) || (buf[0] != '1')) {
		return -EINVAL;
	}
#ifndef FORCE_EJECT
	if (acpi_device->driver == NULL) {
		ret = -ENODEV;
		goto err;
	}
#endif
	status = acpi_get_type(acpi_device->handle, &type);
	if (ACPI_FAILURE(status) || (!acpi_device->flags.ejectable)) {
		ret = -ENODEV;
		goto err;
	}

	acpi_os_hotplug_execute(acpi_bus_hot_remove_device, acpi_device->handle);
err:
	return ret;
}

static DEVICE_ATTR(eject, 0200, NULL, acpi_eject_store);

static ssize_t
acpi_device_hid_show(struct device *dev, struct device_attribute *attr, char *buf) {
	struct acpi_device *acpi_dev = to_acpi_device(dev);

	return sprintf(buf, "%s\n", acpi_device_hid(acpi_dev));
}
static DEVICE_ATTR(hid, 0444, acpi_device_hid_show, NULL);

static ssize_t
acpi_device_path_show(struct device *dev, struct device_attribute *attr, char *buf) {
	struct acpi_device *acpi_dev = to_acpi_device(dev);
	struct acpi_buffer path = {ACPI_ALLOCATE_BUFFER, NULL};
	int result;

	result = acpi_get_name(acpi_dev->handle, ACPI_FULL_PATHNAME, &path);
	if (result)
		goto end;

	result = sprintf(buf, "%s\n", (char*)path.pointer);
	kfree(path.pointer);
end:
	return result;
}
static DEVICE_ATTR(path, 0444, acpi_device_path_show, NULL);

static int acpi_device_setup_files(struct acpi_device *dev)
{
	acpi_status status;
	acpi_handle temp;
	int result = 0;

	/*
	 * Devices gotten from FADT don't have a "path" attribute
	 */
	if (dev->handle) {
		result = device_create_file(&dev->dev, &dev_attr_path);
		if (result)
			goto end;
	}

	result = device_create_file(&dev->dev, &dev_attr_hid);
	if (result)
		goto end;

	result = device_create_file(&dev->dev, &dev_attr_modalias);
	if (result)
		goto end;

        /*
         * If device has _EJ0, 'eject' file is created that is used to trigger
         * hot-removal function from userland.
         */
	status = acpi_get_handle(dev->handle, "_EJ0", &temp);
	if (ACPI_SUCCESS(status))
		result = device_create_file(&dev->dev, &dev_attr_eject);
end:
	return result;
}

static void acpi_device_remove_files(struct acpi_device *dev)
{
	acpi_status status;
	acpi_handle temp;

	/*
	 * If device has _EJ0, 'eject' file is created that is used to trigger
	 * hot-removal function from userland.
	 */
	status = acpi_get_handle(dev->handle, "_EJ0", &temp);
	if (ACPI_SUCCESS(status))
		device_remove_file(&dev->dev, &dev_attr_eject);

	device_remove_file(&dev->dev, &dev_attr_modalias);
	device_remove_file(&dev->dev, &dev_attr_hid);
	if (dev->handle)
		device_remove_file(&dev->dev, &dev_attr_path);
}
/* --------------------------------------------------------------------------
			ACPI Bus operations
   -------------------------------------------------------------------------- */

int acpi_match_device_ids(struct acpi_device *device,
			  const struct acpi_device_id *ids)
{
	const struct acpi_device_id *id;
	struct acpi_hardware_id *hwid;

	/*
	 * If the device is not present, it is unnecessary to load device
	 * driver for it.
	 */
	if (!device->status.present)
		return -ENODEV;

	for (id = ids; id->id[0]; id++)
		list_for_each_entry(hwid, &device->pnp.ids, list)
			if (!strcmp((char *) id->id, hwid->id))
				return 0;

	return -ENOENT;
}
EXPORT_SYMBOL(acpi_match_device_ids);

static void acpi_free_ids(struct acpi_device *device)
{
	struct acpi_hardware_id *id, *tmp;

	list_for_each_entry_safe(id, tmp, &device->pnp.ids, list) {
		kfree(id->id);
		kfree(id);
	}
}

static void acpi_device_release(struct device *dev)
{
	struct acpi_device *acpi_dev = to_acpi_device(dev);

	acpi_free_ids(acpi_dev);
	kfree(acpi_dev);
}

static int acpi_device_suspend(struct device *dev, pm_message_t state)
{
	struct acpi_device *acpi_dev = to_acpi_device(dev);
	struct acpi_driver *acpi_drv = acpi_dev->driver;

	if (acpi_drv && acpi_drv->ops.suspend)
		return acpi_drv->ops.suspend(acpi_dev, state);
	return 0;
}

static int acpi_device_resume(struct device *dev)
{
	struct acpi_device *acpi_dev = to_acpi_device(dev);
	struct acpi_driver *acpi_drv = acpi_dev->driver;

	if (acpi_drv && acpi_drv->ops.resume)
		return acpi_drv->ops.resume(acpi_dev);
	return 0;
}

static int acpi_bus_match(struct device *dev, struct device_driver *drv)
{
	struct acpi_device *acpi_dev = to_acpi_device(dev);
	struct acpi_driver *acpi_drv = to_acpi_driver(drv);

	return !acpi_match_device_ids(acpi_dev, acpi_drv->ids);
}

static int acpi_device_uevent(struct device *dev, struct kobj_uevent_env *env)
{
	struct acpi_device *acpi_dev = to_acpi_device(dev);
	int len;

	if (add_uevent_var(env, "MODALIAS="))
		return -ENOMEM;
	len = create_modalias(acpi_dev, &env->buf[env->buflen - 1],
			      sizeof(env->buf) - env->buflen);
	if (len >= (sizeof(env->buf) - env->buflen))
		return -ENOMEM;
	env->buflen += len;
	return 0;
}

static void acpi_device_notify(acpi_handle handle, u32 event, void *data)
{
	struct acpi_device *device = data;

	device->driver->ops.notify(device, event);
}

static acpi_status acpi_device_notify_fixed(void *data)
{
	struct acpi_device *device = data;

	/* Fixed hardware devices have no handles */
	acpi_device_notify(NULL, ACPI_FIXED_HARDWARE_EVENT, device);
	return AE_OK;
}

static int acpi_device_install_notify_handler(struct acpi_device *device)
{
	acpi_status status;

	if (device->device_type == ACPI_BUS_TYPE_POWER_BUTTON)
		status =
		    acpi_install_fixed_event_handler(ACPI_EVENT_POWER_BUTTON,
						     acpi_device_notify_fixed,
						     device);
	else if (device->device_type == ACPI_BUS_TYPE_SLEEP_BUTTON)
		status =
		    acpi_install_fixed_event_handler(ACPI_EVENT_SLEEP_BUTTON,
						     acpi_device_notify_fixed,
						     device);
	else
		status = acpi_install_notify_handler(device->handle,
						     ACPI_DEVICE_NOTIFY,
						     acpi_device_notify,
						     device);

	if (ACPI_FAILURE(status))
		return -EINVAL;
	return 0;
}

static void acpi_device_remove_notify_handler(struct acpi_device *device)
{
	if (device->device_type == ACPI_BUS_TYPE_POWER_BUTTON)
		acpi_remove_fixed_event_handler(ACPI_EVENT_POWER_BUTTON,
						acpi_device_notify_fixed);
	else if (device->device_type == ACPI_BUS_TYPE_SLEEP_BUTTON)
		acpi_remove_fixed_event_handler(ACPI_EVENT_SLEEP_BUTTON,
						acpi_device_notify_fixed);
	else
		acpi_remove_notify_handler(device->handle, ACPI_DEVICE_NOTIFY,
					   acpi_device_notify);
}

static int acpi_bus_driver_init(struct acpi_device *, struct acpi_driver *);
static int acpi_start_single_object(struct acpi_device *);
static int acpi_device_probe(struct device * dev)
{
	struct acpi_device *acpi_dev = to_acpi_device(dev);
	struct acpi_driver *acpi_drv = to_acpi_driver(dev->driver);
	int ret;

	ret = acpi_bus_driver_init(acpi_dev, acpi_drv);
	if (!ret) {
		if (acpi_dev->bus_ops.acpi_op_start)
			acpi_start_single_object(acpi_dev);

		if (acpi_drv->ops.notify) {
			ret = acpi_device_install_notify_handler(acpi_dev);
			if (ret) {
				if (acpi_drv->ops.remove)
					acpi_drv->ops.remove(acpi_dev,
						     acpi_dev->removal_type);
				return ret;
			}
		}

		ACPI_DEBUG_PRINT((ACPI_DB_INFO,
			"Found driver [%s] for device [%s]\n",
			acpi_drv->name, acpi_dev->pnp.bus_id));
		get_device(dev);
	}
	return ret;
}

static int acpi_device_remove(struct device * dev)
{
	struct acpi_device *acpi_dev = to_acpi_device(dev);
	struct acpi_driver *acpi_drv = acpi_dev->driver;

	if (acpi_drv) {
		if (acpi_drv->ops.notify)
			acpi_device_remove_notify_handler(acpi_dev);
		if (acpi_drv->ops.remove)
			acpi_drv->ops.remove(acpi_dev, acpi_dev->removal_type);
	}
	acpi_dev->driver = NULL;
	acpi_dev->driver_data = NULL;

	put_device(dev);
	return 0;
}

struct bus_type acpi_bus_type = {
	.name		= "acpi",
	.suspend	= acpi_device_suspend,
	.resume		= acpi_device_resume,
	.match		= acpi_bus_match,
	.probe		= acpi_device_probe,
	.remove		= acpi_device_remove,
	.uevent		= acpi_device_uevent,
};

static int acpi_device_register(struct acpi_device *device)
{
	int result;
	struct acpi_device_bus_id *acpi_device_bus_id, *new_bus_id;
	int found = 0;

	/*
	 * Linkage
	 * -------
	 * Link this device to its parent and siblings.
	 */
	INIT_LIST_HEAD(&device->children);
	INIT_LIST_HEAD(&device->node);
	INIT_LIST_HEAD(&device->wakeup_list);

	new_bus_id = kzalloc(sizeof(struct acpi_device_bus_id), GFP_KERNEL);
	if (!new_bus_id) {
		printk(KERN_ERR PREFIX "Memory allocation error\n");
		return -ENOMEM;
	}

	mutex_lock(&acpi_device_lock);
	/*
	 * Find suitable bus_id and instance number in acpi_bus_id_list
	 * If failed, create one and link it into acpi_bus_id_list
	 */
	list_for_each_entry(acpi_device_bus_id, &acpi_bus_id_list, node) {
		if (!strcmp(acpi_device_bus_id->bus_id,
			    acpi_device_hid(device))) {
			acpi_device_bus_id->instance_no++;
			found = 1;
			kfree(new_bus_id);
			break;
		}
	}
	if (!found) {
		acpi_device_bus_id = new_bus_id;
		strcpy(acpi_device_bus_id->bus_id, acpi_device_hid(device));
		acpi_device_bus_id->instance_no = 0;
		list_add_tail(&acpi_device_bus_id->node, &acpi_bus_id_list);
	}
	dev_set_name(&device->dev, "%s:%02x", acpi_device_bus_id->bus_id, acpi_device_bus_id->instance_no);

	if (device->parent)
		list_add_tail(&device->node, &device->parent->children);

	if (device->wakeup.flags.valid)
		list_add_tail(&device->wakeup_list, &acpi_wakeup_device_list);
	mutex_unlock(&acpi_device_lock);

	if (device->parent)
		device->dev.parent = &device->parent->dev;
	device->dev.bus = &acpi_bus_type;
	device->dev.release = &acpi_device_release;
	result = device_register(&device->dev);
	if (result) {
		dev_err(&device->dev, "Error registering device\n");
		goto end;
	}

	result = acpi_device_setup_files(device);
	if (result)
		printk(KERN_ERR PREFIX "Error creating sysfs interface for device %s\n",
		       dev_name(&device->dev));

	device->removal_type = ACPI_BUS_REMOVAL_NORMAL;
	return 0;
end:
	mutex_lock(&acpi_device_lock);
	if (device->parent)
		list_del(&device->node);
	list_del(&device->wakeup_list);
	mutex_unlock(&acpi_device_lock);
	return result;
}

static void acpi_device_unregister(struct acpi_device *device, int type)
{
	mutex_lock(&acpi_device_lock);
	if (device->parent)
		list_del(&device->node);

	list_del(&device->wakeup_list);
	mutex_unlock(&acpi_device_lock);

	acpi_detach_data(device->handle, acpi_bus_data_handler);

	acpi_device_remove_files(device);
	device_unregister(&device->dev);
}

/* --------------------------------------------------------------------------
                                 Driver Management
   -------------------------------------------------------------------------- */
/**
 * acpi_bus_driver_init - add a device to a driver
 * @device: the device to add and initialize
 * @driver: driver for the device
 *
 * Used to initialize a device via its device driver.  Called whenever a
 * driver is bound to a device.  Invokes the driver's add() ops.
 */
static int
acpi_bus_driver_init(struct acpi_device *device, struct acpi_driver *driver)
{
	int result = 0;

	if (!device || !driver)
		return -EINVAL;

	if (!driver->ops.add)
		return -ENOSYS;

	result = driver->ops.add(device);
	if (result) {
		device->driver = NULL;
		device->driver_data = NULL;
		return result;
	}

	device->driver = driver;

	/*
	 * TBD - Configuration Management: Assign resources to device based
	 * upon possible configuration and currently allocated resources.
	 */

	ACPI_DEBUG_PRINT((ACPI_DB_INFO,
			  "Driver successfully bound to device\n"));
	return 0;
}

static int acpi_start_single_object(struct acpi_device *device)
{
	int result = 0;
	struct acpi_driver *driver;


	if (!(driver = device->driver))
		return 0;

	if (driver->ops.start) {
		result = driver->ops.start(device);
		if (result && driver->ops.remove)
			driver->ops.remove(device, ACPI_BUS_REMOVAL_NORMAL);
	}

	return result;
}

/**
 * acpi_bus_register_driver - register a driver with the ACPI bus
 * @driver: driver being registered
 *
 * Registers a driver with the ACPI bus.  Searches the namespace for all
 * devices that match the driver's criteria and binds.  Returns zero for
 * success or a negative error status for failure.
 */
int acpi_bus_register_driver(struct acpi_driver *driver)
{
	int ret;

	if (acpi_disabled)
		return -ENODEV;
	driver->drv.name = driver->name;
	driver->drv.bus = &acpi_bus_type;
	driver->drv.owner = driver->owner;

	ret = driver_register(&driver->drv);
	return ret;
}

EXPORT_SYMBOL(acpi_bus_register_driver);

/**
 * acpi_bus_unregister_driver - unregisters a driver with the APIC bus
 * @driver: driver to unregister
 *
 * Unregisters a driver with the ACPI bus.  Searches the namespace for all
 * devices that match the driver's criteria and unbinds.
 */
void acpi_bus_unregister_driver(struct acpi_driver *driver)
{
	driver_unregister(&driver->drv);
}

EXPORT_SYMBOL(acpi_bus_unregister_driver);

/* --------------------------------------------------------------------------
                                 Device Enumeration
   -------------------------------------------------------------------------- */
static struct acpi_device *acpi_bus_get_parent(acpi_handle handle)
{
	acpi_status status;
	int ret;
	struct acpi_device *device;

	/*
	 * Fixed hardware devices do not appear in the namespace and do not
	 * have handles, but we fabricate acpi_devices for them, so we have
	 * to deal with them specially.
	 */
	if (handle == NULL)
		return acpi_root;

	do {
		status = acpi_get_parent(handle, &handle);
		if (status == AE_NULL_ENTRY)
			return NULL;
		if (ACPI_FAILURE(status))
			return acpi_root;

		ret = acpi_bus_get_device(handle, &device);
		if (ret == 0)
			return device;
	} while (1);
}

acpi_status
acpi_bus_get_ejd(acpi_handle handle, acpi_handle *ejd)
{
	acpi_status status;
	acpi_handle tmp;
	struct acpi_buffer buffer = {ACPI_ALLOCATE_BUFFER, NULL};
	union acpi_object *obj;

	status = acpi_get_handle(handle, "_EJD", &tmp);
	if (ACPI_FAILURE(status))
		return status;

	status = acpi_evaluate_object(handle, "_EJD", NULL, &buffer);
	if (ACPI_SUCCESS(status)) {
		obj = buffer.pointer;
		status = acpi_get_handle(ACPI_ROOT_OBJECT, obj->string.pointer,
					 ejd);
		kfree(buffer.pointer);
	}
	return status;
}
EXPORT_SYMBOL_GPL(acpi_bus_get_ejd);

void acpi_bus_data_handler(acpi_handle handle, void *context)
{

	/* TBD */

	return;
}

static int acpi_bus_get_perf_flags(struct acpi_device *device)
{
	device->performance.state = ACPI_STATE_UNKNOWN;
	return 0;
}

static acpi_status
acpi_bus_extract_wakeup_device_power_package(struct acpi_device *device,
					     union acpi_object *package)
{
	int i = 0;
	union acpi_object *element = NULL;

	if (!device || !package || (package->package.count < 2))
		return AE_BAD_PARAMETER;

	element = &(package->package.elements[0]);
	if (!element)
		return AE_BAD_PARAMETER;
	if (element->type == ACPI_TYPE_PACKAGE) {
		if ((element->package.count < 2) ||
		    (element->package.elements[0].type !=
		     ACPI_TYPE_LOCAL_REFERENCE)
		    || (element->package.elements[1].type != ACPI_TYPE_INTEGER))
			return AE_BAD_DATA;
		device->wakeup.gpe_device =
		    element->package.elements[0].reference.handle;
		device->wakeup.gpe_number =
		    (u32) element->package.elements[1].integer.value;
	} else if (element->type == ACPI_TYPE_INTEGER) {
		device->wakeup.gpe_number = element->integer.value;
	} else
		return AE_BAD_DATA;

	element = &(package->package.elements[1]);
	if (element->type != ACPI_TYPE_INTEGER) {
		return AE_BAD_DATA;
	}
	device->wakeup.sleep_state = element->integer.value;

	if ((package->package.count - 2) > ACPI_MAX_HANDLES) {
		return AE_NO_MEMORY;
	}
	device->wakeup.resources.count = package->package.count - 2;
	for (i = 0; i < device->wakeup.resources.count; i++) {
		element = &(package->package.elements[i + 2]);
		if (element->type != ACPI_TYPE_LOCAL_REFERENCE)
			return AE_BAD_DATA;

		device->wakeup.resources.handles[i] = element->reference.handle;
	}

	return AE_OK;
}

static int acpi_bus_get_wakeup_device_flags(struct acpi_device *device)
{
	acpi_status status = 0;
	struct acpi_buffer buffer = { ACPI_ALLOCATE_BUFFER, NULL };
	union acpi_object *package = NULL;
	int psw_error;

	struct acpi_device_id button_device_ids[] = {
		{"PNP0C0D", 0},
		{"PNP0C0C", 0},
		{"PNP0C0E", 0},
		{"", 0},
	};

	/* _PRW */
	status = acpi_evaluate_object(device->handle, "_PRW", NULL, &buffer);
	if (ACPI_FAILURE(status)) {
		ACPI_EXCEPTION((AE_INFO, status, "Evaluating _PRW"));
		goto end;
	}

	package = (union acpi_object *)buffer.pointer;
	status = acpi_bus_extract_wakeup_device_power_package(device, package);
	if (ACPI_FAILURE(status)) {
		ACPI_EXCEPTION((AE_INFO, status, "Extracting _PRW package"));
		goto end;
	}

	kfree(buffer.pointer);

	device->wakeup.flags.valid = 1;
	device->wakeup.prepare_count = 0;
	/* Call _PSW/_DSW object to disable its ability to wake the sleeping
	 * system for the ACPI device with the _PRW object.
	 * The _PSW object is depreciated in ACPI 3.0 and is replaced by _DSW.
	 * So it is necessary to call _DSW object first. Only when it is not
	 * present will the _PSW object used.
	 */
	psw_error = acpi_device_sleep_wake(device, 0, 0, 0);
	if (psw_error)
		ACPI_DEBUG_PRINT((ACPI_DB_INFO,
				"error in _DSW or _PSW evaluation\n"));

	/* Power button, Lid switch always enable wakeup */
	if (!acpi_match_device_ids(device, button_device_ids))
		device->wakeup.flags.run_wake = 1;

end:
	if (ACPI_FAILURE(status))
		device->flags.wake_capable = 0;
	return 0;
}

static int acpi_bus_get_power_flags(struct acpi_device *device)
{
	acpi_status status = 0;
	acpi_handle handle = NULL;
	u32 i = 0;


	/*
	 * Power Management Flags
	 */
	status = acpi_get_handle(device->handle, "_PSC", &handle);
	if (ACPI_SUCCESS(status))
		device->power.flags.explicit_get = 1;
	status = acpi_get_handle(device->handle, "_IRC", &handle);
	if (ACPI_SUCCESS(status))
		device->power.flags.inrush_current = 1;

	/*
	 * Enumerate supported power management states
	 */
	for (i = ACPI_STATE_D0; i <= ACPI_STATE_D3; i++) {
		struct acpi_device_power_state *ps = &device->power.states[i];
		char object_name[5] = { '_', 'P', 'R', '0' + i, '\0' };

		/* Evaluate "_PRx" to se if power resources are referenced */
		acpi_evaluate_reference(device->handle, object_name, NULL,
					&ps->resources);
		if (ps->resources.count) {
			device->power.flags.power_resources = 1;
			ps->flags.valid = 1;
		}

		/* Evaluate "_PSx" to see if we can do explicit sets */
		object_name[2] = 'S';
		status = acpi_get_handle(device->handle, object_name, &handle);
		if (ACPI_SUCCESS(status)) {
			ps->flags.explicit_set = 1;
			ps->flags.valid = 1;
		}

		/* State is valid if we have some power control */
		if (ps->resources.count || ps->flags.explicit_set)
			ps->flags.valid = 1;

		ps->power = -1;	/* Unknown - driver assigned */
		ps->latency = -1;	/* Unknown - driver assigned */
	}

	/* Set defaults for D0 and D3 states (always valid) */
	device->power.states[ACPI_STATE_D0].flags.valid = 1;
	device->power.states[ACPI_STATE_D0].power = 100;
	device->power.states[ACPI_STATE_D3].flags.valid = 1;
	device->power.states[ACPI_STATE_D3].power = 0;

	/* TBD: System wake support and resource requirements. */

	device->power.state = ACPI_STATE_UNKNOWN;
	acpi_bus_get_power(device->handle, &(device->power.state));

	return 0;
}

static int acpi_bus_get_flags(struct acpi_device *device)
{
	acpi_status status = AE_OK;
	acpi_handle temp = NULL;


	/* Presence of _STA indicates 'dynamic_status' */
	status = acpi_get_handle(device->handle, "_STA", &temp);
	if (ACPI_SUCCESS(status))
		device->flags.dynamic_status = 1;

	/* Presence of _RMV indicates 'removable' */
	status = acpi_get_handle(device->handle, "_RMV", &temp);
	if (ACPI_SUCCESS(status))
		device->flags.removable = 1;

	/* Presence of _EJD|_EJ0 indicates 'ejectable' */
	status = acpi_get_handle(device->handle, "_EJD", &temp);
	if (ACPI_SUCCESS(status))
		device->flags.ejectable = 1;
	else {
		status = acpi_get_handle(device->handle, "_EJ0", &temp);
		if (ACPI_SUCCESS(status))
			device->flags.ejectable = 1;
	}

	/* Presence of _LCK indicates 'lockable' */
	status = acpi_get_handle(device->handle, "_LCK", &temp);
	if (ACPI_SUCCESS(status))
		device->flags.lockable = 1;

	/* Presence of _PS0|_PR0 indicates 'power manageable' */
	status = acpi_get_handle(device->handle, "_PS0", &temp);
	if (ACPI_FAILURE(status))
		status = acpi_get_handle(device->handle, "_PR0", &temp);
	if (ACPI_SUCCESS(status))
		device->flags.power_manageable = 1;

	/* Presence of _PRW indicates wake capable */
	status = acpi_get_handle(device->handle, "_PRW", &temp);
	if (ACPI_SUCCESS(status))
		device->flags.wake_capable = 1;

	/* TBD: Performance management */

	return 0;
}

static void acpi_device_get_busid(struct acpi_device *device)
{
	char bus_id[5] = { '?', 0 };
	struct acpi_buffer buffer = { sizeof(bus_id), bus_id };
	int i = 0;

	/*
	 * Bus ID
	 * ------
	 * The device's Bus ID is simply the object name.
	 * TBD: Shouldn't this value be unique (within the ACPI namespace)?
	 */
	if (ACPI_IS_ROOT_DEVICE(device)) {
		strcpy(device->pnp.bus_id, "ACPI");
		return;
	}

	switch (device->device_type) {
	case ACPI_BUS_TYPE_POWER_BUTTON:
		strcpy(device->pnp.bus_id, "PWRF");
		break;
	case ACPI_BUS_TYPE_SLEEP_BUTTON:
		strcpy(device->pnp.bus_id, "SLPF");
		break;
	default:
		acpi_get_name(device->handle, ACPI_SINGLE_NAME, &buffer);
		/* Clean up trailing underscores (if any) */
		for (i = 3; i > 1; i--) {
			if (bus_id[i] == '_')
				bus_id[i] = '\0';
			else
				break;
		}
		strcpy(device->pnp.bus_id, bus_id);
		break;
	}
}

/*
 * acpi_bay_match - see if a device is an ejectable driver bay
 *
 * If an acpi object is ejectable and has one of the ACPI ATA methods defined,
 * then we can safely call it an ejectable drive bay
 */
static int acpi_bay_match(struct acpi_device *device){
	acpi_status status;
	acpi_handle handle;
	acpi_handle tmp;
	acpi_handle phandle;

	handle = device->handle;

	status = acpi_get_handle(handle, "_EJ0", &tmp);
	if (ACPI_FAILURE(status))
		return -ENODEV;

	if ((ACPI_SUCCESS(acpi_get_handle(handle, "_GTF", &tmp))) ||
		(ACPI_SUCCESS(acpi_get_handle(handle, "_GTM", &tmp))) ||
		(ACPI_SUCCESS(acpi_get_handle(handle, "_STM", &tmp))) ||
		(ACPI_SUCCESS(acpi_get_handle(handle, "_SDD", &tmp))))
		return 0;

	if (acpi_get_parent(handle, &phandle))
		return -ENODEV;

        if ((ACPI_SUCCESS(acpi_get_handle(phandle, "_GTF", &tmp))) ||
                (ACPI_SUCCESS(acpi_get_handle(phandle, "_GTM", &tmp))) ||
                (ACPI_SUCCESS(acpi_get_handle(phandle, "_STM", &tmp))) ||
                (ACPI_SUCCESS(acpi_get_handle(phandle, "_SDD", &tmp))))
                return 0;

	return -ENODEV;
}

/*
 * acpi_dock_match - see if a device has a _DCK method
 */
static int acpi_dock_match(struct acpi_device *device)
{
	acpi_handle tmp;
	return acpi_get_handle(device->handle, "_DCK", &tmp);
}

char *acpi_device_hid(struct acpi_device *device)
{
	struct acpi_hardware_id *hid;

	hid = list_first_entry(&device->pnp.ids, struct acpi_hardware_id, list);
	return hid->id;
}
EXPORT_SYMBOL(acpi_device_hid);

static void acpi_add_id(struct acpi_device *device, const char *dev_id)
{
	struct acpi_hardware_id *id;

	id = kmalloc(sizeof(*id), GFP_KERNEL);
	if (!id)
		return;

	id->id = kmalloc(strlen(dev_id) + 1, GFP_KERNEL);
	if (!id->id) {
		kfree(id);
		return;
	}

	strcpy(id->id, dev_id);
	list_add_tail(&id->list, &device->pnp.ids);
}

static void acpi_device_set_id(struct acpi_device *device)
{
	acpi_status status;
	struct acpi_device_info *info;
	struct acpica_device_id_list *cid_list;
	int i;

	switch (device->device_type) {
	case ACPI_BUS_TYPE_DEVICE:
		if (ACPI_IS_ROOT_DEVICE(device)) {
			acpi_add_id(device, ACPI_SYSTEM_HID);
			break;
		} else if (ACPI_IS_ROOT_DEVICE(device->parent)) {
			/* \_SB_, the only root-level namespace device */
			acpi_add_id(device, ACPI_BUS_HID);
			strcpy(device->pnp.device_name, ACPI_BUS_DEVICE_NAME);
			strcpy(device->pnp.device_class, ACPI_BUS_CLASS);
			break;
		}

		status = acpi_get_object_info(device->handle, &info);
		if (ACPI_FAILURE(status)) {
			printk(KERN_ERR PREFIX "%s: Error reading device info\n", __func__);
			return;
		}

		if (info->valid & ACPI_VALID_HID)
			acpi_add_id(device, info->hardware_id.string);
		if (info->valid & ACPI_VALID_CID) {
			cid_list = &info->compatible_id_list;
			for (i = 0; i < cid_list->count; i++)
				acpi_add_id(device, cid_list->ids[i].string);
		}
		if (info->valid & ACPI_VALID_ADR) {
			device->pnp.bus_address = info->address;
			device->flags.bus_address = 1;
		}

		kfree(info);

		/*
		 * Some devices don't reliably have _HIDs & _CIDs, so add
		 * synthetic HIDs to make sure drivers can find them.
		 */
		if (acpi_is_video_device(device))
			acpi_add_id(device, ACPI_VIDEO_HID);
		else if (ACPI_SUCCESS(acpi_bay_match(device)))
			acpi_add_id(device, ACPI_BAY_HID);
		else if (ACPI_SUCCESS(acpi_dock_match(device)))
			acpi_add_id(device, ACPI_DOCK_HID);

		break;
	case ACPI_BUS_TYPE_POWER:
		acpi_add_id(device, ACPI_POWER_HID);
		break;
	case ACPI_BUS_TYPE_PROCESSOR:
		acpi_add_id(device, ACPI_PROCESSOR_OBJECT_HID);
		break;
	case ACPI_BUS_TYPE_THERMAL:
		acpi_add_id(device, ACPI_THERMAL_HID);
		break;
	case ACPI_BUS_TYPE_POWER_BUTTON:
		acpi_add_id(device, ACPI_BUTTON_HID_POWERF);
		break;
	case ACPI_BUS_TYPE_SLEEP_BUTTON:
		acpi_add_id(device, ACPI_BUTTON_HID_SLEEPF);
		break;
	}

	/*
	 * We build acpi_devices for some objects that don't have _HID or _CID,
	 * e.g., PCI bridges and slots.  Drivers can't bind to these objects,
	 * but we do use them indirectly by traversing the acpi_device tree.
	 * This generic ID isn't useful for driver binding, but it provides
	 * the useful property that "every acpi_device has an ID."
	 */
	if (list_empty(&device->pnp.ids))
		acpi_add_id(device, "device");
}

static int acpi_device_set_context(struct acpi_device *device)
{
	acpi_status status;

	/*
	 * Context
	 * -------
	 * Attach this 'struct acpi_device' to the ACPI object.  This makes
	 * resolutions from handle->device very efficient.  Fixed hardware
	 * devices have no handles, so we skip them.
	 */
	if (!device->handle)
		return 0;

	status = acpi_attach_data(device->handle,
				  acpi_bus_data_handler, device);
	if (ACPI_SUCCESS(status))
		return 0;

	printk(KERN_ERR PREFIX "Error attaching device data\n");
	return -ENODEV;
}

static int acpi_bus_remove(struct acpi_device *dev, int rmdevice)
{
	if (!dev)
		return -EINVAL;

	dev->removal_type = ACPI_BUS_REMOVAL_EJECT;
	device_release_driver(&dev->dev);

	if (!rmdevice)
		return 0;

	/*
	 * unbind _ADR-Based Devices when hot removal
	 */
	if (dev->flags.bus_address) {
		if ((dev->parent) && (dev->parent->ops.unbind))
			dev->parent->ops.unbind(dev);
	}
	acpi_device_unregister(dev, ACPI_BUS_REMOVAL_EJECT);

	return 0;
}

static int acpi_add_single_object(struct acpi_device **child,
				  acpi_handle handle, int type,
				  unsigned long long sta,
				  struct acpi_bus_ops *ops)
{
	int result;
	struct acpi_device *device;
	struct acpi_buffer buffer = { ACPI_ALLOCATE_BUFFER, NULL };

	device = kzalloc(sizeof(struct acpi_device), GFP_KERNEL);
	if (!device) {
		printk(KERN_ERR PREFIX "Memory allocation error\n");
		return -ENOMEM;
	}

	INIT_LIST_HEAD(&device->pnp.ids);
	device->device_type = type;
	device->handle = handle;
	device->parent = acpi_bus_get_parent(handle);
	device->bus_ops = *ops; /* workround for not call .start */
	STRUCT_TO_INT(device->status) = sta;

	acpi_device_get_busid(device);

	/*
	 * Flags
	 * -----
	 * Note that we only look for object handles -- cannot evaluate objects
	 * until we know the device is present and properly initialized.
	 */
	result = acpi_bus_get_flags(device);
	if (result)
		goto end;

	/*
	 * Initialize Device
	 * -----------------
	 * TBD: Synch with Core's enumeration/initialization process.
	 */
<<<<<<< HEAD

	/*
	 * Hardware ID, Unique ID, & Bus Address
	 * -------------------------------------
	 */
	acpi_device_set_id(device, parent, handle, type);
=======
	acpi_device_set_id(device);
>>>>>>> b0e43706

	/*
	 * Power Management
	 * ----------------
	 */
	if (device->flags.power_manageable) {
		result = acpi_bus_get_power_flags(device);
		if (result)
			goto end;
	}

	/*
	 * Wakeup device management
	 *-----------------------
	 */
	if (device->flags.wake_capable) {
		result = acpi_bus_get_wakeup_device_flags(device);
		if (result)
			goto end;
	}

	/*
	 * Performance Management
	 * ----------------------
	 */
	if (device->flags.performance_manageable) {
		result = acpi_bus_get_perf_flags(device);
		if (result)
			goto end;
	}

<<<<<<< HEAD
	if ((result = acpi_device_set_context(device, type)))
=======
	if ((result = acpi_device_set_context(device)))
>>>>>>> b0e43706
		goto end;

	result = acpi_device_register(device);

	/*
	 * Bind _ADR-Based Devices when hot add
	 */
	if (device->flags.bus_address) {
		if (device->parent && device->parent->ops.bind)
			device->parent->ops.bind(device);
	}

end:
	if (!result) {
		acpi_get_name(handle, ACPI_FULL_PATHNAME, &buffer);
		ACPI_DEBUG_PRINT((ACPI_DB_INFO,
			"Adding %s [%s] parent %s\n", dev_name(&device->dev),
			 (char *) buffer.pointer,
			 device->parent ? dev_name(&device->parent->dev) :
					  "(null)"));
		kfree(buffer.pointer);
		*child = device;
	} else
		acpi_device_release(&device->dev);

	return result;
}

#define ACPI_STA_DEFAULT (ACPI_STA_DEVICE_PRESENT | ACPI_STA_DEVICE_ENABLED | \
			  ACPI_STA_DEVICE_UI      | ACPI_STA_DEVICE_FUNCTIONING)

static int acpi_bus_type_and_status(acpi_handle handle, int *type,
				    unsigned long long *sta)
{
	acpi_status status;
	acpi_object_type acpi_type;

	status = acpi_get_type(handle, &acpi_type);
	if (ACPI_FAILURE(status))
		return -ENODEV;

	switch (acpi_type) {
	case ACPI_TYPE_ANY:		/* for ACPI_ROOT_OBJECT */
	case ACPI_TYPE_DEVICE:
		*type = ACPI_BUS_TYPE_DEVICE;
		status = acpi_bus_get_status_handle(handle, sta);
		if (ACPI_FAILURE(status))
			return -ENODEV;
		break;
	case ACPI_TYPE_PROCESSOR:
		*type = ACPI_BUS_TYPE_PROCESSOR;
		status = acpi_bus_get_status_handle(handle, sta);
		if (ACPI_FAILURE(status))
			return -ENODEV;
		break;
	case ACPI_TYPE_THERMAL:
		*type = ACPI_BUS_TYPE_THERMAL;
		*sta = ACPI_STA_DEFAULT;
		break;
	case ACPI_TYPE_POWER:
		*type = ACPI_BUS_TYPE_POWER;
		*sta = ACPI_STA_DEFAULT;
		break;
	default:
		return -ENODEV;
	}

	return 0;
}

static acpi_status acpi_bus_check_add(acpi_handle handle, u32 lvl,
				      void *context, void **return_value)
{
	struct acpi_bus_ops *ops = context;
	int type;
	unsigned long long sta;
	struct acpi_device *device;
	acpi_status status;
	int result;

	result = acpi_bus_type_and_status(handle, &type, &sta);
	if (result)
		return AE_OK;

	if (!(sta & ACPI_STA_DEVICE_PRESENT) &&
	    !(sta & ACPI_STA_DEVICE_FUNCTIONING))
		return AE_CTRL_DEPTH;

	/*
	 * We may already have an acpi_device from a previous enumeration.  If
	 * so, we needn't add it again, but we may still have to start it.
	 */
	device = NULL;
	acpi_bus_get_device(handle, &device);
	if (ops->acpi_op_add && !device)
		acpi_add_single_object(&device, handle, type, sta, ops);

	if (!device)
		return AE_CTRL_DEPTH;

	if (ops->acpi_op_start && !(ops->acpi_op_add)) {
		status = acpi_start_single_object(device);
		if (ACPI_FAILURE(status))
			return AE_CTRL_DEPTH;
	}

	if (!*return_value)
		*return_value = device;
	return AE_OK;
}

static int acpi_bus_scan(acpi_handle handle, struct acpi_bus_ops *ops,
			 struct acpi_device **child)
{
	acpi_status status;
	void *device = NULL;

	status = acpi_bus_check_add(handle, 0, ops, &device);
	if (ACPI_SUCCESS(status))
		acpi_walk_namespace(ACPI_TYPE_ANY, handle, ACPI_UINT32_MAX,
				    acpi_bus_check_add, ops, &device);

	if (child)
		*child = device;
	return 0;
}

int
acpi_bus_add(struct acpi_device **child,
	     struct acpi_device *parent, acpi_handle handle, int type)
{
	struct acpi_bus_ops ops;

	memset(&ops, 0, sizeof(ops));
	ops.acpi_op_add = 1;

	acpi_bus_scan(handle, &ops, child);
	return 0;
}
EXPORT_SYMBOL(acpi_bus_add);

int acpi_bus_start(struct acpi_device *device)
{
	struct acpi_bus_ops ops;

	memset(&ops, 0, sizeof(ops));
	ops.acpi_op_start = 1;

	acpi_bus_scan(device->handle, &ops, NULL);
	return 0;
}
EXPORT_SYMBOL(acpi_bus_start);

int acpi_bus_trim(struct acpi_device *start, int rmdevice)
{
	acpi_status status;
	struct acpi_device *parent, *child;
	acpi_handle phandle, chandle;
	acpi_object_type type;
	u32 level = 1;
	int err = 0;

	parent = start;
	phandle = start->handle;
	child = chandle = NULL;

	while ((level > 0) && parent && (!err)) {
		status = acpi_get_next_object(ACPI_TYPE_ANY, phandle,
					      chandle, &chandle);

		/*
		 * If this scope is exhausted then move our way back up.
		 */
		if (ACPI_FAILURE(status)) {
			level--;
			chandle = phandle;
			acpi_get_parent(phandle, &phandle);
			child = parent;
			parent = parent->parent;

			if (level == 0)
				err = acpi_bus_remove(child, rmdevice);
			else
				err = acpi_bus_remove(child, 1);

			continue;
		}

		status = acpi_get_type(chandle, &type);
		if (ACPI_FAILURE(status)) {
			continue;
		}
		/*
		 * If there is a device corresponding to chandle then
		 * parse it (depth-first).
		 */
		if (acpi_bus_get_device(chandle, &child) == 0) {
			level++;
			phandle = chandle;
			chandle = NULL;
			parent = child;
		}
		continue;
	}
	return err;
}
EXPORT_SYMBOL_GPL(acpi_bus_trim);

static int acpi_bus_scan_fixed(void)
{
	int result = 0;
	struct acpi_device *device = NULL;
	struct acpi_bus_ops ops;

	memset(&ops, 0, sizeof(ops));
	ops.acpi_op_add = 1;
	ops.acpi_op_start = 1;

	/*
	 * Enumerate all fixed-feature devices.
	 */
	if ((acpi_gbl_FADT.flags & ACPI_FADT_POWER_BUTTON) == 0) {
		result = acpi_add_single_object(&device, NULL,
						ACPI_BUS_TYPE_POWER_BUTTON,
						ACPI_STA_DEFAULT,
						&ops);
	}

	if ((acpi_gbl_FADT.flags & ACPI_FADT_SLEEP_BUTTON) == 0) {
		result = acpi_add_single_object(&device, NULL,
						ACPI_BUS_TYPE_SLEEP_BUTTON,
						ACPI_STA_DEFAULT,
						&ops);
	}

	return result;
}

int __init acpi_scan_init(void)
{
	int result;
	struct acpi_bus_ops ops;

	memset(&ops, 0, sizeof(ops));
	ops.acpi_op_add = 1;
	ops.acpi_op_start = 1;

	result = bus_register(&acpi_bus_type);
	if (result) {
		/* We don't want to quit even if we failed to add suspend/resume */
		printk(KERN_ERR PREFIX "Could not register bus type\n");
	}

	/*
	 * Enumerate devices in the ACPI namespace.
	 */
	result = acpi_bus_scan(ACPI_ROOT_OBJECT, &ops, &acpi_root);

	if (!result)
		result = acpi_bus_scan_fixed();

	if (result)
		acpi_device_unregister(acpi_root, ACPI_BUS_REMOVAL_NORMAL);

	return result;
}<|MERGE_RESOLUTION|>--- conflicted
+++ resolved
@@ -1179,16 +1179,7 @@
 	 * -----------------
 	 * TBD: Synch with Core's enumeration/initialization process.
 	 */
-<<<<<<< HEAD
-
-	/*
-	 * Hardware ID, Unique ID, & Bus Address
-	 * -------------------------------------
-	 */
-	acpi_device_set_id(device, parent, handle, type);
-=======
 	acpi_device_set_id(device);
->>>>>>> b0e43706
 
 	/*
 	 * Power Management
@@ -1220,11 +1211,7 @@
 			goto end;
 	}
 
-<<<<<<< HEAD
-	if ((result = acpi_device_set_context(device, type)))
-=======
 	if ((result = acpi_device_set_context(device)))
->>>>>>> b0e43706
 		goto end;
 
 	result = acpi_device_register(device);
