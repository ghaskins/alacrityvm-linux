--- conflicted
+++ resolved
@@ -36,8 +36,6 @@
 };
 MODULE_DEVICE_TABLE(usb, id_table);
 
-<<<<<<< HEAD
-=======
 static int is_irda(struct usb_serial *serial)
 {
 	struct usb_device *dev = serial->dev;
@@ -47,7 +45,6 @@
 	return 0;
 }
 
->>>>>>> b0e43706
 static inline void ARK3116_SND(struct usb_serial *serial, int seq,
 			       __u8 request, __u8 requesttype,
 			       __u16 value, __u16 index)
