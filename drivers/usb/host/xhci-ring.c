/*
 * xHCI host controller driver
 *
 * Copyright (C) 2008 Intel Corp.
 *
 * Author: Sarah Sharp
 * Some code borrowed from the Linux EHCI driver.
 *
 * This program is free software; you can redistribute it and/or modify
 * it under the terms of the GNU General Public License version 2 as
 * published by the Free Software Foundation.
 *
 * This program is distributed in the hope that it will be useful, but
 * WITHOUT ANY WARRANTY; without even the implied warranty of MERCHANTABILITY
 * or FITNESS FOR A PARTICULAR PURPOSE.  See the GNU General Public License
 * for more details.
 *
 * You should have received a copy of the GNU General Public License
 * along with this program; if not, write to the Free Software Foundation,
 * Inc., 675 Mass Ave, Cambridge, MA 02139, USA.
 */

/*
 * Ring initialization rules:
 * 1. Each segment is initialized to zero, except for link TRBs.
 * 2. Ring cycle state = 0.  This represents Producer Cycle State (PCS) or
 *    Consumer Cycle State (CCS), depending on ring function.
 * 3. Enqueue pointer = dequeue pointer = address of first TRB in the segment.
 *
 * Ring behavior rules:
 * 1. A ring is empty if enqueue == dequeue.  This means there will always be at
 *    least one free TRB in the ring.  This is useful if you want to turn that
 *    into a link TRB and expand the ring.
 * 2. When incrementing an enqueue or dequeue pointer, if the next TRB is a
 *    link TRB, then load the pointer with the address in the link TRB.  If the
 *    link TRB had its toggle bit set, you may need to update the ring cycle
 *    state (see cycle bit rules).  You may have to do this multiple times
 *    until you reach a non-link TRB.
 * 3. A ring is full if enqueue++ (for the definition of increment above)
 *    equals the dequeue pointer.
 *
 * Cycle bit rules:
 * 1. When a consumer increments a dequeue pointer and encounters a toggle bit
 *    in a link TRB, it must toggle the ring cycle state.
 * 2. When a producer increments an enqueue pointer and encounters a toggle bit
 *    in a link TRB, it must toggle the ring cycle state.
 *
 * Producer rules:
 * 1. Check if ring is full before you enqueue.
 * 2. Write the ring cycle state to the cycle bit in the TRB you're enqueuing.
 *    Update enqueue pointer between each write (which may update the ring
 *    cycle state).
 * 3. Notify consumer.  If SW is producer, it rings the doorbell for command
 *    and endpoint rings.  If HC is the producer for the event ring,
 *    and it generates an interrupt according to interrupt modulation rules.
 *
 * Consumer rules:
 * 1. Check if TRB belongs to you.  If the cycle bit == your ring cycle state,
 *    the TRB is owned by the consumer.
 * 2. Update dequeue pointer (which may update the ring cycle state) and
 *    continue processing TRBs until you reach a TRB which is not owned by you.
 * 3. Notify the producer.  SW is the consumer for the event ring, and it
 *   updates event ring dequeue pointer.  HC is the consumer for the command and
 *   endpoint rings; it generates events on the event ring for these.
 */

#include <linux/scatterlist.h>
#include <linux/slab.h>
#include "xhci.h"

static int handle_cmd_in_cmd_wait_list(struct xhci_hcd *xhci,
		struct xhci_virt_device *virt_dev,
		struct xhci_event_cmd *event);

/*
 * Returns zero if the TRB isn't in this segment, otherwise it returns the DMA
 * address of the TRB.
 */
dma_addr_t xhci_trb_virt_to_dma(struct xhci_segment *seg,
		union xhci_trb *trb)
{
	unsigned long segment_offset;

	if (!seg || !trb || trb < seg->trbs)
		return 0;
	/* offset in TRBs */
	segment_offset = trb - seg->trbs;
	if (segment_offset > TRBS_PER_SEGMENT)
		return 0;
	return seg->dma + (segment_offset * sizeof(*trb));
}

/* Does this link TRB point to the first segment in a ring,
 * or was the previous TRB the last TRB on the last segment in the ERST?
 */
static bool last_trb_on_last_seg(struct xhci_hcd *xhci, struct xhci_ring *ring,
		struct xhci_segment *seg, union xhci_trb *trb)
{
	if (ring == xhci->event_ring)
		return (trb == &seg->trbs[TRBS_PER_SEGMENT]) &&
			(seg->next == xhci->event_ring->first_seg);
	else
		return le32_to_cpu(trb->link.control) & LINK_TOGGLE;
}

/* Is this TRB a link TRB or was the last TRB the last TRB in this event ring
 * segment?  I.e. would the updated event TRB pointer step off the end of the
 * event seg?
 */
static int last_trb(struct xhci_hcd *xhci, struct xhci_ring *ring,
		struct xhci_segment *seg, union xhci_trb *trb)
{
	if (ring == xhci->event_ring)
		return trb == &seg->trbs[TRBS_PER_SEGMENT];
	else
		return TRB_TYPE_LINK_LE32(trb->link.control);
}

static int enqueue_is_link_trb(struct xhci_ring *ring)
{
	struct xhci_link_trb *link = &ring->enqueue->link;
	return TRB_TYPE_LINK_LE32(link->control);
}

/* Updates trb to point to the next TRB in the ring, and updates seg if the next
 * TRB is in a new segment.  This does not skip over link TRBs, and it does not
 * effect the ring dequeue or enqueue pointers.
 */
static void next_trb(struct xhci_hcd *xhci,
		struct xhci_ring *ring,
		struct xhci_segment **seg,
		union xhci_trb **trb)
{
	if (last_trb(xhci, ring, *seg, *trb)) {
		*seg = (*seg)->next;
		*trb = ((*seg)->trbs);
	} else {
		(*trb)++;
	}
}

/*
 * See Cycle bit rules. SW is the consumer for the event ring only.
 * Don't make a ring full of link TRBs.  That would be dumb and this would loop.
 */
static void inc_deq(struct xhci_hcd *xhci, struct xhci_ring *ring, bool consumer)
{
	union xhci_trb *next = ++(ring->dequeue);
	unsigned long long addr;

	ring->deq_updates++;
	/* Update the dequeue pointer further if that was a link TRB or we're at
	 * the end of an event ring segment (which doesn't have link TRBS)
	 */
	while (last_trb(xhci, ring, ring->deq_seg, next)) {
		if (consumer && last_trb_on_last_seg(xhci, ring, ring->deq_seg, next)) {
			ring->cycle_state = (ring->cycle_state ? 0 : 1);
			if (!in_interrupt())
				xhci_dbg(xhci, "Toggle cycle state for ring %p = %i\n",
						ring,
						(unsigned int) ring->cycle_state);
		}
		ring->deq_seg = ring->deq_seg->next;
		ring->dequeue = ring->deq_seg->trbs;
		next = ring->dequeue;
	}
	addr = (unsigned long long) xhci_trb_virt_to_dma(ring->deq_seg, ring->dequeue);
}

/*
 * See Cycle bit rules. SW is the consumer for the event ring only.
 * Don't make a ring full of link TRBs.  That would be dumb and this would loop.
 *
 * If we've just enqueued a TRB that is in the middle of a TD (meaning the
 * chain bit is set), then set the chain bit in all the following link TRBs.
 * If we've enqueued the last TRB in a TD, make sure the following link TRBs
 * have their chain bit cleared (so that each Link TRB is a separate TD).
 *
 * Section 6.4.4.1 of the 0.95 spec says link TRBs cannot have the chain bit
 * set, but other sections talk about dealing with the chain bit set.  This was
 * fixed in the 0.96 specification errata, but we have to assume that all 0.95
 * xHCI hardware can't handle the chain bit being cleared on a link TRB.
 *
 * @more_trbs_coming:	Will you enqueue more TRBs before calling
 *			prepare_transfer()?
 */
static void inc_enq(struct xhci_hcd *xhci, struct xhci_ring *ring,
		bool consumer, bool more_trbs_coming, bool isoc)
{
	u32 chain;
	union xhci_trb *next;
	unsigned long long addr;

	chain = le32_to_cpu(ring->enqueue->generic.field[3]) & TRB_CHAIN;
	next = ++(ring->enqueue);

	ring->enq_updates++;
	/* Update the dequeue pointer further if that was a link TRB or we're at
	 * the end of an event ring segment (which doesn't have link TRBS)
	 */
	while (last_trb(xhci, ring, ring->enq_seg, next)) {
		if (!consumer) {
			if (ring != xhci->event_ring) {
				/*
				 * If the caller doesn't plan on enqueueing more
				 * TDs before ringing the doorbell, then we
				 * don't want to give the link TRB to the
				 * hardware just yet.  We'll give the link TRB
				 * back in prepare_ring() just before we enqueue
				 * the TD at the top of the ring.
				 */
				if (!chain && !more_trbs_coming)
					break;

				/* If we're not dealing with 0.95 hardware or
				 * isoc rings on AMD 0.96 host,
				 * carry over the chain bit of the previous TRB
				 * (which may mean the chain bit is cleared).
				 */
				if (!(isoc && (xhci->quirks & XHCI_AMD_0x96_HOST))
						&& !xhci_link_trb_quirk(xhci)) {
					next->link.control &=
						cpu_to_le32(~TRB_CHAIN);
					next->link.control |=
						cpu_to_le32(chain);
				}
				/* Give this link TRB to the hardware */
				wmb();
				next->link.control ^= cpu_to_le32(TRB_CYCLE);
			}
			/* Toggle the cycle bit after the last ring segment. */
			if (last_trb_on_last_seg(xhci, ring, ring->enq_seg, next)) {
				ring->cycle_state = (ring->cycle_state ? 0 : 1);
				if (!in_interrupt())
					xhci_dbg(xhci, "Toggle cycle state for ring %p = %i\n",
							ring,
							(unsigned int) ring->cycle_state);
			}
		}
		ring->enq_seg = ring->enq_seg->next;
		ring->enqueue = ring->enq_seg->trbs;
		next = ring->enqueue;
	}
	addr = (unsigned long long) xhci_trb_virt_to_dma(ring->enq_seg, ring->enqueue);
}

/*
 * Check to see if there's room to enqueue num_trbs on the ring.  See rules
 * above.
 * FIXME: this would be simpler and faster if we just kept track of the number
 * of free TRBs in a ring.
 */
static int room_on_ring(struct xhci_hcd *xhci, struct xhci_ring *ring,
		unsigned int num_trbs)
{
	int i;
	union xhci_trb *enq = ring->enqueue;
	struct xhci_segment *enq_seg = ring->enq_seg;
	struct xhci_segment *cur_seg;
	unsigned int left_on_ring;
<<<<<<< HEAD
=======

	/* If we are currently pointing to a link TRB, advance the
	 * enqueue pointer before checking for space */
	while (last_trb(xhci, ring, enq_seg, enq)) {
		enq_seg = enq_seg->next;
		enq = enq_seg->trbs;
	}
>>>>>>> 805a6af8

	/* Check if ring is empty */
	if (enq == ring->dequeue) {
		/* Can't use link trbs */
		left_on_ring = TRBS_PER_SEGMENT - 1;
		for (cur_seg = enq_seg->next; cur_seg != enq_seg;
				cur_seg = cur_seg->next)
			left_on_ring += TRBS_PER_SEGMENT - 1;

		/* Always need one TRB free in the ring. */
		left_on_ring -= 1;
		if (num_trbs > left_on_ring) {
			xhci_warn(xhci, "Not enough room on ring; "
					"need %u TRBs, %u TRBs left\n",
					num_trbs, left_on_ring);
			return 0;
		}
		return 1;
	}
	/* Make sure there's an extra empty TRB available */
	for (i = 0; i <= num_trbs; ++i) {
		if (enq == ring->dequeue)
			return 0;
		enq++;
		while (last_trb(xhci, ring, enq_seg, enq)) {
			enq_seg = enq_seg->next;
			enq = enq_seg->trbs;
		}
	}
	return 1;
}

/* Ring the host controller doorbell after placing a command on the ring */
void xhci_ring_cmd_db(struct xhci_hcd *xhci)
{
	xhci_dbg(xhci, "// Ding dong!\n");
	xhci_writel(xhci, DB_VALUE_HOST, &xhci->dba->doorbell[0]);
	/* Flush PCI posted writes */
	xhci_readl(xhci, &xhci->dba->doorbell[0]);
}

void xhci_ring_ep_doorbell(struct xhci_hcd *xhci,
		unsigned int slot_id,
		unsigned int ep_index,
		unsigned int stream_id)
{
	__le32 __iomem *db_addr = &xhci->dba->doorbell[slot_id];
	struct xhci_virt_ep *ep = &xhci->devs[slot_id]->eps[ep_index];
	unsigned int ep_state = ep->ep_state;

	/* Don't ring the doorbell for this endpoint if there are pending
	 * cancellations because we don't want to interrupt processing.
	 * We don't want to restart any stream rings if there's a set dequeue
	 * pointer command pending because the device can choose to start any
	 * stream once the endpoint is on the HW schedule.
	 * FIXME - check all the stream rings for pending cancellations.
	 */
	if ((ep_state & EP_HALT_PENDING) || (ep_state & SET_DEQ_PENDING) ||
	    (ep_state & EP_HALTED))
		return;
	xhci_writel(xhci, DB_VALUE(ep_index, stream_id), db_addr);
	/* The CPU has better things to do at this point than wait for a
	 * write-posting flush.  It'll get there soon enough.
	 */
}

/* Ring the doorbell for any rings with pending URBs */
static void ring_doorbell_for_active_rings(struct xhci_hcd *xhci,
		unsigned int slot_id,
		unsigned int ep_index)
{
	unsigned int stream_id;
	struct xhci_virt_ep *ep;

	ep = &xhci->devs[slot_id]->eps[ep_index];

	/* A ring has pending URBs if its TD list is not empty */
	if (!(ep->ep_state & EP_HAS_STREAMS)) {
		if (!(list_empty(&ep->ring->td_list)))
			xhci_ring_ep_doorbell(xhci, slot_id, ep_index, 0);
		return;
	}

	for (stream_id = 1; stream_id < ep->stream_info->num_streams;
			stream_id++) {
		struct xhci_stream_info *stream_info = ep->stream_info;
		if (!list_empty(&stream_info->stream_rings[stream_id]->td_list))
			xhci_ring_ep_doorbell(xhci, slot_id, ep_index,
						stream_id);
	}
}

/*
 * Find the segment that trb is in.  Start searching in start_seg.
 * If we must move past a segment that has a link TRB with a toggle cycle state
 * bit set, then we will toggle the value pointed at by cycle_state.
 */
static struct xhci_segment *find_trb_seg(
		struct xhci_segment *start_seg,
		union xhci_trb	*trb, int *cycle_state)
{
	struct xhci_segment *cur_seg = start_seg;
	struct xhci_generic_trb *generic_trb;

	while (cur_seg->trbs > trb ||
			&cur_seg->trbs[TRBS_PER_SEGMENT - 1] < trb) {
		generic_trb = &cur_seg->trbs[TRBS_PER_SEGMENT - 1].generic;
<<<<<<< HEAD
		if ((generic_trb->field[3] & TRB_TYPE_BITMASK) ==
				TRB_TYPE(TRB_LINK) &&
				(generic_trb->field[3] & LINK_TOGGLE))
			*cycle_state = ~(*cycle_state) & 0x1;
=======
		if (generic_trb->field[3] & cpu_to_le32(LINK_TOGGLE))
			*cycle_state ^= 0x1;
>>>>>>> 805a6af8
		cur_seg = cur_seg->next;
		if (cur_seg == start_seg)
			/* Looped over the entire list.  Oops! */
			return NULL;
	}
	return cur_seg;
}


static struct xhci_ring *xhci_triad_to_transfer_ring(struct xhci_hcd *xhci,
		unsigned int slot_id, unsigned int ep_index,
		unsigned int stream_id)
{
	struct xhci_virt_ep *ep;

	ep = &xhci->devs[slot_id]->eps[ep_index];
	/* Common case: no streams */
	if (!(ep->ep_state & EP_HAS_STREAMS))
		return ep->ring;

	if (stream_id == 0) {
		xhci_warn(xhci,
				"WARN: Slot ID %u, ep index %u has streams, "
				"but URB has no stream ID.\n",
				slot_id, ep_index);
		return NULL;
	}

	if (stream_id < ep->stream_info->num_streams)
		return ep->stream_info->stream_rings[stream_id];

	xhci_warn(xhci,
			"WARN: Slot ID %u, ep index %u has "
			"stream IDs 1 to %u allocated, "
			"but stream ID %u is requested.\n",
			slot_id, ep_index,
			ep->stream_info->num_streams - 1,
			stream_id);
	return NULL;
}

/* Get the right ring for the given URB.
 * If the endpoint supports streams, boundary check the URB's stream ID.
 * If the endpoint doesn't support streams, return the singular endpoint ring.
 */
static struct xhci_ring *xhci_urb_to_transfer_ring(struct xhci_hcd *xhci,
		struct urb *urb)
{
	return xhci_triad_to_transfer_ring(xhci, urb->dev->slot_id,
		xhci_get_endpoint_index(&urb->ep->desc), urb->stream_id);
}

/*
 * Move the xHC's endpoint ring dequeue pointer past cur_td.
 * Record the new state of the xHC's endpoint ring dequeue segment,
 * dequeue pointer, and new consumer cycle state in state.
 * Update our internal representation of the ring's dequeue pointer.
 *
 * We do this in three jumps:
 *  - First we update our new ring state to be the same as when the xHC stopped.
 *  - Then we traverse the ring to find the segment that contains
 *    the last TRB in the TD.  We toggle the xHC's new cycle state when we pass
 *    any link TRBs with the toggle cycle bit set.
 *  - Finally we move the dequeue state one TRB further, toggling the cycle bit
 *    if we've moved it past a link TRB with the toggle cycle bit set.
 *
 * Some of the uses of xhci_generic_trb are grotty, but if they're done
 * with correct __le32 accesses they should work fine.  Only users of this are
 * in here.
 */
void xhci_find_new_dequeue_state(struct xhci_hcd *xhci,
		unsigned int slot_id, unsigned int ep_index,
		unsigned int stream_id, struct xhci_td *cur_td,
		struct xhci_dequeue_state *state)
{
	struct xhci_virt_device *dev = xhci->devs[slot_id];
	struct xhci_ring *ep_ring;
	struct xhci_generic_trb *trb;
	struct xhci_ep_ctx *ep_ctx;
	dma_addr_t addr;

	ep_ring = xhci_triad_to_transfer_ring(xhci, slot_id,
			ep_index, stream_id);
	if (!ep_ring) {
		xhci_warn(xhci, "WARN can't find new dequeue state "
				"for invalid stream ID %u.\n",
				stream_id);
		return;
	}
	state->new_cycle_state = 0;
	xhci_dbg(xhci, "Finding segment containing stopped TRB.\n");
	state->new_deq_seg = find_trb_seg(cur_td->start_seg,
			dev->eps[ep_index].stopped_trb,
			&state->new_cycle_state);
	if (!state->new_deq_seg) {
		WARN_ON(1);
		return;
	}

	/* Dig out the cycle state saved by the xHC during the stop ep cmd */
	xhci_dbg(xhci, "Finding endpoint context\n");
	ep_ctx = xhci_get_ep_ctx(xhci, dev->out_ctx, ep_index);
	state->new_cycle_state = 0x1 & le64_to_cpu(ep_ctx->deq);

	state->new_deq_ptr = cur_td->last_trb;
	xhci_dbg(xhci, "Finding segment containing last TRB in TD.\n");
	state->new_deq_seg = find_trb_seg(state->new_deq_seg,
			state->new_deq_ptr,
			&state->new_cycle_state);
	if (!state->new_deq_seg) {
		WARN_ON(1);
		return;
	}

	trb = &state->new_deq_ptr->generic;
<<<<<<< HEAD
	if ((trb->field[3] & TRB_TYPE_BITMASK) == TRB_TYPE(TRB_LINK) &&
				(trb->field[3] & LINK_TOGGLE))
		state->new_cycle_state = ~(state->new_cycle_state) & 0x1;
=======
	if (TRB_TYPE_LINK_LE32(trb->field[3]) &&
	    (trb->field[3] & cpu_to_le32(LINK_TOGGLE)))
		state->new_cycle_state ^= 0x1;
>>>>>>> 805a6af8
	next_trb(xhci, ep_ring, &state->new_deq_seg, &state->new_deq_ptr);

	/*
	 * If there is only one segment in a ring, find_trb_seg()'s while loop
	 * will not run, and it will return before it has a chance to see if it
	 * needs to toggle the cycle bit.  It can't tell if the stalled transfer
	 * ended just before the link TRB on a one-segment ring, or if the TD
	 * wrapped around the top of the ring, because it doesn't have the TD in
	 * question.  Look for the one-segment case where stalled TRB's address
	 * is greater than the new dequeue pointer address.
	 */
	if (ep_ring->first_seg == ep_ring->first_seg->next &&
			state->new_deq_ptr < dev->eps[ep_index].stopped_trb)
		state->new_cycle_state ^= 0x1;
	xhci_dbg(xhci, "Cycle state = 0x%x\n", state->new_cycle_state);

	/* Don't update the ring cycle state for the producer (us). */
	xhci_dbg(xhci, "New dequeue segment = %p (virtual)\n",
			state->new_deq_seg);
	addr = xhci_trb_virt_to_dma(state->new_deq_seg, state->new_deq_ptr);
	xhci_dbg(xhci, "New dequeue pointer = 0x%llx (DMA)\n",
			(unsigned long long) addr);
}

/* flip_cycle means flip the cycle bit of all but the first and last TRB.
 * (The last TRB actually points to the ring enqueue pointer, which is not part
 * of this TD.)  This is used to remove partially enqueued isoc TDs from a ring.
 */
static void td_to_noop(struct xhci_hcd *xhci, struct xhci_ring *ep_ring,
		struct xhci_td *cur_td, bool flip_cycle)
{
	struct xhci_segment *cur_seg;
	union xhci_trb *cur_trb;

	for (cur_seg = cur_td->start_seg, cur_trb = cur_td->first_trb;
			true;
			next_trb(xhci, ep_ring, &cur_seg, &cur_trb)) {
		if (TRB_TYPE_LINK_LE32(cur_trb->generic.field[3])) {
			/* Unchain any chained Link TRBs, but
			 * leave the pointers intact.
			 */
			cur_trb->generic.field[3] &= cpu_to_le32(~TRB_CHAIN);
			/* Flip the cycle bit (link TRBs can't be the first
			 * or last TRB).
			 */
			if (flip_cycle)
				cur_trb->generic.field[3] ^=
					cpu_to_le32(TRB_CYCLE);
			xhci_dbg(xhci, "Cancel (unchain) link TRB\n");
			xhci_dbg(xhci, "Address = %p (0x%llx dma); "
					"in seg %p (0x%llx dma)\n",
					cur_trb,
					(unsigned long long)xhci_trb_virt_to_dma(cur_seg, cur_trb),
					cur_seg,
					(unsigned long long)cur_seg->dma);
		} else {
			cur_trb->generic.field[0] = 0;
			cur_trb->generic.field[1] = 0;
			cur_trb->generic.field[2] = 0;
			/* Preserve only the cycle bit of this TRB */
			cur_trb->generic.field[3] &= cpu_to_le32(TRB_CYCLE);
			/* Flip the cycle bit except on the first or last TRB */
			if (flip_cycle && cur_trb != cur_td->first_trb &&
					cur_trb != cur_td->last_trb)
				cur_trb->generic.field[3] ^=
					cpu_to_le32(TRB_CYCLE);
			cur_trb->generic.field[3] |= cpu_to_le32(
				TRB_TYPE(TRB_TR_NOOP));
			xhci_dbg(xhci, "Cancel TRB %p (0x%llx dma) "
					"in seg %p (0x%llx dma)\n",
					cur_trb,
					(unsigned long long)xhci_trb_virt_to_dma(cur_seg, cur_trb),
					cur_seg,
					(unsigned long long)cur_seg->dma);
		}
		if (cur_trb == cur_td->last_trb)
			break;
	}
}

static int queue_set_tr_deq(struct xhci_hcd *xhci, int slot_id,
		unsigned int ep_index, unsigned int stream_id,
		struct xhci_segment *deq_seg,
		union xhci_trb *deq_ptr, u32 cycle_state);

void xhci_queue_new_dequeue_state(struct xhci_hcd *xhci,
		unsigned int slot_id, unsigned int ep_index,
		unsigned int stream_id,
		struct xhci_dequeue_state *deq_state)
{
	struct xhci_virt_ep *ep = &xhci->devs[slot_id]->eps[ep_index];

	xhci_dbg(xhci, "Set TR Deq Ptr cmd, new deq seg = %p (0x%llx dma), "
			"new deq ptr = %p (0x%llx dma), new cycle = %u\n",
			deq_state->new_deq_seg,
			(unsigned long long)deq_state->new_deq_seg->dma,
			deq_state->new_deq_ptr,
			(unsigned long long)xhci_trb_virt_to_dma(deq_state->new_deq_seg, deq_state->new_deq_ptr),
			deq_state->new_cycle_state);
	queue_set_tr_deq(xhci, slot_id, ep_index, stream_id,
			deq_state->new_deq_seg,
			deq_state->new_deq_ptr,
			(u32) deq_state->new_cycle_state);
	/* Stop the TD queueing code from ringing the doorbell until
	 * this command completes.  The HC won't set the dequeue pointer
	 * if the ring is running, and ringing the doorbell starts the
	 * ring running.
	 */
	ep->ep_state |= SET_DEQ_PENDING;
}

static void xhci_stop_watchdog_timer_in_irq(struct xhci_hcd *xhci,
		struct xhci_virt_ep *ep)
{
	ep->ep_state &= ~EP_HALT_PENDING;
	/* Can't del_timer_sync in interrupt, so we attempt to cancel.  If the
	 * timer is running on another CPU, we don't decrement stop_cmds_pending
	 * (since we didn't successfully stop the watchdog timer).
	 */
	if (del_timer(&ep->stop_cmd_timer))
		ep->stop_cmds_pending--;
}

/* Must be called with xhci->lock held in interrupt context */
static void xhci_giveback_urb_in_irq(struct xhci_hcd *xhci,
		struct xhci_td *cur_td, int status, char *adjective)
{
	struct usb_hcd *hcd;
	struct urb	*urb;
	struct urb_priv	*urb_priv;

	urb = cur_td->urb;
	urb_priv = urb->hcpriv;
	urb_priv->td_cnt++;
	hcd = bus_to_hcd(urb->dev->bus);

	/* Only giveback urb when this is the last td in urb */
	if (urb_priv->td_cnt == urb_priv->length) {
		if (usb_pipetype(urb->pipe) == PIPE_ISOCHRONOUS) {
			xhci_to_hcd(xhci)->self.bandwidth_isoc_reqs--;
			if (xhci_to_hcd(xhci)->self.bandwidth_isoc_reqs	== 0) {
				if (xhci->quirks & XHCI_AMD_PLL_FIX)
					usb_amd_quirk_pll_enable();
			}
		}
		usb_hcd_unlink_urb_from_ep(hcd, urb);

		spin_unlock(&xhci->lock);
		usb_hcd_giveback_urb(hcd, urb, status);
		xhci_urb_free_priv(xhci, urb_priv);
		spin_lock(&xhci->lock);
	}
}

/*
 * When we get a command completion for a Stop Endpoint Command, we need to
 * unlink any cancelled TDs from the ring.  There are two ways to do that:
 *
 *  1. If the HW was in the middle of processing the TD that needs to be
 *     cancelled, then we must move the ring's dequeue pointer past the last TRB
 *     in the TD with a Set Dequeue Pointer Command.
 *  2. Otherwise, we turn all the TRBs in the TD into No-op TRBs (with the chain
 *     bit cleared) so that the HW will skip over them.
 */
static void handle_stopped_endpoint(struct xhci_hcd *xhci,
		union xhci_trb *trb, struct xhci_event_cmd *event)
{
	unsigned int slot_id;
	unsigned int ep_index;
	struct xhci_virt_device *virt_dev;
	struct xhci_ring *ep_ring;
	struct xhci_virt_ep *ep;
	struct list_head *entry;
	struct xhci_td *cur_td = NULL;
	struct xhci_td *last_unlinked_td;

	struct xhci_dequeue_state deq_state;

	if (unlikely(TRB_TO_SUSPEND_PORT(
			     le32_to_cpu(xhci->cmd_ring->dequeue->generic.field[3])))) {
		slot_id = TRB_TO_SLOT_ID(
			le32_to_cpu(xhci->cmd_ring->dequeue->generic.field[3]));
		virt_dev = xhci->devs[slot_id];
		if (virt_dev)
			handle_cmd_in_cmd_wait_list(xhci, virt_dev,
				event);
		else
			xhci_warn(xhci, "Stop endpoint command "
				"completion for disabled slot %u\n",
				slot_id);
		return;
	}

	memset(&deq_state, 0, sizeof(deq_state));
	slot_id = TRB_TO_SLOT_ID(le32_to_cpu(trb->generic.field[3]));
	ep_index = TRB_TO_EP_INDEX(le32_to_cpu(trb->generic.field[3]));
	ep = &xhci->devs[slot_id]->eps[ep_index];

	if (list_empty(&ep->cancelled_td_list)) {
		xhci_stop_watchdog_timer_in_irq(xhci, ep);
		ep->stopped_td = NULL;
		ep->stopped_trb = NULL;
		ring_doorbell_for_active_rings(xhci, slot_id, ep_index);
		return;
	}

	/* Fix up the ep ring first, so HW stops executing cancelled TDs.
	 * We have the xHCI lock, so nothing can modify this list until we drop
	 * it.  We're also in the event handler, so we can't get re-interrupted
	 * if another Stop Endpoint command completes
	 */
	list_for_each(entry, &ep->cancelled_td_list) {
		cur_td = list_entry(entry, struct xhci_td, cancelled_td_list);
		xhci_dbg(xhci, "Cancelling TD starting at %p, 0x%llx (dma).\n",
				cur_td->first_trb,
				(unsigned long long)xhci_trb_virt_to_dma(cur_td->start_seg, cur_td->first_trb));
		ep_ring = xhci_urb_to_transfer_ring(xhci, cur_td->urb);
		if (!ep_ring) {
			/* This shouldn't happen unless a driver is mucking
			 * with the stream ID after submission.  This will
			 * leave the TD on the hardware ring, and the hardware
			 * will try to execute it, and may access a buffer
			 * that has already been freed.  In the best case, the
			 * hardware will execute it, and the event handler will
			 * ignore the completion event for that TD, since it was
			 * removed from the td_list for that endpoint.  In
			 * short, don't muck with the stream ID after
			 * submission.
			 */
			xhci_warn(xhci, "WARN Cancelled URB %p "
					"has invalid stream ID %u.\n",
					cur_td->urb,
					cur_td->urb->stream_id);
			goto remove_finished_td;
		}
		/*
		 * If we stopped on the TD we need to cancel, then we have to
		 * move the xHC endpoint ring dequeue pointer past this TD.
		 */
		if (cur_td == ep->stopped_td)
			xhci_find_new_dequeue_state(xhci, slot_id, ep_index,
					cur_td->urb->stream_id,
					cur_td, &deq_state);
		else
			td_to_noop(xhci, ep_ring, cur_td, false);
remove_finished_td:
		/*
		 * The event handler won't see a completion for this TD anymore,
		 * so remove it from the endpoint ring's TD list.  Keep it in
		 * the cancelled TD list for URB completion later.
		 */
		list_del_init(&cur_td->td_list);
	}
	last_unlinked_td = cur_td;
	xhci_stop_watchdog_timer_in_irq(xhci, ep);

	/* If necessary, queue a Set Transfer Ring Dequeue Pointer command */
	if (deq_state.new_deq_ptr && deq_state.new_deq_seg) {
		xhci_queue_new_dequeue_state(xhci,
				slot_id, ep_index,
				ep->stopped_td->urb->stream_id,
				&deq_state);
		xhci_ring_cmd_db(xhci);
	} else {
		/* Otherwise ring the doorbell(s) to restart queued transfers */
		ring_doorbell_for_active_rings(xhci, slot_id, ep_index);
	}
	ep->stopped_td = NULL;
	ep->stopped_trb = NULL;

	/*
	 * Drop the lock and complete the URBs in the cancelled TD list.
	 * New TDs to be cancelled might be added to the end of the list before
	 * we can complete all the URBs for the TDs we already unlinked.
	 * So stop when we've completed the URB for the last TD we unlinked.
	 */
	do {
		cur_td = list_entry(ep->cancelled_td_list.next,
				struct xhci_td, cancelled_td_list);
		list_del_init(&cur_td->cancelled_td_list);

		/* Clean up the cancelled URB */
		/* Doesn't matter what we pass for status, since the core will
		 * just overwrite it (because the URB has been unlinked).
		 */
		xhci_giveback_urb_in_irq(xhci, cur_td, 0, "cancelled");

		/* Stop processing the cancelled list if the watchdog timer is
		 * running.
		 */
		if (xhci->xhc_state & XHCI_STATE_DYING)
			return;
	} while (cur_td != last_unlinked_td);

	/* Return to the event handler with xhci->lock re-acquired */
}

/* Watchdog timer function for when a stop endpoint command fails to complete.
 * In this case, we assume the host controller is broken or dying or dead.  The
 * host may still be completing some other events, so we have to be careful to
 * let the event ring handler and the URB dequeueing/enqueueing functions know
 * through xhci->state.
 *
 * The timer may also fire if the host takes a very long time to respond to the
 * command, and the stop endpoint command completion handler cannot delete the
 * timer before the timer function is called.  Another endpoint cancellation may
 * sneak in before the timer function can grab the lock, and that may queue
 * another stop endpoint command and add the timer back.  So we cannot use a
 * simple flag to say whether there is a pending stop endpoint command for a
 * particular endpoint.
 *
 * Instead we use a combination of that flag and a counter for the number of
 * pending stop endpoint commands.  If the timer is the tail end of the last
 * stop endpoint command, and the endpoint's command is still pending, we assume
 * the host is dying.
 */
void xhci_stop_endpoint_command_watchdog(unsigned long arg)
{
	struct xhci_hcd *xhci;
	struct xhci_virt_ep *ep;
	struct xhci_virt_ep *temp_ep;
	struct xhci_ring *ring;
	struct xhci_td *cur_td;
	int ret, i, j;
	unsigned long flags;

	ep = (struct xhci_virt_ep *) arg;
	xhci = ep->xhci;

	spin_lock_irqsave(&xhci->lock, flags);

	ep->stop_cmds_pending--;
	if (xhci->xhc_state & XHCI_STATE_DYING) {
		xhci_dbg(xhci, "Stop EP timer ran, but another timer marked "
				"xHCI as DYING, exiting.\n");
		spin_unlock_irqrestore(&xhci->lock, flags);
		return;
	}
	if (!(ep->stop_cmds_pending == 0 && (ep->ep_state & EP_HALT_PENDING))) {
		xhci_dbg(xhci, "Stop EP timer ran, but no command pending, "
				"exiting.\n");
		spin_unlock_irqrestore(&xhci->lock, flags);
		return;
	}

	xhci_warn(xhci, "xHCI host not responding to stop endpoint command.\n");
	xhci_warn(xhci, "Assuming host is dying, halting host.\n");
	/* Oops, HC is dead or dying or at least not responding to the stop
	 * endpoint command.
	 */
	xhci->xhc_state |= XHCI_STATE_DYING;
	/* Disable interrupts from the host controller and start halting it */
	xhci_quiesce(xhci);
	spin_unlock_irqrestore(&xhci->lock, flags);

	ret = xhci_halt(xhci);

	spin_lock_irqsave(&xhci->lock, flags);
	if (ret < 0) {
		/* This is bad; the host is not responding to commands and it's
		 * not allowing itself to be halted.  At least interrupts are
		 * disabled. If we call usb_hc_died(), it will attempt to
		 * disconnect all device drivers under this host.  Those
		 * disconnect() methods will wait for all URBs to be unlinked,
		 * so we must complete them.
		 */
		xhci_warn(xhci, "Non-responsive xHCI host is not halting.\n");
		xhci_warn(xhci, "Completing active URBs anyway.\n");
		/* We could turn all TDs on the rings to no-ops.  This won't
		 * help if the host has cached part of the ring, and is slow if
		 * we want to preserve the cycle bit.  Skip it and hope the host
		 * doesn't touch the memory.
		 */
	}
	for (i = 0; i < MAX_HC_SLOTS; i++) {
		if (!xhci->devs[i])
			continue;
		for (j = 0; j < 31; j++) {
			temp_ep = &xhci->devs[i]->eps[j];
			ring = temp_ep->ring;
			if (!ring)
				continue;
			xhci_dbg(xhci, "Killing URBs for slot ID %u, "
					"ep index %u\n", i, j);
			while (!list_empty(&ring->td_list)) {
				cur_td = list_first_entry(&ring->td_list,
						struct xhci_td,
						td_list);
				list_del_init(&cur_td->td_list);
				if (!list_empty(&cur_td->cancelled_td_list))
					list_del_init(&cur_td->cancelled_td_list);
				xhci_giveback_urb_in_irq(xhci, cur_td,
						-ESHUTDOWN, "killed");
			}
			while (!list_empty(&temp_ep->cancelled_td_list)) {
				cur_td = list_first_entry(
						&temp_ep->cancelled_td_list,
						struct xhci_td,
						cancelled_td_list);
				list_del_init(&cur_td->cancelled_td_list);
				xhci_giveback_urb_in_irq(xhci, cur_td,
						-ESHUTDOWN, "killed");
			}
		}
	}
	spin_unlock_irqrestore(&xhci->lock, flags);
	xhci_dbg(xhci, "Calling usb_hc_died()\n");
	usb_hc_died(xhci_to_hcd(xhci)->primary_hcd);
	xhci_dbg(xhci, "xHCI host controller is dead.\n");
}

/*
 * When we get a completion for a Set Transfer Ring Dequeue Pointer command,
 * we need to clear the set deq pending flag in the endpoint ring state, so that
 * the TD queueing code can ring the doorbell again.  We also need to ring the
 * endpoint doorbell to restart the ring, but only if there aren't more
 * cancellations pending.
 */
static void handle_set_deq_completion(struct xhci_hcd *xhci,
		struct xhci_event_cmd *event,
		union xhci_trb *trb)
{
	unsigned int slot_id;
	unsigned int ep_index;
	unsigned int stream_id;
	struct xhci_ring *ep_ring;
	struct xhci_virt_device *dev;
	struct xhci_ep_ctx *ep_ctx;
	struct xhci_slot_ctx *slot_ctx;

	slot_id = TRB_TO_SLOT_ID(le32_to_cpu(trb->generic.field[3]));
	ep_index = TRB_TO_EP_INDEX(le32_to_cpu(trb->generic.field[3]));
	stream_id = TRB_TO_STREAM_ID(le32_to_cpu(trb->generic.field[2]));
	dev = xhci->devs[slot_id];

	ep_ring = xhci_stream_id_to_ring(dev, ep_index, stream_id);
	if (!ep_ring) {
		xhci_warn(xhci, "WARN Set TR deq ptr command for "
				"freed stream ID %u\n",
				stream_id);
		/* XXX: Harmless??? */
		dev->eps[ep_index].ep_state &= ~SET_DEQ_PENDING;
		return;
	}

	ep_ctx = xhci_get_ep_ctx(xhci, dev->out_ctx, ep_index);
	slot_ctx = xhci_get_slot_ctx(xhci, dev->out_ctx);

	if (GET_COMP_CODE(le32_to_cpu(event->status)) != COMP_SUCCESS) {
		unsigned int ep_state;
		unsigned int slot_state;

		switch (GET_COMP_CODE(le32_to_cpu(event->status))) {
		case COMP_TRB_ERR:
			xhci_warn(xhci, "WARN Set TR Deq Ptr cmd invalid because "
					"of stream ID configuration\n");
			break;
		case COMP_CTX_STATE:
			xhci_warn(xhci, "WARN Set TR Deq Ptr cmd failed due "
					"to incorrect slot or ep state.\n");
			ep_state = le32_to_cpu(ep_ctx->ep_info);
			ep_state &= EP_STATE_MASK;
			slot_state = le32_to_cpu(slot_ctx->dev_state);
			slot_state = GET_SLOT_STATE(slot_state);
			xhci_dbg(xhci, "Slot state = %u, EP state = %u\n",
					slot_state, ep_state);
			break;
		case COMP_EBADSLT:
			xhci_warn(xhci, "WARN Set TR Deq Ptr cmd failed because "
					"slot %u was not enabled.\n", slot_id);
			break;
		default:
			xhci_warn(xhci, "WARN Set TR Deq Ptr cmd with unknown "
					"completion code of %u.\n",
				  GET_COMP_CODE(le32_to_cpu(event->status)));
			break;
		}
		/* OK what do we do now?  The endpoint state is hosed, and we
		 * should never get to this point if the synchronization between
		 * queueing, and endpoint state are correct.  This might happen
		 * if the device gets disconnected after we've finished
		 * cancelling URBs, which might not be an error...
		 */
	} else {
		xhci_dbg(xhci, "Successful Set TR Deq Ptr cmd, deq = @%08llx\n",
			 le64_to_cpu(ep_ctx->deq));
		if (xhci_trb_virt_to_dma(dev->eps[ep_index].queued_deq_seg,
					 dev->eps[ep_index].queued_deq_ptr) ==
		    (le64_to_cpu(ep_ctx->deq) & ~(EP_CTX_CYCLE_MASK))) {
			/* Update the ring's dequeue segment and dequeue pointer
			 * to reflect the new position.
			 */
			ep_ring->deq_seg = dev->eps[ep_index].queued_deq_seg;
			ep_ring->dequeue = dev->eps[ep_index].queued_deq_ptr;
		} else {
			xhci_warn(xhci, "Mismatch between completed Set TR Deq "
					"Ptr command & xHCI internal state.\n");
			xhci_warn(xhci, "ep deq seg = %p, deq ptr = %p\n",
					dev->eps[ep_index].queued_deq_seg,
					dev->eps[ep_index].queued_deq_ptr);
		}
	}

	dev->eps[ep_index].ep_state &= ~SET_DEQ_PENDING;
	dev->eps[ep_index].queued_deq_seg = NULL;
	dev->eps[ep_index].queued_deq_ptr = NULL;
	/* Restart any rings with pending URBs */
	ring_doorbell_for_active_rings(xhci, slot_id, ep_index);
}

static void handle_reset_ep_completion(struct xhci_hcd *xhci,
		struct xhci_event_cmd *event,
		union xhci_trb *trb)
{
	int slot_id;
	unsigned int ep_index;

	slot_id = TRB_TO_SLOT_ID(le32_to_cpu(trb->generic.field[3]));
	ep_index = TRB_TO_EP_INDEX(le32_to_cpu(trb->generic.field[3]));
	/* This command will only fail if the endpoint wasn't halted,
	 * but we don't care.
	 */
	xhci_dbg(xhci, "Ignoring reset ep completion code of %u\n",
		 GET_COMP_CODE(le32_to_cpu(event->status)));

	/* HW with the reset endpoint quirk needs to have a configure endpoint
	 * command complete before the endpoint can be used.  Queue that here
	 * because the HW can't handle two commands being queued in a row.
	 */
	if (xhci->quirks & XHCI_RESET_EP_QUIRK) {
		xhci_dbg(xhci, "Queueing configure endpoint command\n");
		xhci_queue_configure_endpoint(xhci,
				xhci->devs[slot_id]->in_ctx->dma, slot_id,
				false);
		xhci_ring_cmd_db(xhci);
	} else {
		/* Clear our internal halted state and restart the ring(s) */
		xhci->devs[slot_id]->eps[ep_index].ep_state &= ~EP_HALTED;
		ring_doorbell_for_active_rings(xhci, slot_id, ep_index);
	}
}

/* Check to see if a command in the device's command queue matches this one.
 * Signal the completion or free the command, and return 1.  Return 0 if the
 * completed command isn't at the head of the command list.
 */
static int handle_cmd_in_cmd_wait_list(struct xhci_hcd *xhci,
		struct xhci_virt_device *virt_dev,
		struct xhci_event_cmd *event)
{
	struct xhci_command *command;

	if (list_empty(&virt_dev->cmd_list))
		return 0;

	command = list_entry(virt_dev->cmd_list.next,
			struct xhci_command, cmd_list);
	if (xhci->cmd_ring->dequeue != command->command_trb)
		return 0;

	command->status = GET_COMP_CODE(le32_to_cpu(event->status));
	list_del(&command->cmd_list);
	if (command->completion)
		complete(command->completion);
	else
		xhci_free_command(xhci, command);
	return 1;
}

static void handle_cmd_completion(struct xhci_hcd *xhci,
		struct xhci_event_cmd *event)
{
	int slot_id = TRB_TO_SLOT_ID(le32_to_cpu(event->flags));
	u64 cmd_dma;
	dma_addr_t cmd_dequeue_dma;
	struct xhci_input_control_ctx *ctrl_ctx;
	struct xhci_virt_device *virt_dev;
	unsigned int ep_index;
	struct xhci_ring *ep_ring;
	unsigned int ep_state;

	cmd_dma = le64_to_cpu(event->cmd_trb);
	cmd_dequeue_dma = xhci_trb_virt_to_dma(xhci->cmd_ring->deq_seg,
			xhci->cmd_ring->dequeue);
	/* Is the command ring deq ptr out of sync with the deq seg ptr? */
	if (cmd_dequeue_dma == 0) {
		xhci->error_bitmask |= 1 << 4;
		return;
	}
	/* Does the DMA address match our internal dequeue pointer address? */
	if (cmd_dma != (u64) cmd_dequeue_dma) {
		xhci->error_bitmask |= 1 << 5;
		return;
	}
	switch (le32_to_cpu(xhci->cmd_ring->dequeue->generic.field[3])
		& TRB_TYPE_BITMASK) {
	case TRB_TYPE(TRB_ENABLE_SLOT):
		if (GET_COMP_CODE(le32_to_cpu(event->status)) == COMP_SUCCESS)
			xhci->slot_id = slot_id;
		else
			xhci->slot_id = 0;
		complete(&xhci->addr_dev);
		break;
	case TRB_TYPE(TRB_DISABLE_SLOT):
		if (xhci->devs[slot_id]) {
			if (xhci->quirks & XHCI_EP_LIMIT_QUIRK)
				/* Delete default control endpoint resources */
				xhci_free_device_endpoint_resources(xhci,
						xhci->devs[slot_id], true);
			xhci_free_virt_device(xhci, slot_id);
		}
		break;
	case TRB_TYPE(TRB_CONFIG_EP):
		virt_dev = xhci->devs[slot_id];
		if (handle_cmd_in_cmd_wait_list(xhci, virt_dev, event))
			break;
		/*
		 * Configure endpoint commands can come from the USB core
		 * configuration or alt setting changes, or because the HW
		 * needed an extra configure endpoint command after a reset
		 * endpoint command or streams were being configured.
		 * If the command was for a halted endpoint, the xHCI driver
		 * is not waiting on the configure endpoint command.
		 */
		ctrl_ctx = xhci_get_input_control_ctx(xhci,
				virt_dev->in_ctx);
		/* Input ctx add_flags are the endpoint index plus one */
		ep_index = xhci_last_valid_endpoint(le32_to_cpu(ctrl_ctx->add_flags)) - 1;
		/* A usb_set_interface() call directly after clearing a halted
		 * condition may race on this quirky hardware.  Not worth
		 * worrying about, since this is prototype hardware.  Not sure
		 * if this will work for streams, but streams support was
		 * untested on this prototype.
		 */
		if (xhci->quirks & XHCI_RESET_EP_QUIRK &&
				ep_index != (unsigned int) -1 &&
		    le32_to_cpu(ctrl_ctx->add_flags) - SLOT_FLAG ==
		    le32_to_cpu(ctrl_ctx->drop_flags)) {
			ep_ring = xhci->devs[slot_id]->eps[ep_index].ring;
			ep_state = xhci->devs[slot_id]->eps[ep_index].ep_state;
			if (!(ep_state & EP_HALTED))
				goto bandwidth_change;
			xhci_dbg(xhci, "Completed config ep cmd - "
					"last ep index = %d, state = %d\n",
					ep_index, ep_state);
			/* Clear internal halted state and restart ring(s) */
			xhci->devs[slot_id]->eps[ep_index].ep_state &=
				~EP_HALTED;
			ring_doorbell_for_active_rings(xhci, slot_id, ep_index);
			break;
		}
bandwidth_change:
		xhci_dbg(xhci, "Completed config ep cmd\n");
		xhci->devs[slot_id]->cmd_status =
			GET_COMP_CODE(le32_to_cpu(event->status));
		complete(&xhci->devs[slot_id]->cmd_completion);
		break;
	case TRB_TYPE(TRB_EVAL_CONTEXT):
		virt_dev = xhci->devs[slot_id];
		if (handle_cmd_in_cmd_wait_list(xhci, virt_dev, event))
			break;
		xhci->devs[slot_id]->cmd_status = GET_COMP_CODE(le32_to_cpu(event->status));
		complete(&xhci->devs[slot_id]->cmd_completion);
		break;
	case TRB_TYPE(TRB_ADDR_DEV):
		xhci->devs[slot_id]->cmd_status = GET_COMP_CODE(le32_to_cpu(event->status));
		complete(&xhci->addr_dev);
		break;
	case TRB_TYPE(TRB_STOP_RING):
		handle_stopped_endpoint(xhci, xhci->cmd_ring->dequeue, event);
		break;
	case TRB_TYPE(TRB_SET_DEQ):
		handle_set_deq_completion(xhci, event, xhci->cmd_ring->dequeue);
		break;
	case TRB_TYPE(TRB_CMD_NOOP):
		break;
	case TRB_TYPE(TRB_RESET_EP):
		handle_reset_ep_completion(xhci, event, xhci->cmd_ring->dequeue);
		break;
	case TRB_TYPE(TRB_RESET_DEV):
		xhci_dbg(xhci, "Completed reset device command.\n");
		slot_id = TRB_TO_SLOT_ID(
			le32_to_cpu(xhci->cmd_ring->dequeue->generic.field[3]));
		virt_dev = xhci->devs[slot_id];
		if (virt_dev)
			handle_cmd_in_cmd_wait_list(xhci, virt_dev, event);
		else
			xhci_warn(xhci, "Reset device command completion "
					"for disabled slot %u\n", slot_id);
		break;
	case TRB_TYPE(TRB_NEC_GET_FW):
		if (!(xhci->quirks & XHCI_NEC_HOST)) {
			xhci->error_bitmask |= 1 << 6;
			break;
		}
		xhci_dbg(xhci, "NEC firmware version %2x.%02x\n",
			 NEC_FW_MAJOR(le32_to_cpu(event->status)),
			 NEC_FW_MINOR(le32_to_cpu(event->status)));
		break;
	default:
		/* Skip over unknown commands on the event ring */
		xhci->error_bitmask |= 1 << 6;
		break;
	}
	inc_deq(xhci, xhci->cmd_ring, false);
}

static void handle_vendor_event(struct xhci_hcd *xhci,
		union xhci_trb *event)
{
	u32 trb_type;

	trb_type = TRB_FIELD_TO_TYPE(le32_to_cpu(event->generic.field[3]));
	xhci_dbg(xhci, "Vendor specific event TRB type = %u\n", trb_type);
	if (trb_type == TRB_NEC_CMD_COMP && (xhci->quirks & XHCI_NEC_HOST))
		handle_cmd_completion(xhci, &event->event_cmd);
}

/* @port_id: the one-based port ID from the hardware (indexed from array of all
 * port registers -- USB 3.0 and USB 2.0).
 *
 * Returns a zero-based port number, which is suitable for indexing into each of
 * the split roothubs' port arrays and bus state arrays.
 */
static unsigned int find_faked_portnum_from_hw_portnum(struct usb_hcd *hcd,
		struct xhci_hcd *xhci, u32 port_id)
{
	unsigned int i;
	unsigned int num_similar_speed_ports = 0;

	/* port_id from the hardware is 1-based, but port_array[], usb3_ports[],
	 * and usb2_ports are 0-based indexes.  Count the number of similar
	 * speed ports, up to 1 port before this port.
	 */
	for (i = 0; i < (port_id - 1); i++) {
		u8 port_speed = xhci->port_array[i];

		/*
		 * Skip ports that don't have known speeds, or have duplicate
		 * Extended Capabilities port speed entries.
		 */
		if (port_speed == 0 || port_speed == DUPLICATE_ENTRY)
			continue;

		/*
		 * USB 3.0 ports are always under a USB 3.0 hub.  USB 2.0 and
		 * 1.1 ports are under the USB 2.0 hub.  If the port speed
		 * matches the device speed, it's a similar speed port.
		 */
		if ((port_speed == 0x03) == (hcd->speed == HCD_USB3))
			num_similar_speed_ports++;
	}
	return num_similar_speed_ports;
}

static void handle_port_status(struct xhci_hcd *xhci,
		union xhci_trb *event)
{
	struct usb_hcd *hcd;
	u32 port_id;
	u32 temp, temp1;
	int max_ports;
	int slot_id;
	unsigned int faked_port_index;
	u8 major_revision;
	struct xhci_bus_state *bus_state;
	__le32 __iomem **port_array;
	bool bogus_port_status = false;

	/* Port status change events always have a successful completion code */
	if (GET_COMP_CODE(le32_to_cpu(event->generic.field[2])) != COMP_SUCCESS) {
		xhci_warn(xhci, "WARN: xHC returned failed port status event\n");
		xhci->error_bitmask |= 1 << 8;
	}
	port_id = GET_PORT_ID(le32_to_cpu(event->generic.field[0]));
	xhci_dbg(xhci, "Port Status Change Event for port %d\n", port_id);

	max_ports = HCS_MAX_PORTS(xhci->hcs_params1);
	if ((port_id <= 0) || (port_id > max_ports)) {
		xhci_warn(xhci, "Invalid port id %d\n", port_id);
		bogus_port_status = true;
		goto cleanup;
	}

	/* Figure out which usb_hcd this port is attached to:
	 * is it a USB 3.0 port or a USB 2.0/1.1 port?
	 */
	major_revision = xhci->port_array[port_id - 1];
	if (major_revision == 0) {
		xhci_warn(xhci, "Event for port %u not in "
				"Extended Capabilities, ignoring.\n",
				port_id);
		bogus_port_status = true;
		goto cleanup;
	}
	if (major_revision == DUPLICATE_ENTRY) {
		xhci_warn(xhci, "Event for port %u duplicated in"
				"Extended Capabilities, ignoring.\n",
				port_id);
		bogus_port_status = true;
		goto cleanup;
	}

	/*
	 * Hardware port IDs reported by a Port Status Change Event include USB
	 * 3.0 and USB 2.0 ports.  We want to check if the port has reported a
	 * resume event, but we first need to translate the hardware port ID
	 * into the index into the ports on the correct split roothub, and the
	 * correct bus_state structure.
	 */
	/* Find the right roothub. */
	hcd = xhci_to_hcd(xhci);
	if ((major_revision == 0x03) != (hcd->speed == HCD_USB3))
		hcd = xhci->shared_hcd;
	bus_state = &xhci->bus_state[hcd_index(hcd)];
	if (hcd->speed == HCD_USB3)
		port_array = xhci->usb3_ports;
	else
		port_array = xhci->usb2_ports;
	/* Find the faked port hub number */
	faked_port_index = find_faked_portnum_from_hw_portnum(hcd, xhci,
			port_id);

	temp = xhci_readl(xhci, port_array[faked_port_index]);
	if (hcd->state == HC_STATE_SUSPENDED) {
		xhci_dbg(xhci, "resume root hub\n");
		usb_hcd_resume_root_hub(hcd);
	}

	if ((temp & PORT_PLC) && (temp & PORT_PLS_MASK) == XDEV_RESUME) {
		xhci_dbg(xhci, "port resume event for port %d\n", port_id);

		temp1 = xhci_readl(xhci, &xhci->op_regs->command);
		if (!(temp1 & CMD_RUN)) {
			xhci_warn(xhci, "xHC is not running.\n");
			goto cleanup;
		}

		if (DEV_SUPERSPEED(temp)) {
			xhci_dbg(xhci, "resume SS port %d\n", port_id);
			xhci_set_link_state(xhci, port_array, faked_port_index,
						XDEV_U0);
			slot_id = xhci_find_slot_id_by_port(hcd, xhci,
					faked_port_index);
			if (!slot_id) {
				xhci_dbg(xhci, "slot_id is zero\n");
				goto cleanup;
			}
			xhci_ring_device(xhci, slot_id);
			xhci_dbg(xhci, "resume SS port %d finished\n", port_id);
			/* Clear PORT_PLC */
			xhci_test_and_clear_bit(xhci, port_array,
						faked_port_index, PORT_PLC);
		} else {
			xhci_dbg(xhci, "resume HS port %d\n", port_id);
			bus_state->resume_done[faked_port_index] = jiffies +
				msecs_to_jiffies(20);
			mod_timer(&hcd->rh_timer,
				  bus_state->resume_done[faked_port_index]);
			/* Do the rest in GetPortStatus */
		}
	}

	if (hcd->speed != HCD_USB3)
		xhci_test_and_clear_bit(xhci, port_array, faked_port_index,
					PORT_PLC);

cleanup:
	/* Update event ring dequeue pointer before dropping the lock */
	inc_deq(xhci, xhci->event_ring, true);

	/* Don't make the USB core poll the roothub if we got a bad port status
	 * change event.  Besides, at that point we can't tell which roothub
	 * (USB 2.0 or USB 3.0) to kick.
	 */
	if (bogus_port_status)
		return;

	spin_unlock(&xhci->lock);
	/* Pass this up to the core */
	usb_hcd_poll_rh_status(hcd);
	spin_lock(&xhci->lock);
}

/*
 * This TD is defined by the TRBs starting at start_trb in start_seg and ending
 * at end_trb, which may be in another segment.  If the suspect DMA address is a
 * TRB in this TD, this function returns that TRB's segment.  Otherwise it
 * returns 0.
 */
struct xhci_segment *trb_in_td(struct xhci_segment *start_seg,
		union xhci_trb	*start_trb,
		union xhci_trb	*end_trb,
		dma_addr_t	suspect_dma)
{
	dma_addr_t start_dma;
	dma_addr_t end_seg_dma;
	dma_addr_t end_trb_dma;
	struct xhci_segment *cur_seg;

	start_dma = xhci_trb_virt_to_dma(start_seg, start_trb);
	cur_seg = start_seg;

	do {
		if (start_dma == 0)
			return NULL;
		/* We may get an event for a Link TRB in the middle of a TD */
		end_seg_dma = xhci_trb_virt_to_dma(cur_seg,
				&cur_seg->trbs[TRBS_PER_SEGMENT - 1]);
		/* If the end TRB isn't in this segment, this is set to 0 */
		end_trb_dma = xhci_trb_virt_to_dma(cur_seg, end_trb);

		if (end_trb_dma > 0) {
			/* The end TRB is in this segment, so suspect should be here */
			if (start_dma <= end_trb_dma) {
				if (suspect_dma >= start_dma && suspect_dma <= end_trb_dma)
					return cur_seg;
			} else {
				/* Case for one segment with
				 * a TD wrapped around to the top
				 */
				if ((suspect_dma >= start_dma &&
							suspect_dma <= end_seg_dma) ||
						(suspect_dma >= cur_seg->dma &&
						 suspect_dma <= end_trb_dma))
					return cur_seg;
			}
			return NULL;
		} else {
			/* Might still be somewhere in this segment */
			if (suspect_dma >= start_dma && suspect_dma <= end_seg_dma)
				return cur_seg;
		}
		cur_seg = cur_seg->next;
		start_dma = xhci_trb_virt_to_dma(cur_seg, &cur_seg->trbs[0]);
	} while (cur_seg != start_seg);

	return NULL;
}

static void xhci_cleanup_halted_endpoint(struct xhci_hcd *xhci,
		unsigned int slot_id, unsigned int ep_index,
		unsigned int stream_id,
		struct xhci_td *td, union xhci_trb *event_trb)
{
	struct xhci_virt_ep *ep = &xhci->devs[slot_id]->eps[ep_index];
	ep->ep_state |= EP_HALTED;
	ep->stopped_td = td;
	ep->stopped_trb = event_trb;
<<<<<<< HEAD
=======
	ep->stopped_stream = stream_id;
>>>>>>> 805a6af8

	xhci_queue_reset_ep(xhci, slot_id, ep_index);
	xhci_cleanup_stalled_ring(xhci, td->urb->dev, ep_index);

	ep->stopped_td = NULL;
	ep->stopped_trb = NULL;
<<<<<<< HEAD
=======
	ep->stopped_stream = 0;
>>>>>>> 805a6af8

	xhci_ring_cmd_db(xhci);
}

/* Check if an error has halted the endpoint ring.  The class driver will
 * cleanup the halt for a non-default control endpoint if we indicate a stall.
 * However, a babble and other errors also halt the endpoint ring, and the class
 * driver won't clear the halt in that case, so we need to issue a Set Transfer
 * Ring Dequeue Pointer command manually.
 */
static int xhci_requires_manual_halt_cleanup(struct xhci_hcd *xhci,
		struct xhci_ep_ctx *ep_ctx,
		unsigned int trb_comp_code)
{
	/* TRB completion codes that may require a manual halt cleanup */
	if (trb_comp_code == COMP_TX_ERR ||
			trb_comp_code == COMP_BABBLE ||
			trb_comp_code == COMP_SPLIT_ERR)
		/* The 0.96 spec says a babbling control endpoint
		 * is not halted. The 0.96 spec says it is.  Some HW
		 * claims to be 0.95 compliant, but it halts the control
		 * endpoint anyway.  Check if a babble halted the
		 * endpoint.
		 */
		if ((ep_ctx->ep_info & cpu_to_le32(EP_STATE_MASK)) ==
		    cpu_to_le32(EP_STATE_HALTED))
			return 1;

	return 0;
}

int xhci_is_vendor_info_code(struct xhci_hcd *xhci, unsigned int trb_comp_code)
{
	if (trb_comp_code >= 224 && trb_comp_code <= 255) {
		/* Vendor defined "informational" completion code,
		 * treat as not-an-error.
		 */
		xhci_dbg(xhci, "Vendor defined info completion code %u\n",
				trb_comp_code);
		xhci_dbg(xhci, "Treating code as success.\n");
		return 1;
	}
	return 0;
}

/*
 * Finish the td processing, remove the td from td list;
 * Return 1 if the urb can be given back.
 */
static int finish_td(struct xhci_hcd *xhci, struct xhci_td *td,
	union xhci_trb *event_trb, struct xhci_transfer_event *event,
	struct xhci_virt_ep *ep, int *status, bool skip)
{
	struct xhci_virt_device *xdev;
	struct xhci_ring *ep_ring;
	unsigned int slot_id;
	int ep_index;
	struct urb *urb = NULL;
	struct xhci_ep_ctx *ep_ctx;
	int ret = 0;
	struct urb_priv	*urb_priv;
	u32 trb_comp_code;

	slot_id = TRB_TO_SLOT_ID(le32_to_cpu(event->flags));
	xdev = xhci->devs[slot_id];
	ep_index = TRB_TO_EP_ID(le32_to_cpu(event->flags)) - 1;
	ep_ring = xhci_dma_to_transfer_ring(ep, le64_to_cpu(event->buffer));
	ep_ctx = xhci_get_ep_ctx(xhci, xdev->out_ctx, ep_index);
	trb_comp_code = GET_COMP_CODE(le32_to_cpu(event->transfer_len));

	if (skip)
		goto td_cleanup;

	if (trb_comp_code == COMP_STOP_INVAL ||
			trb_comp_code == COMP_STOP) {
		/* The Endpoint Stop Command completion will take care of any
		 * stopped TDs.  A stopped TD may be restarted, so don't update
		 * the ring dequeue pointer or take this TD off any lists yet.
		 */
		ep->stopped_td = td;
		ep->stopped_trb = event_trb;
		return 0;
	} else {
		if (trb_comp_code == COMP_STALL) {
			/* The transfer is completed from the driver's
			 * perspective, but we need to issue a set dequeue
			 * command for this stalled endpoint to move the dequeue
			 * pointer past the TD.  We can't do that here because
			 * the halt condition must be cleared first.  Let the
			 * USB class driver clear the stall later.
			 */
			ep->stopped_td = td;
			ep->stopped_trb = event_trb;
			ep->stopped_stream = ep_ring->stream_id;
		} else if (xhci_requires_manual_halt_cleanup(xhci,
					ep_ctx, trb_comp_code)) {
			/* Other types of errors halt the endpoint, but the
			 * class driver doesn't call usb_reset_endpoint() unless
			 * the error is -EPIPE.  Clear the halted status in the
			 * xHCI hardware manually.
			 */
			xhci_cleanup_halted_endpoint(xhci,
					slot_id, ep_index, ep_ring->stream_id,
					td, event_trb);
		} else {
			/* Update ring dequeue pointer */
			while (ep_ring->dequeue != td->last_trb)
				inc_deq(xhci, ep_ring, false);
			inc_deq(xhci, ep_ring, false);
		}

td_cleanup:
		/* Clean up the endpoint's TD list */
		urb = td->urb;
		urb_priv = urb->hcpriv;

		/* Do one last check of the actual transfer length.
		 * If the host controller said we transferred more data than
		 * the buffer length, urb->actual_length will be a very big
		 * number (since it's unsigned).  Play it safe and say we didn't
		 * transfer anything.
		 */
		if (urb->actual_length > urb->transfer_buffer_length) {
			xhci_warn(xhci, "URB transfer length is wrong, "
					"xHC issue? req. len = %u, "
					"act. len = %u\n",
					urb->transfer_buffer_length,
					urb->actual_length);
			urb->actual_length = 0;
			if (td->urb->transfer_flags & URB_SHORT_NOT_OK)
				*status = -EREMOTEIO;
			else
				*status = 0;
		}
		list_del_init(&td->td_list);
		/* Was this TD slated to be cancelled but completed anyway? */
		if (!list_empty(&td->cancelled_td_list))
			list_del_init(&td->cancelled_td_list);

		urb_priv->td_cnt++;
		/* Giveback the urb when all the tds are completed */
		if (urb_priv->td_cnt == urb_priv->length) {
			ret = 1;
			if (usb_pipetype(urb->pipe) == PIPE_ISOCHRONOUS) {
				xhci_to_hcd(xhci)->self.bandwidth_isoc_reqs--;
				if (xhci_to_hcd(xhci)->self.bandwidth_isoc_reqs
					== 0) {
					if (xhci->quirks & XHCI_AMD_PLL_FIX)
						usb_amd_quirk_pll_enable();
				}
			}
		}
	}

	return ret;
}

/*
 * Process control tds, update urb status and actual_length.
 */
static int process_ctrl_td(struct xhci_hcd *xhci, struct xhci_td *td,
	union xhci_trb *event_trb, struct xhci_transfer_event *event,
	struct xhci_virt_ep *ep, int *status)
{
	struct xhci_virt_device *xdev;
	struct xhci_ring *ep_ring;
	unsigned int slot_id;
	int ep_index;
	struct xhci_ep_ctx *ep_ctx;
	u32 trb_comp_code;

	slot_id = TRB_TO_SLOT_ID(le32_to_cpu(event->flags));
	xdev = xhci->devs[slot_id];
	ep_index = TRB_TO_EP_ID(le32_to_cpu(event->flags)) - 1;
	ep_ring = xhci_dma_to_transfer_ring(ep, le64_to_cpu(event->buffer));
	ep_ctx = xhci_get_ep_ctx(xhci, xdev->out_ctx, ep_index);
	trb_comp_code = GET_COMP_CODE(le32_to_cpu(event->transfer_len));

	xhci_debug_trb(xhci, xhci->event_ring->dequeue);
	switch (trb_comp_code) {
	case COMP_SUCCESS:
		if (event_trb == ep_ring->dequeue) {
			xhci_warn(xhci, "WARN: Success on ctrl setup TRB "
					"without IOC set??\n");
			*status = -ESHUTDOWN;
		} else if (event_trb != td->last_trb) {
			xhci_warn(xhci, "WARN: Success on ctrl data TRB "
					"without IOC set??\n");
			*status = -ESHUTDOWN;
		} else {
			*status = 0;
		}
		break;
	case COMP_SHORT_TX:
		xhci_warn(xhci, "WARN: short transfer on control ep\n");
		if (td->urb->transfer_flags & URB_SHORT_NOT_OK)
			*status = -EREMOTEIO;
		else
			*status = 0;
		break;
	case COMP_STOP_INVAL:
	case COMP_STOP:
		return finish_td(xhci, td, event_trb, event, ep, status, false);
	default:
		if (!xhci_requires_manual_halt_cleanup(xhci,
					ep_ctx, trb_comp_code))
			break;
		xhci_dbg(xhci, "TRB error code %u, "
				"halted endpoint index = %u\n",
				trb_comp_code, ep_index);
		/* else fall through */
	case COMP_STALL:
		/* Did we transfer part of the data (middle) phase? */
		if (event_trb != ep_ring->dequeue &&
				event_trb != td->last_trb)
			td->urb->actual_length =
				td->urb->transfer_buffer_length
				- TRB_LEN(le32_to_cpu(event->transfer_len));
		else
			td->urb->actual_length = 0;

		xhci_cleanup_halted_endpoint(xhci,
			slot_id, ep_index, 0, td, event_trb);
		return finish_td(xhci, td, event_trb, event, ep, status, true);
	}
	/*
	 * Did we transfer any data, despite the errors that might have
	 * happened?  I.e. did we get past the setup stage?
	 */
	if (event_trb != ep_ring->dequeue) {
		/* The event was for the status stage */
		if (event_trb == td->last_trb) {
			if (td->urb->actual_length != 0) {
				/* Don't overwrite a previously set error code
				 */
				if ((*status == -EINPROGRESS || *status == 0) &&
						(td->urb->transfer_flags
						 & URB_SHORT_NOT_OK))
					/* Did we already see a short data
					 * stage? */
					*status = -EREMOTEIO;
			} else {
				td->urb->actual_length =
					td->urb->transfer_buffer_length;
			}
		} else {
		/* Maybe the event was for the data stage? */
			td->urb->actual_length =
				td->urb->transfer_buffer_length -
				TRB_LEN(le32_to_cpu(event->transfer_len));
			xhci_dbg(xhci, "Waiting for status "
					"stage event\n");
			return 0;
		}
	}

	return finish_td(xhci, td, event_trb, event, ep, status, false);
}

/*
 * Process isochronous tds, update urb packet status and actual_length.
 */
static int process_isoc_td(struct xhci_hcd *xhci, struct xhci_td *td,
	union xhci_trb *event_trb, struct xhci_transfer_event *event,
	struct xhci_virt_ep *ep, int *status)
{
	struct xhci_ring *ep_ring;
	struct urb_priv *urb_priv;
	int idx;
	int len = 0;
	union xhci_trb *cur_trb;
	struct xhci_segment *cur_seg;
	struct usb_iso_packet_descriptor *frame;
	u32 trb_comp_code;
	bool skip_td = false;

	ep_ring = xhci_dma_to_transfer_ring(ep, le64_to_cpu(event->buffer));
	trb_comp_code = GET_COMP_CODE(le32_to_cpu(event->transfer_len));
	urb_priv = td->urb->hcpriv;
	idx = urb_priv->td_cnt;
	frame = &td->urb->iso_frame_desc[idx];

	/* handle completion code */
	switch (trb_comp_code) {
	case COMP_SUCCESS:
		frame->status = 0;
		break;
	case COMP_SHORT_TX:
		frame->status = td->urb->transfer_flags & URB_SHORT_NOT_OK ?
				-EREMOTEIO : 0;
		break;
	case COMP_BW_OVER:
		frame->status = -ECOMM;
		skip_td = true;
		break;
	case COMP_BUFF_OVER:
	case COMP_BABBLE:
		frame->status = -EOVERFLOW;
		skip_td = true;
		break;
	case COMP_DEV_ERR:
	case COMP_STALL:
		frame->status = -EPROTO;
		skip_td = true;
		break;
	case COMP_STOP:
	case COMP_STOP_INVAL:
		break;
	default:
		frame->status = -1;
		break;
	}

	if (trb_comp_code == COMP_SUCCESS || skip_td) {
		frame->actual_length = frame->length;
		td->urb->actual_length += frame->length;
	} else {
		for (cur_trb = ep_ring->dequeue,
		     cur_seg = ep_ring->deq_seg; cur_trb != event_trb;
		     next_trb(xhci, ep_ring, &cur_seg, &cur_trb)) {
			if (!TRB_TYPE_NOOP_LE32(cur_trb->generic.field[3]) &&
			    !TRB_TYPE_LINK_LE32(cur_trb->generic.field[3]))
				len += TRB_LEN(le32_to_cpu(cur_trb->generic.field[2]));
		}
		len += TRB_LEN(le32_to_cpu(cur_trb->generic.field[2])) -
			TRB_LEN(le32_to_cpu(event->transfer_len));

		if (trb_comp_code != COMP_STOP_INVAL) {
			frame->actual_length = len;
			td->urb->actual_length += len;
		}
	}

	return finish_td(xhci, td, event_trb, event, ep, status, false);
}

static int skip_isoc_td(struct xhci_hcd *xhci, struct xhci_td *td,
			struct xhci_transfer_event *event,
			struct xhci_virt_ep *ep, int *status)
{
	struct xhci_ring *ep_ring;
	struct urb_priv *urb_priv;
	struct usb_iso_packet_descriptor *frame;
	int idx;

	ep_ring = xhci_dma_to_transfer_ring(ep, le64_to_cpu(event->buffer));
	urb_priv = td->urb->hcpriv;
	idx = urb_priv->td_cnt;
	frame = &td->urb->iso_frame_desc[idx];

	/* The transfer is partly done. */
	frame->status = -EXDEV;

	/* calc actual length */
	frame->actual_length = 0;

	/* Update ring dequeue pointer */
	while (ep_ring->dequeue != td->last_trb)
		inc_deq(xhci, ep_ring, false);
	inc_deq(xhci, ep_ring, false);

	return finish_td(xhci, td, NULL, event, ep, status, true);
}

/*
 * Process bulk and interrupt tds, update urb status and actual_length.
 */
static int process_bulk_intr_td(struct xhci_hcd *xhci, struct xhci_td *td,
	union xhci_trb *event_trb, struct xhci_transfer_event *event,
	struct xhci_virt_ep *ep, int *status)
{
	struct xhci_ring *ep_ring;
	union xhci_trb *cur_trb;
	struct xhci_segment *cur_seg;
	u32 trb_comp_code;

	ep_ring = xhci_dma_to_transfer_ring(ep, le64_to_cpu(event->buffer));
	trb_comp_code = GET_COMP_CODE(le32_to_cpu(event->transfer_len));

	switch (trb_comp_code) {
	case COMP_SUCCESS:
		/* Double check that the HW transferred everything. */
		if (event_trb != td->last_trb) {
			xhci_warn(xhci, "WARN Successful completion "
					"on short TX\n");
			if (td->urb->transfer_flags & URB_SHORT_NOT_OK)
				*status = -EREMOTEIO;
			else
				*status = 0;
		} else {
			*status = 0;
		}
		break;
	case COMP_SHORT_TX:
		if (td->urb->transfer_flags & URB_SHORT_NOT_OK)
			*status = -EREMOTEIO;
		else
			*status = 0;
		break;
	default:
		/* Others already handled above */
		break;
	}
	if (trb_comp_code == COMP_SHORT_TX)
		xhci_dbg(xhci, "ep %#x - asked for %d bytes, "
				"%d bytes untransferred\n",
				td->urb->ep->desc.bEndpointAddress,
				td->urb->transfer_buffer_length,
				TRB_LEN(le32_to_cpu(event->transfer_len)));
	/* Fast path - was this the last TRB in the TD for this URB? */
	if (event_trb == td->last_trb) {
		if (TRB_LEN(le32_to_cpu(event->transfer_len)) != 0) {
			td->urb->actual_length =
				td->urb->transfer_buffer_length -
				TRB_LEN(le32_to_cpu(event->transfer_len));
			if (td->urb->transfer_buffer_length <
					td->urb->actual_length) {
				xhci_warn(xhci, "HC gave bad length "
						"of %d bytes left\n",
					  TRB_LEN(le32_to_cpu(event->transfer_len)));
				td->urb->actual_length = 0;
				if (td->urb->transfer_flags & URB_SHORT_NOT_OK)
					*status = -EREMOTEIO;
				else
					*status = 0;
			}
			/* Don't overwrite a previously set error code */
			if (*status == -EINPROGRESS) {
				if (td->urb->transfer_flags & URB_SHORT_NOT_OK)
					*status = -EREMOTEIO;
				else
					*status = 0;
			}
		} else {
			td->urb->actual_length =
				td->urb->transfer_buffer_length;
			/* Ignore a short packet completion if the
			 * untransferred length was zero.
			 */
			if (*status == -EREMOTEIO)
				*status = 0;
		}
	} else {
		/* Slow path - walk the list, starting from the dequeue
		 * pointer, to get the actual length transferred.
		 */
		td->urb->actual_length = 0;
		for (cur_trb = ep_ring->dequeue, cur_seg = ep_ring->deq_seg;
				cur_trb != event_trb;
				next_trb(xhci, ep_ring, &cur_seg, &cur_trb)) {
			if (!TRB_TYPE_NOOP_LE32(cur_trb->generic.field[3]) &&
			    !TRB_TYPE_LINK_LE32(cur_trb->generic.field[3]))
				td->urb->actual_length +=
					TRB_LEN(le32_to_cpu(cur_trb->generic.field[2]));
		}
		/* If the ring didn't stop on a Link or No-op TRB, add
		 * in the actual bytes transferred from the Normal TRB
		 */
		if (trb_comp_code != COMP_STOP_INVAL)
			td->urb->actual_length +=
				TRB_LEN(le32_to_cpu(cur_trb->generic.field[2])) -
				TRB_LEN(le32_to_cpu(event->transfer_len));
	}

	return finish_td(xhci, td, event_trb, event, ep, status, false);
}

/*
 * If this function returns an error condition, it means it got a Transfer
 * event with a corrupted Slot ID, Endpoint ID, or TRB DMA address.
 * At this point, the host controller is probably hosed and should be reset.
 */
static int handle_tx_event(struct xhci_hcd *xhci,
		struct xhci_transfer_event *event)
{
	struct xhci_virt_device *xdev;
	struct xhci_virt_ep *ep;
	struct xhci_ring *ep_ring;
	unsigned int slot_id;
	int ep_index;
	struct xhci_td *td = NULL;
	dma_addr_t event_dma;
	struct xhci_segment *event_seg;
	union xhci_trb *event_trb;
	struct urb *urb = NULL;
	int status = -EINPROGRESS;
	struct urb_priv *urb_priv;
	struct xhci_ep_ctx *ep_ctx;
	struct list_head *tmp;
	u32 trb_comp_code;
	int ret = 0;
	int td_num = 0;

	slot_id = TRB_TO_SLOT_ID(le32_to_cpu(event->flags));
	xdev = xhci->devs[slot_id];
	if (!xdev) {
		xhci_err(xhci, "ERROR Transfer event pointed to bad slot\n");
		return -ENODEV;
	}

	/* Endpoint ID is 1 based, our index is zero based */
	ep_index = TRB_TO_EP_ID(le32_to_cpu(event->flags)) - 1;
	ep = &xdev->eps[ep_index];
	ep_ring = xhci_dma_to_transfer_ring(ep, le64_to_cpu(event->buffer));
	ep_ctx = xhci_get_ep_ctx(xhci, xdev->out_ctx, ep_index);
	if (!ep_ring ||
	    (le32_to_cpu(ep_ctx->ep_info) & EP_STATE_MASK) ==
	    EP_STATE_DISABLED) {
		xhci_err(xhci, "ERROR Transfer event for disabled endpoint "
				"or incorrect stream ring\n");
		return -ENODEV;
	}

	/* Count current td numbers if ep->skip is set */
	if (ep->skip) {
		list_for_each(tmp, &ep_ring->td_list)
			td_num++;
	}

	event_dma = le64_to_cpu(event->buffer);
	trb_comp_code = GET_COMP_CODE(le32_to_cpu(event->transfer_len));
	/* Look for common error cases */
	switch (trb_comp_code) {
	/* Skip codes that require special handling depending on
	 * transfer type
	 */
	case COMP_SUCCESS:
	case COMP_SHORT_TX:
		break;
	case COMP_STOP:
		xhci_dbg(xhci, "Stopped on Transfer TRB\n");
		break;
	case COMP_STOP_INVAL:
		xhci_dbg(xhci, "Stopped on No-op or Link TRB\n");
		break;
	case COMP_STALL:
		xhci_warn(xhci, "WARN: Stalled endpoint\n");
		ep->ep_state |= EP_HALTED;
		status = -EPIPE;
		break;
	case COMP_TRB_ERR:
		xhci_warn(xhci, "WARN: TRB error on endpoint\n");
		status = -EILSEQ;
		break;
	case COMP_SPLIT_ERR:
	case COMP_TX_ERR:
		xhci_warn(xhci, "WARN: transfer error on endpoint\n");
		status = -EPROTO;
		break;
	case COMP_BABBLE:
		xhci_warn(xhci, "WARN: babble error on endpoint\n");
		status = -EOVERFLOW;
		break;
	case COMP_DB_ERR:
		xhci_warn(xhci, "WARN: HC couldn't access mem fast enough\n");
		status = -ENOSR;
		break;
	case COMP_BW_OVER:
		xhci_warn(xhci, "WARN: bandwidth overrun event on endpoint\n");
		break;
	case COMP_BUFF_OVER:
		xhci_warn(xhci, "WARN: buffer overrun event on endpoint\n");
		break;
	case COMP_UNDERRUN:
		/*
		 * When the Isoch ring is empty, the xHC will generate
		 * a Ring Overrun Event for IN Isoch endpoint or Ring
		 * Underrun Event for OUT Isoch endpoint.
		 */
		xhci_dbg(xhci, "underrun event on endpoint\n");
		if (!list_empty(&ep_ring->td_list))
			xhci_dbg(xhci, "Underrun Event for slot %d ep %d "
					"still with TDs queued?\n",
				 TRB_TO_SLOT_ID(le32_to_cpu(event->flags)),
				 ep_index);
		goto cleanup;
	case COMP_OVERRUN:
		xhci_dbg(xhci, "overrun event on endpoint\n");
		if (!list_empty(&ep_ring->td_list))
			xhci_dbg(xhci, "Overrun Event for slot %d ep %d "
					"still with TDs queued?\n",
				 TRB_TO_SLOT_ID(le32_to_cpu(event->flags)),
				 ep_index);
		goto cleanup;
	case COMP_DEV_ERR:
		xhci_warn(xhci, "WARN: detect an incompatible device");
		status = -EPROTO;
		break;
	case COMP_MISSED_INT:
		/*
		 * When encounter missed service error, one or more isoc tds
		 * may be missed by xHC.
		 * Set skip flag of the ep_ring; Complete the missed tds as
		 * short transfer when process the ep_ring next time.
		 */
		ep->skip = true;
		xhci_dbg(xhci, "Miss service interval error, set skip flag\n");
		goto cleanup;
	default:
		if (xhci_is_vendor_info_code(xhci, trb_comp_code)) {
			status = 0;
			break;
		}
		xhci_warn(xhci, "ERROR Unknown event condition, HC probably "
				"busted\n");
		goto cleanup;
	}

	do {
		/* This TRB should be in the TD at the head of this ring's
		 * TD list.
		 */
		if (list_empty(&ep_ring->td_list)) {
			xhci_warn(xhci, "WARN Event TRB for slot %d ep %d "
					"with no TDs queued?\n",
				  TRB_TO_SLOT_ID(le32_to_cpu(event->flags)),
				  ep_index);
			xhci_dbg(xhci, "Event TRB with TRB type ID %u\n",
				 (le32_to_cpu(event->flags) &
				  TRB_TYPE_BITMASK)>>10);
			xhci_print_trb_offsets(xhci, (union xhci_trb *) event);
			if (ep->skip) {
				ep->skip = false;
				xhci_dbg(xhci, "td_list is empty while skip "
						"flag set. Clear skip flag.\n");
			}
			ret = 0;
			goto cleanup;
		}

		/* We've skipped all the TDs on the ep ring when ep->skip set */
		if (ep->skip && td_num == 0) {
			ep->skip = false;
			xhci_dbg(xhci, "All tds on the ep_ring skipped. "
						"Clear skip flag.\n");
			ret = 0;
			goto cleanup;
		}

		td = list_entry(ep_ring->td_list.next, struct xhci_td, td_list);
		if (ep->skip)
			td_num--;

		/* Is this a TRB in the currently executing TD? */
		event_seg = trb_in_td(ep_ring->deq_seg, ep_ring->dequeue,
				td->last_trb, event_dma);

		/*
		 * Skip the Force Stopped Event. The event_trb(event_dma) of FSE
		 * is not in the current TD pointed by ep_ring->dequeue because
		 * that the hardware dequeue pointer still at the previous TRB
		 * of the current TD. The previous TRB maybe a Link TD or the
		 * last TRB of the previous TD. The command completion handle
		 * will take care the rest.
		 */
		if (!event_seg && trb_comp_code == COMP_STOP_INVAL) {
			ret = 0;
			goto cleanup;
		}

		if (!event_seg) {
			if (!ep->skip ||
			    !usb_endpoint_xfer_isoc(&td->urb->ep->desc)) {
				/* Some host controllers give a spurious
				 * successful event after a short transfer.
				 * Ignore it.
				 */
				if ((xhci->quirks & XHCI_SPURIOUS_SUCCESS) && 
						ep_ring->last_td_was_short) {
					ep_ring->last_td_was_short = false;
					ret = 0;
					goto cleanup;
				}
				/* HC is busted, give up! */
				xhci_err(xhci,
					"ERROR Transfer event TRB DMA ptr not "
					"part of current TD\n");
				return -ESHUTDOWN;
			}

			ret = skip_isoc_td(xhci, td, event, ep, &status);
			goto cleanup;
		}
		if (trb_comp_code == COMP_SHORT_TX)
			ep_ring->last_td_was_short = true;
		else
			ep_ring->last_td_was_short = false;

<<<<<<< HEAD
			td->urb->actual_length = 0;
			for (cur_trb = ep_ring->dequeue, cur_seg = ep_ring->deq_seg;
					cur_trb != event_trb;
					next_trb(xhci, ep_ring, &cur_seg, &cur_trb)) {
				if ((cur_trb->generic.field[3] &
				 TRB_TYPE_BITMASK) != TRB_TYPE(TRB_TR_NOOP) &&
				    (cur_trb->generic.field[3] &
				 TRB_TYPE_BITMASK) != TRB_TYPE(TRB_LINK))
					td->urb->actual_length +=
						TRB_LEN(cur_trb->generic.field[2]);
			}
			/* If the ring didn't stop on a Link or No-op TRB, add
			 * in the actual bytes transferred from the Normal TRB
			 */
			if (trb_comp_code != COMP_STOP_INVAL)
				td->urb->actual_length +=
					TRB_LEN(cur_trb->generic.field[2]) -
					TRB_LEN(event->transfer_len);
=======
		if (ep->skip) {
			xhci_dbg(xhci, "Found td. Clear skip flag.\n");
			ep->skip = false;
>>>>>>> 805a6af8
		}

		event_trb = &event_seg->trbs[(event_dma - event_seg->dma) /
						sizeof(*event_trb)];
		/*
		 * No-op TRB should not trigger interrupts.
		 * If event_trb is a no-op TRB, it means the
		 * corresponding TD has been cancelled. Just ignore
		 * the TD.
		 */
		if (TRB_TYPE_NOOP_LE32(event_trb->generic.field[3])) {
			xhci_dbg(xhci,
				 "event_trb is a no-op TRB. Skip it\n");
			goto cleanup;
		}

		/* Now update the urb's actual_length and give back to
		 * the core
		 */
		if (usb_endpoint_xfer_control(&td->urb->ep->desc))
			ret = process_ctrl_td(xhci, td, event_trb, event, ep,
						 &status);
		else if (usb_endpoint_xfer_isoc(&td->urb->ep->desc))
			ret = process_isoc_td(xhci, td, event_trb, event, ep,
						 &status);
		else
			ret = process_bulk_intr_td(xhci, td, event_trb, event,
						 ep, &status);

cleanup:
		/*
		 * Do not update event ring dequeue pointer if ep->skip is set.
		 * Will roll back to continue process missed tds.
		 */
		if (trb_comp_code == COMP_MISSED_INT || !ep->skip) {
			inc_deq(xhci, xhci->event_ring, true);
		}

		if (ret) {
			urb = td->urb;
			urb_priv = urb->hcpriv;
			/* Leave the TD around for the reset endpoint function
			 * to use(but only if it's not a control endpoint,
			 * since we already queued the Set TR dequeue pointer
			 * command for stalled control endpoints).
			 */
			if (usb_endpoint_xfer_control(&urb->ep->desc) ||
				(trb_comp_code != COMP_STALL &&
					trb_comp_code != COMP_BABBLE))
				xhci_urb_free_priv(xhci, urb_priv);

			usb_hcd_unlink_urb_from_ep(bus_to_hcd(urb->dev->bus), urb);
			if ((urb->actual_length != urb->transfer_buffer_length &&
						(urb->transfer_flags &
						 URB_SHORT_NOT_OK)) ||
					(status != 0 &&
					 !usb_endpoint_xfer_isoc(&urb->ep->desc)))
				xhci_dbg(xhci, "Giveback URB %p, len = %d, "
						"expected = %x, status = %d\n",
						urb, urb->actual_length,
						urb->transfer_buffer_length,
						status);
			spin_unlock(&xhci->lock);
			/* EHCI, UHCI, and OHCI always unconditionally set the
			 * urb->status of an isochronous endpoint to 0.
			 */
			if (usb_pipetype(urb->pipe) == PIPE_ISOCHRONOUS)
				status = 0;
			usb_hcd_giveback_urb(bus_to_hcd(urb->dev->bus), urb, status);
			spin_lock(&xhci->lock);
		}

	/*
	 * If ep->skip is set, it means there are missed tds on the
	 * endpoint ring need to take care of.
	 * Process them as short transfer until reach the td pointed by
	 * the event.
	 */
	} while (ep->skip && trb_comp_code != COMP_MISSED_INT);

	return 0;
}

/*
 * This function handles all OS-owned events on the event ring.  It may drop
 * xhci->lock between event processing (e.g. to pass up port status changes).
 * Returns >0 for "possibly more events to process" (caller should call again),
 * otherwise 0 if done.  In future, <0 returns should indicate error code.
 */
static int xhci_handle_event(struct xhci_hcd *xhci)
{
	union xhci_trb *event;
	int update_ptrs = 1;
	int ret;

	if (!xhci->event_ring || !xhci->event_ring->dequeue) {
		xhci->error_bitmask |= 1 << 1;
		return 0;
	}

	event = xhci->event_ring->dequeue;
	/* Does the HC or OS own the TRB? */
	if ((le32_to_cpu(event->event_cmd.flags) & TRB_CYCLE) !=
	    xhci->event_ring->cycle_state) {
		xhci->error_bitmask |= 1 << 2;
		return 0;
	}

	/*
	 * Barrier between reading the TRB_CYCLE (valid) flag above and any
	 * speculative reads of the event's flags/data below.
	 */
	rmb();
	/* FIXME: Handle more event types. */
	switch ((le32_to_cpu(event->event_cmd.flags) & TRB_TYPE_BITMASK)) {
	case TRB_TYPE(TRB_COMPLETION):
		handle_cmd_completion(xhci, &event->event_cmd);
		break;
	case TRB_TYPE(TRB_PORT_STATUS):
		handle_port_status(xhci, event);
		update_ptrs = 0;
		break;
	case TRB_TYPE(TRB_TRANSFER):
		ret = handle_tx_event(xhci, &event->trans_event);
		if (ret < 0)
			xhci->error_bitmask |= 1 << 9;
		else
			update_ptrs = 0;
		break;
	default:
		if ((le32_to_cpu(event->event_cmd.flags) & TRB_TYPE_BITMASK) >=
		    TRB_TYPE(48))
			handle_vendor_event(xhci, event);
		else
			xhci->error_bitmask |= 1 << 3;
	}
	/* Any of the above functions may drop and re-acquire the lock, so check
	 * to make sure a watchdog timer didn't mark the host as non-responsive.
	 */
	if (xhci->xhc_state & XHCI_STATE_DYING) {
		xhci_dbg(xhci, "xHCI host dying, returning from "
				"event handler.\n");
		return 0;
	}

	if (update_ptrs)
		/* Update SW event ring dequeue pointer */
		inc_deq(xhci, xhci->event_ring, true);

	/* Are there more items on the event ring?  Caller will call us again to
	 * check.
	 */
	return 1;
}

/*
 * xHCI spec says we can get an interrupt, and if the HC has an error condition,
 * we might get bad data out of the event ring.  Section 4.10.2.7 has a list of
 * indicators of an event TRB error, but we check the status *first* to be safe.
 */
irqreturn_t xhci_irq(struct usb_hcd *hcd)
{
	struct xhci_hcd *xhci = hcd_to_xhci(hcd);
	u32 status;
	union xhci_trb *trb;
	u64 temp_64;
	union xhci_trb *event_ring_deq;
	dma_addr_t deq;

	spin_lock(&xhci->lock);
	trb = xhci->event_ring->dequeue;
	/* Check if the xHC generated the interrupt, or the irq is shared */
	status = xhci_readl(xhci, &xhci->op_regs->status);
	if (status == 0xffffffff)
		goto hw_died;

	if (!(status & STS_EINT)) {
		spin_unlock(&xhci->lock);
		return IRQ_NONE;
	}
	if (status & STS_FATAL) {
		xhci_warn(xhci, "WARNING: Host System Error\n");
		xhci_halt(xhci);
hw_died:
		spin_unlock(&xhci->lock);
		return -ESHUTDOWN;
	}

	/*
	 * Clear the op reg interrupt status first,
	 * so we can receive interrupts from other MSI-X interrupters.
	 * Write 1 to clear the interrupt status.
	 */
	status |= STS_EINT;
	xhci_writel(xhci, status, &xhci->op_regs->status);
	/* FIXME when MSI-X is supported and there are multiple vectors */
	/* Clear the MSI-X event interrupt status */

	if (hcd->irq != -1) {
		u32 irq_pending;
		/* Acknowledge the PCI interrupt */
		irq_pending = xhci_readl(xhci, &xhci->ir_set->irq_pending);
		irq_pending |= 0x3;
		xhci_writel(xhci, irq_pending, &xhci->ir_set->irq_pending);
	}

	if (xhci->xhc_state & XHCI_STATE_DYING) {
		xhci_dbg(xhci, "xHCI dying, ignoring interrupt. "
				"Shouldn't IRQs be disabled?\n");
		/* Clear the event handler busy flag (RW1C);
		 * the event ring should be empty.
		 */
		temp_64 = xhci_read_64(xhci, &xhci->ir_set->erst_dequeue);
		xhci_write_64(xhci, temp_64 | ERST_EHB,
				&xhci->ir_set->erst_dequeue);
		spin_unlock(&xhci->lock);

		return IRQ_HANDLED;
	}

	event_ring_deq = xhci->event_ring->dequeue;
	/* FIXME this should be a delayed service routine
	 * that clears the EHB.
	 */
	while (xhci_handle_event(xhci) > 0) {}

	temp_64 = xhci_read_64(xhci, &xhci->ir_set->erst_dequeue);
	/* If necessary, update the HW's version of the event ring deq ptr. */
	if (event_ring_deq != xhci->event_ring->dequeue) {
		deq = xhci_trb_virt_to_dma(xhci->event_ring->deq_seg,
				xhci->event_ring->dequeue);
		if (deq == 0)
			xhci_warn(xhci, "WARN something wrong with SW event "
					"ring dequeue ptr.\n");
		/* Update HC event ring dequeue pointer */
		temp_64 &= ERST_PTR_MASK;
		temp_64 |= ((u64) deq & (u64) ~ERST_PTR_MASK);
	}

	/* Clear the event handler busy flag (RW1C); event ring is empty. */
	temp_64 |= ERST_EHB;
	xhci_write_64(xhci, temp_64, &xhci->ir_set->erst_dequeue);

	spin_unlock(&xhci->lock);

	return IRQ_HANDLED;
}

irqreturn_t xhci_msi_irq(int irq, struct usb_hcd *hcd)
{
	irqreturn_t ret;
	struct xhci_hcd *xhci;

	xhci = hcd_to_xhci(hcd);
	set_bit(HCD_FLAG_SAW_IRQ, &hcd->flags);
	if (xhci->shared_hcd)
		set_bit(HCD_FLAG_SAW_IRQ, &xhci->shared_hcd->flags);

	ret = xhci_irq(hcd);

	return ret;
}

/****		Endpoint Ring Operations	****/

/*
 * Generic function for queueing a TRB on a ring.
 * The caller must have checked to make sure there's room on the ring.
 *
 * @more_trbs_coming:	Will you enqueue more TRBs before calling
 *			prepare_transfer()?
 */
static void queue_trb(struct xhci_hcd *xhci, struct xhci_ring *ring,
		bool consumer, bool more_trbs_coming, bool isoc,
		u32 field1, u32 field2, u32 field3, u32 field4)
{
	struct xhci_generic_trb *trb;

	trb = &ring->enqueue->generic;
	trb->field[0] = cpu_to_le32(field1);
	trb->field[1] = cpu_to_le32(field2);
	trb->field[2] = cpu_to_le32(field3);
	trb->field[3] = cpu_to_le32(field4);
	inc_enq(xhci, ring, consumer, more_trbs_coming, isoc);
}

/*
 * Does various checks on the endpoint ring, and makes it ready to queue num_trbs.
 * FIXME allocate segments if the ring is full.
 */
static int prepare_ring(struct xhci_hcd *xhci, struct xhci_ring *ep_ring,
		u32 ep_state, unsigned int num_trbs, bool isoc, gfp_t mem_flags)
{
	/* Make sure the endpoint has been added to xHC schedule */
	switch (ep_state) {
	case EP_STATE_DISABLED:
		/*
		 * USB core changed config/interfaces without notifying us,
		 * or hardware is reporting the wrong state.
		 */
		xhci_warn(xhci, "WARN urb submitted to disabled ep\n");
		return -ENOENT;
	case EP_STATE_ERROR:
		xhci_warn(xhci, "WARN waiting for error on ep to be cleared\n");
		/* FIXME event handling code for error needs to clear it */
		/* XXX not sure if this should be -ENOENT or not */
		return -EINVAL;
	case EP_STATE_HALTED:
		xhci_dbg(xhci, "WARN halted endpoint, queueing URB anyway.\n");
	case EP_STATE_STOPPED:
	case EP_STATE_RUNNING:
		break;
	default:
		xhci_err(xhci, "ERROR unknown endpoint state for ep\n");
		/*
		 * FIXME issue Configure Endpoint command to try to get the HC
		 * back into a known state.
		 */
		return -EINVAL;
	}
	if (!room_on_ring(xhci, ep_ring, num_trbs)) {
		/* FIXME allocate more room */
		xhci_err(xhci, "ERROR no room on ep ring\n");
		return -ENOMEM;
	}

	if (enqueue_is_link_trb(ep_ring)) {
		struct xhci_ring *ring = ep_ring;
		union xhci_trb *next;

		next = ring->enqueue;

		while (last_trb(xhci, ring, ring->enq_seg, next)) {
			/* If we're not dealing with 0.95 hardware or isoc rings
			 * on AMD 0.96 host, clear the chain bit.
			 */
			if (!xhci_link_trb_quirk(xhci) && !(isoc &&
					(xhci->quirks & XHCI_AMD_0x96_HOST)))
				next->link.control &= cpu_to_le32(~TRB_CHAIN);
			else
				next->link.control |= cpu_to_le32(TRB_CHAIN);

			wmb();
			next->link.control ^= cpu_to_le32(TRB_CYCLE);

			/* Toggle the cycle bit after the last ring segment. */
			if (last_trb_on_last_seg(xhci, ring, ring->enq_seg, next)) {
				ring->cycle_state = (ring->cycle_state ? 0 : 1);
				if (!in_interrupt()) {
					xhci_dbg(xhci, "queue_trb: Toggle cycle "
						"state for ring %p = %i\n",
						ring, (unsigned int)ring->cycle_state);
				}
			}
			ring->enq_seg = ring->enq_seg->next;
			ring->enqueue = ring->enq_seg->trbs;
			next = ring->enqueue;
		}
	}

	return 0;
}

static int prepare_transfer(struct xhci_hcd *xhci,
		struct xhci_virt_device *xdev,
		unsigned int ep_index,
		unsigned int stream_id,
		unsigned int num_trbs,
		struct urb *urb,
		unsigned int td_index,
		bool isoc,
		gfp_t mem_flags)
{
	int ret;
	struct urb_priv *urb_priv;
	struct xhci_td	*td;
	struct xhci_ring *ep_ring;
	struct xhci_ep_ctx *ep_ctx = xhci_get_ep_ctx(xhci, xdev->out_ctx, ep_index);

	ep_ring = xhci_stream_id_to_ring(xdev, ep_index, stream_id);
	if (!ep_ring) {
		xhci_dbg(xhci, "Can't prepare ring for bad stream ID %u\n",
				stream_id);
		return -EINVAL;
	}

	ret = prepare_ring(xhci, ep_ring,
			   le32_to_cpu(ep_ctx->ep_info) & EP_STATE_MASK,
			   num_trbs, isoc, mem_flags);
	if (ret)
		return ret;

	urb_priv = urb->hcpriv;
	td = urb_priv->td[td_index];

	INIT_LIST_HEAD(&td->td_list);
	INIT_LIST_HEAD(&td->cancelled_td_list);

	if (td_index == 0) {
		ret = usb_hcd_link_urb_to_ep(bus_to_hcd(urb->dev->bus), urb);
		if (unlikely(ret))
			return ret;
	}

	td->urb = urb;
	/* Add this TD to the tail of the endpoint ring's TD list */
	list_add_tail(&td->td_list, &ep_ring->td_list);
	td->start_seg = ep_ring->enq_seg;
	td->first_trb = ep_ring->enqueue;

	urb_priv->td[td_index] = td;

	return 0;
}

static unsigned int count_sg_trbs_needed(struct xhci_hcd *xhci, struct urb *urb)
{
	int num_sgs, num_trbs, running_total, temp, i;
	struct scatterlist *sg;

	sg = NULL;
	num_sgs = urb->num_sgs;
	temp = urb->transfer_buffer_length;

	xhci_dbg(xhci, "count sg list trbs: \n");
	num_trbs = 0;
	for_each_sg(urb->sg, sg, num_sgs, i) {
		unsigned int previous_total_trbs = num_trbs;
		unsigned int len = sg_dma_len(sg);

		/* Scatter gather list entries may cross 64KB boundaries */
		running_total = TRB_MAX_BUFF_SIZE -
			(sg_dma_address(sg) & (TRB_MAX_BUFF_SIZE - 1));
		running_total &= TRB_MAX_BUFF_SIZE - 1;
		if (running_total != 0)
			num_trbs++;

		/* How many more 64KB chunks to transfer, how many more TRBs? */
		while (running_total < sg_dma_len(sg) && running_total < temp) {
			num_trbs++;
			running_total += TRB_MAX_BUFF_SIZE;
		}
		xhci_dbg(xhci, " sg #%d: dma = %#llx, len = %#x (%d), num_trbs = %d\n",
				i, (unsigned long long)sg_dma_address(sg),
				len, len, num_trbs - previous_total_trbs);

		len = min_t(int, len, temp);
		temp -= len;
		if (temp == 0)
			break;
	}
	xhci_dbg(xhci, "\n");
	if (!in_interrupt())
		xhci_dbg(xhci, "ep %#x - urb len = %d, sglist used, "
				"num_trbs = %d\n",
				urb->ep->desc.bEndpointAddress,
				urb->transfer_buffer_length,
				num_trbs);
	return num_trbs;
}

static void check_trb_math(struct urb *urb, int num_trbs, int running_total)
{
	if (num_trbs != 0)
		dev_err(&urb->dev->dev, "%s - ep %#x - Miscalculated number of "
				"TRBs, %d left\n", __func__,
				urb->ep->desc.bEndpointAddress, num_trbs);
	if (running_total != urb->transfer_buffer_length)
		dev_err(&urb->dev->dev, "%s - ep %#x - Miscalculated tx length, "
				"queued %#x (%d), asked for %#x (%d)\n",
				__func__,
				urb->ep->desc.bEndpointAddress,
				running_total, running_total,
				urb->transfer_buffer_length,
				urb->transfer_buffer_length);
}

static void giveback_first_trb(struct xhci_hcd *xhci, int slot_id,
		unsigned int ep_index, unsigned int stream_id, int start_cycle,
		struct xhci_generic_trb *start_trb)
{
	/*
	 * Pass all the TRBs to the hardware at once and make sure this write
	 * isn't reordered.
	 */
	wmb();
	if (start_cycle)
		start_trb->field[3] |= cpu_to_le32(start_cycle);
	else
		start_trb->field[3] &= cpu_to_le32(~TRB_CYCLE);
	xhci_ring_ep_doorbell(xhci, slot_id, ep_index, stream_id);
}

/*
 * xHCI uses normal TRBs for both bulk and interrupt.  When the interrupt
 * endpoint is to be serviced, the xHC will consume (at most) one TD.  A TD
 * (comprised of sg list entries) can take several service intervals to
 * transmit.
 */
int xhci_queue_intr_tx(struct xhci_hcd *xhci, gfp_t mem_flags,
		struct urb *urb, int slot_id, unsigned int ep_index)
{
	struct xhci_ep_ctx *ep_ctx = xhci_get_ep_ctx(xhci,
			xhci->devs[slot_id]->out_ctx, ep_index);
	int xhci_interval;
	int ep_interval;

	xhci_interval = EP_INTERVAL_TO_UFRAMES(le32_to_cpu(ep_ctx->ep_info));
	ep_interval = urb->interval;
	/* Convert to microframes */
	if (urb->dev->speed == USB_SPEED_LOW ||
			urb->dev->speed == USB_SPEED_FULL)
		ep_interval *= 8;
	/* FIXME change this to a warning and a suggestion to use the new API
	 * to set the polling interval (once the API is added).
	 */
	if (xhci_interval != ep_interval) {
		if (printk_ratelimit())
			dev_dbg(&urb->dev->dev, "Driver uses different interval"
					" (%d microframe%s) than xHCI "
					"(%d microframe%s)\n",
					ep_interval,
					ep_interval == 1 ? "" : "s",
					xhci_interval,
					xhci_interval == 1 ? "" : "s");
		urb->interval = xhci_interval;
		/* Convert back to frames for LS/FS devices */
		if (urb->dev->speed == USB_SPEED_LOW ||
				urb->dev->speed == USB_SPEED_FULL)
			urb->interval /= 8;
	}
	return xhci_queue_bulk_tx(xhci, GFP_ATOMIC, urb, slot_id, ep_index);
}

/*
 * The TD size is the number of bytes remaining in the TD (including this TRB),
 * right shifted by 10.
 * It must fit in bits 21:17, so it can't be bigger than 31.
 */
static u32 xhci_td_remainder(unsigned int remainder)
{
	u32 max = (1 << (21 - 17 + 1)) - 1;

	if ((remainder >> 10) >= max)
		return max << 17;
	else
		return (remainder >> 10) << 17;
}

/*
 * For xHCI 1.0 host controllers, TD size is the number of packets remaining in
 * the TD (*not* including this TRB).
 *
 * Total TD packet count = total_packet_count =
 *     roundup(TD size in bytes / wMaxPacketSize)
 *
 * Packets transferred up to and including this TRB = packets_transferred =
 *     rounddown(total bytes transferred including this TRB / wMaxPacketSize)
 *
 * TD size = total_packet_count - packets_transferred
 *
 * It must fit in bits 21:17, so it can't be bigger than 31.
 */

static u32 xhci_v1_0_td_remainder(int running_total, int trb_buff_len,
		unsigned int total_packet_count, struct urb *urb)
{
	int packets_transferred;

	/* One TRB with a zero-length data packet. */
	if (running_total == 0 && trb_buff_len == 0)
		return 0;

	/* All the TRB queueing functions don't count the current TRB in
	 * running_total.
	 */
	packets_transferred = (running_total + trb_buff_len) /
		usb_endpoint_maxp(&urb->ep->desc);

	return xhci_td_remainder(total_packet_count - packets_transferred);
}

static int queue_bulk_sg_tx(struct xhci_hcd *xhci, gfp_t mem_flags,
		struct urb *urb, int slot_id, unsigned int ep_index)
{
	struct xhci_ring *ep_ring;
	unsigned int num_trbs;
	struct urb_priv *urb_priv;
	struct xhci_td *td;
	struct scatterlist *sg;
	int num_sgs;
	int trb_buff_len, this_sg_len, running_total;
	unsigned int total_packet_count;
	bool first_trb;
	u64 addr;
	bool more_trbs_coming;

	struct xhci_generic_trb *start_trb;
	int start_cycle;

	ep_ring = xhci_urb_to_transfer_ring(xhci, urb);
	if (!ep_ring)
		return -EINVAL;

	num_trbs = count_sg_trbs_needed(xhci, urb);
	num_sgs = urb->num_sgs;
	total_packet_count = roundup(urb->transfer_buffer_length,
			usb_endpoint_maxp(&urb->ep->desc));

	trb_buff_len = prepare_transfer(xhci, xhci->devs[slot_id],
			ep_index, urb->stream_id,
			num_trbs, urb, 0, false, mem_flags);
	if (trb_buff_len < 0)
		return trb_buff_len;

	urb_priv = urb->hcpriv;
	td = urb_priv->td[0];

	/*
	 * Don't give the first TRB to the hardware (by toggling the cycle bit)
	 * until we've finished creating all the other TRBs.  The ring's cycle
	 * state may change as we enqueue the other TRBs, so save it too.
	 */
	start_trb = &ep_ring->enqueue->generic;
	start_cycle = ep_ring->cycle_state;

	running_total = 0;
	/*
	 * How much data is in the first TRB?
	 *
	 * There are three forces at work for TRB buffer pointers and lengths:
	 * 1. We don't want to walk off the end of this sg-list entry buffer.
	 * 2. The transfer length that the driver requested may be smaller than
	 *    the amount of memory allocated for this scatter-gather list.
	 * 3. TRBs buffers can't cross 64KB boundaries.
	 */
	sg = urb->sg;
	addr = (u64) sg_dma_address(sg);
	this_sg_len = sg_dma_len(sg);
	trb_buff_len = TRB_MAX_BUFF_SIZE - (addr & (TRB_MAX_BUFF_SIZE - 1));
	trb_buff_len = min_t(int, trb_buff_len, this_sg_len);
	if (trb_buff_len > urb->transfer_buffer_length)
		trb_buff_len = urb->transfer_buffer_length;
	xhci_dbg(xhci, "First length to xfer from 1st sglist entry = %u\n",
			trb_buff_len);

	first_trb = true;
	/* Queue the first TRB, even if it's zero-length */
	do {
		u32 field = 0;
		u32 length_field = 0;
		u32 remainder = 0;

		/* Don't change the cycle bit of the first TRB until later */
		if (first_trb) {
			first_trb = false;
			if (start_cycle == 0)
				field |= 0x1;
		} else
			field |= ep_ring->cycle_state;

		/* Chain all the TRBs together; clear the chain bit in the last
		 * TRB to indicate it's the last TRB in the chain.
		 */
		if (num_trbs > 1) {
			field |= TRB_CHAIN;
		} else {
			/* FIXME - add check for ZERO_PACKET flag before this */
			td->last_trb = ep_ring->enqueue;
			field |= TRB_IOC;
		}

		/* Only set interrupt on short packet for IN endpoints */
		if (usb_urb_dir_in(urb))
			field |= TRB_ISP;

		xhci_dbg(xhci, " sg entry: dma = %#x, len = %#x (%d), "
				"64KB boundary at %#x, end dma = %#x\n",
				(unsigned int) addr, trb_buff_len, trb_buff_len,
				(unsigned int) (addr + TRB_MAX_BUFF_SIZE) & ~(TRB_MAX_BUFF_SIZE - 1),
				(unsigned int) addr + trb_buff_len);
		if (TRB_MAX_BUFF_SIZE -
				(addr & (TRB_MAX_BUFF_SIZE - 1)) < trb_buff_len) {
			xhci_warn(xhci, "WARN: sg dma xfer crosses 64KB boundaries!\n");
			xhci_dbg(xhci, "Next boundary at %#x, end dma = %#x\n",
					(unsigned int) (addr + TRB_MAX_BUFF_SIZE) & ~(TRB_MAX_BUFF_SIZE - 1),
					(unsigned int) addr + trb_buff_len);
		}

		/* Set the TRB length, TD size, and interrupter fields. */
		if (xhci->hci_version < 0x100) {
			remainder = xhci_td_remainder(
					urb->transfer_buffer_length -
					running_total);
		} else {
			remainder = xhci_v1_0_td_remainder(running_total,
					trb_buff_len, total_packet_count, urb);
		}
		length_field = TRB_LEN(trb_buff_len) |
			remainder |
			TRB_INTR_TARGET(0);

		if (num_trbs > 1)
			more_trbs_coming = true;
		else
			more_trbs_coming = false;
		queue_trb(xhci, ep_ring, false, more_trbs_coming, false,
				lower_32_bits(addr),
				upper_32_bits(addr),
				length_field,
				field | TRB_TYPE(TRB_NORMAL));
		--num_trbs;
		running_total += trb_buff_len;

		/* Calculate length for next transfer --
		 * Are we done queueing all the TRBs for this sg entry?
		 */
		this_sg_len -= trb_buff_len;
		if (this_sg_len == 0) {
			--num_sgs;
			if (num_sgs == 0)
				break;
			sg = sg_next(sg);
			addr = (u64) sg_dma_address(sg);
			this_sg_len = sg_dma_len(sg);
		} else {
			addr += trb_buff_len;
		}

		trb_buff_len = TRB_MAX_BUFF_SIZE -
			(addr & (TRB_MAX_BUFF_SIZE - 1));
		trb_buff_len = min_t(int, trb_buff_len, this_sg_len);
		if (running_total + trb_buff_len > urb->transfer_buffer_length)
			trb_buff_len =
				urb->transfer_buffer_length - running_total;
	} while (running_total < urb->transfer_buffer_length);

	check_trb_math(urb, num_trbs, running_total);
	giveback_first_trb(xhci, slot_id, ep_index, urb->stream_id,
			start_cycle, start_trb);
	return 0;
}

/* This is very similar to what ehci-q.c qtd_fill() does */
int xhci_queue_bulk_tx(struct xhci_hcd *xhci, gfp_t mem_flags,
		struct urb *urb, int slot_id, unsigned int ep_index)
{
	struct xhci_ring *ep_ring;
	struct urb_priv *urb_priv;
	struct xhci_td *td;
	int num_trbs;
	struct xhci_generic_trb *start_trb;
	bool first_trb;
	bool more_trbs_coming;
	int start_cycle;
	u32 field, length_field;

	int running_total, trb_buff_len, ret;
	unsigned int total_packet_count;
	u64 addr;

	if (urb->num_sgs)
		return queue_bulk_sg_tx(xhci, mem_flags, urb, slot_id, ep_index);

	ep_ring = xhci_urb_to_transfer_ring(xhci, urb);
	if (!ep_ring)
		return -EINVAL;

	num_trbs = 0;
	/* How much data is (potentially) left before the 64KB boundary? */
	running_total = TRB_MAX_BUFF_SIZE -
		(urb->transfer_dma & (TRB_MAX_BUFF_SIZE - 1));
	running_total &= TRB_MAX_BUFF_SIZE - 1;

	/* If there's some data on this 64KB chunk, or we have to send a
	 * zero-length transfer, we need at least one TRB
	 */
	if (running_total != 0 || urb->transfer_buffer_length == 0)
		num_trbs++;
	/* How many more 64KB chunks to transfer, how many more TRBs? */
	while (running_total < urb->transfer_buffer_length) {
		num_trbs++;
		running_total += TRB_MAX_BUFF_SIZE;
	}
	/* FIXME: this doesn't deal with URB_ZERO_PACKET - need one more */

	if (!in_interrupt())
		xhci_dbg(xhci, "ep %#x - urb len = %#x (%d), "
				"addr = %#llx, num_trbs = %d\n",
				urb->ep->desc.bEndpointAddress,
				urb->transfer_buffer_length,
				urb->transfer_buffer_length,
				(unsigned long long)urb->transfer_dma,
				num_trbs);

	ret = prepare_transfer(xhci, xhci->devs[slot_id],
			ep_index, urb->stream_id,
			num_trbs, urb, 0, false, mem_flags);
	if (ret < 0)
		return ret;

	urb_priv = urb->hcpriv;
	td = urb_priv->td[0];

	/*
	 * Don't give the first TRB to the hardware (by toggling the cycle bit)
	 * until we've finished creating all the other TRBs.  The ring's cycle
	 * state may change as we enqueue the other TRBs, so save it too.
	 */
	start_trb = &ep_ring->enqueue->generic;
	start_cycle = ep_ring->cycle_state;

	running_total = 0;
	total_packet_count = roundup(urb->transfer_buffer_length,
			usb_endpoint_maxp(&urb->ep->desc));
	/* How much data is in the first TRB? */
	addr = (u64) urb->transfer_dma;
	trb_buff_len = TRB_MAX_BUFF_SIZE -
		(urb->transfer_dma & (TRB_MAX_BUFF_SIZE - 1));
	if (trb_buff_len > urb->transfer_buffer_length)
		trb_buff_len = urb->transfer_buffer_length;

	first_trb = true;

	/* Queue the first TRB, even if it's zero-length */
	do {
		u32 remainder = 0;
		field = 0;

		/* Don't change the cycle bit of the first TRB until later */
		if (first_trb) {
			first_trb = false;
			if (start_cycle == 0)
				field |= 0x1;
		} else
			field |= ep_ring->cycle_state;

		/* Chain all the TRBs together; clear the chain bit in the last
		 * TRB to indicate it's the last TRB in the chain.
		 */
		if (num_trbs > 1) {
			field |= TRB_CHAIN;
		} else {
			/* FIXME - add check for ZERO_PACKET flag before this */
			td->last_trb = ep_ring->enqueue;
			field |= TRB_IOC;
		}

		/* Only set interrupt on short packet for IN endpoints */
		if (usb_urb_dir_in(urb))
			field |= TRB_ISP;

		/* Set the TRB length, TD size, and interrupter fields. */
		if (xhci->hci_version < 0x100) {
			remainder = xhci_td_remainder(
					urb->transfer_buffer_length -
					running_total);
		} else {
			remainder = xhci_v1_0_td_remainder(running_total,
					trb_buff_len, total_packet_count, urb);
		}
		length_field = TRB_LEN(trb_buff_len) |
			remainder |
			TRB_INTR_TARGET(0);

		if (num_trbs > 1)
			more_trbs_coming = true;
		else
			more_trbs_coming = false;
		queue_trb(xhci, ep_ring, false, more_trbs_coming, false,
				lower_32_bits(addr),
				upper_32_bits(addr),
				length_field,
				field | TRB_TYPE(TRB_NORMAL));
		--num_trbs;
		running_total += trb_buff_len;

		/* Calculate length for next transfer */
		addr += trb_buff_len;
		trb_buff_len = urb->transfer_buffer_length - running_total;
		if (trb_buff_len > TRB_MAX_BUFF_SIZE)
			trb_buff_len = TRB_MAX_BUFF_SIZE;
	} while (running_total < urb->transfer_buffer_length);

	check_trb_math(urb, num_trbs, running_total);
	giveback_first_trb(xhci, slot_id, ep_index, urb->stream_id,
			start_cycle, start_trb);
	return 0;
}

/* Caller must have locked xhci->lock */
int xhci_queue_ctrl_tx(struct xhci_hcd *xhci, gfp_t mem_flags,
		struct urb *urb, int slot_id, unsigned int ep_index)
{
	struct xhci_ring *ep_ring;
	int num_trbs;
	int ret;
	struct usb_ctrlrequest *setup;
	struct xhci_generic_trb *start_trb;
	int start_cycle;
	u32 field, length_field;
	struct urb_priv *urb_priv;
	struct xhci_td *td;

	ep_ring = xhci_urb_to_transfer_ring(xhci, urb);
	if (!ep_ring)
		return -EINVAL;

	/*
	 * Need to copy setup packet into setup TRB, so we can't use the setup
	 * DMA address.
	 */
	if (!urb->setup_packet)
		return -EINVAL;

	if (!in_interrupt())
		xhci_dbg(xhci, "Queueing ctrl tx for slot id %d, ep %d\n",
				slot_id, ep_index);
	/* 1 TRB for setup, 1 for status */
	num_trbs = 2;
	/*
	 * Don't need to check if we need additional event data and normal TRBs,
	 * since data in control transfers will never get bigger than 16MB
	 * XXX: can we get a buffer that crosses 64KB boundaries?
	 */
	if (urb->transfer_buffer_length > 0)
		num_trbs++;
	ret = prepare_transfer(xhci, xhci->devs[slot_id],
			ep_index, urb->stream_id,
			num_trbs, urb, 0, false, mem_flags);
	if (ret < 0)
		return ret;

	urb_priv = urb->hcpriv;
	td = urb_priv->td[0];

	/*
	 * Don't give the first TRB to the hardware (by toggling the cycle bit)
	 * until we've finished creating all the other TRBs.  The ring's cycle
	 * state may change as we enqueue the other TRBs, so save it too.
	 */
	start_trb = &ep_ring->enqueue->generic;
	start_cycle = ep_ring->cycle_state;

	/* Queue setup TRB - see section 6.4.1.2.1 */
	/* FIXME better way to translate setup_packet into two u32 fields? */
	setup = (struct usb_ctrlrequest *) urb->setup_packet;
	field = 0;
	field |= TRB_IDT | TRB_TYPE(TRB_SETUP);
	if (start_cycle == 0)
		field |= 0x1;

	/* xHCI 1.0 6.4.1.2.1: Transfer Type field */
	if (xhci->hci_version == 0x100) {
		if (urb->transfer_buffer_length > 0) {
			if (setup->bRequestType & USB_DIR_IN)
				field |= TRB_TX_TYPE(TRB_DATA_IN);
			else
				field |= TRB_TX_TYPE(TRB_DATA_OUT);
		}
	}

	queue_trb(xhci, ep_ring, false, true, false,
		  setup->bRequestType | setup->bRequest << 8 | le16_to_cpu(setup->wValue) << 16,
		  le16_to_cpu(setup->wIndex) | le16_to_cpu(setup->wLength) << 16,
		  TRB_LEN(8) | TRB_INTR_TARGET(0),
		  /* Immediate data in pointer */
		  field);

	/* If there's data, queue data TRBs */
	/* Only set interrupt on short packet for IN endpoints */
	if (usb_urb_dir_in(urb))
		field = TRB_ISP | TRB_TYPE(TRB_DATA);
	else
		field = TRB_TYPE(TRB_DATA);

	length_field = TRB_LEN(urb->transfer_buffer_length) |
		xhci_td_remainder(urb->transfer_buffer_length) |
		TRB_INTR_TARGET(0);
	if (urb->transfer_buffer_length > 0) {
		if (setup->bRequestType & USB_DIR_IN)
			field |= TRB_DIR_IN;
		queue_trb(xhci, ep_ring, false, true, false,
				lower_32_bits(urb->transfer_dma),
				upper_32_bits(urb->transfer_dma),
				length_field,
				field | ep_ring->cycle_state);
	}

	/* Save the DMA address of the last TRB in the TD */
	td->last_trb = ep_ring->enqueue;

	/* Queue status TRB - see Table 7 and sections 4.11.2.2 and 6.4.1.2.3 */
	/* If the device sent data, the status stage is an OUT transfer */
	if (urb->transfer_buffer_length > 0 && setup->bRequestType & USB_DIR_IN)
		field = 0;
	else
		field = TRB_DIR_IN;
	queue_trb(xhci, ep_ring, false, false, false,
			0,
			0,
			TRB_INTR_TARGET(0),
			/* Event on completion */
			field | TRB_IOC | TRB_TYPE(TRB_STATUS) | ep_ring->cycle_state);

	giveback_first_trb(xhci, slot_id, ep_index, 0,
			start_cycle, start_trb);
	return 0;
}

static int count_isoc_trbs_needed(struct xhci_hcd *xhci,
		struct urb *urb, int i)
{
	int num_trbs = 0;
	u64 addr, td_len;

	addr = (u64) (urb->transfer_dma + urb->iso_frame_desc[i].offset);
	td_len = urb->iso_frame_desc[i].length;

	num_trbs = DIV_ROUND_UP(td_len + (addr & (TRB_MAX_BUFF_SIZE - 1)),
			TRB_MAX_BUFF_SIZE);
	if (num_trbs == 0)
		num_trbs++;

	return num_trbs;
}

/*
 * The transfer burst count field of the isochronous TRB defines the number of
 * bursts that are required to move all packets in this TD.  Only SuperSpeed
 * devices can burst up to bMaxBurst number of packets per service interval.
 * This field is zero based, meaning a value of zero in the field means one
 * burst.  Basically, for everything but SuperSpeed devices, this field will be
 * zero.  Only xHCI 1.0 host controllers support this field.
 */
static unsigned int xhci_get_burst_count(struct xhci_hcd *xhci,
		struct usb_device *udev,
		struct urb *urb, unsigned int total_packet_count)
{
	unsigned int max_burst;

	if (xhci->hci_version < 0x100 || udev->speed != USB_SPEED_SUPER)
		return 0;

	max_burst = urb->ep->ss_ep_comp.bMaxBurst;
	return roundup(total_packet_count, max_burst + 1) - 1;
}

/*
 * Returns the number of packets in the last "burst" of packets.  This field is
 * valid for all speeds of devices.  USB 2.0 devices can only do one "burst", so
 * the last burst packet count is equal to the total number of packets in the
 * TD.  SuperSpeed endpoints can have up to 3 bursts.  All but the last burst
 * must contain (bMaxBurst + 1) number of packets, but the last burst can
 * contain 1 to (bMaxBurst + 1) packets.
 */
static unsigned int xhci_get_last_burst_packet_count(struct xhci_hcd *xhci,
		struct usb_device *udev,
		struct urb *urb, unsigned int total_packet_count)
{
	unsigned int max_burst;
	unsigned int residue;

	if (xhci->hci_version < 0x100)
		return 0;

	switch (udev->speed) {
	case USB_SPEED_SUPER:
		/* bMaxBurst is zero based: 0 means 1 packet per burst */
		max_burst = urb->ep->ss_ep_comp.bMaxBurst;
		residue = total_packet_count % (max_burst + 1);
		/* If residue is zero, the last burst contains (max_burst + 1)
		 * number of packets, but the TLBPC field is zero-based.
		 */
		if (residue == 0)
			return max_burst;
		return residue - 1;
	default:
		if (total_packet_count == 0)
			return 0;
		return total_packet_count - 1;
	}
}

/* This is for isoc transfer */
static int xhci_queue_isoc_tx(struct xhci_hcd *xhci, gfp_t mem_flags,
		struct urb *urb, int slot_id, unsigned int ep_index)
{
	struct xhci_ring *ep_ring;
	struct urb_priv *urb_priv;
	struct xhci_td *td;
	int num_tds, trbs_per_td;
	struct xhci_generic_trb *start_trb;
	bool first_trb;
	int start_cycle;
	u32 field, length_field;
	int running_total, trb_buff_len, td_len, td_remain_len, ret;
	u64 start_addr, addr;
	int i, j;
	bool more_trbs_coming;

	ep_ring = xhci->devs[slot_id]->eps[ep_index].ring;

	num_tds = urb->number_of_packets;
	if (num_tds < 1) {
		xhci_dbg(xhci, "Isoc URB with zero packets?\n");
		return -EINVAL;
	}

	if (!in_interrupt())
		xhci_dbg(xhci, "ep %#x - urb len = %#x (%d),"
				" addr = %#llx, num_tds = %d\n",
				urb->ep->desc.bEndpointAddress,
				urb->transfer_buffer_length,
				urb->transfer_buffer_length,
				(unsigned long long)urb->transfer_dma,
				num_tds);

	start_addr = (u64) urb->transfer_dma;
	start_trb = &ep_ring->enqueue->generic;
	start_cycle = ep_ring->cycle_state;

	urb_priv = urb->hcpriv;
	/* Queue the first TRB, even if it's zero-length */
	for (i = 0; i < num_tds; i++) {
		unsigned int total_packet_count;
		unsigned int burst_count;
		unsigned int residue;

		first_trb = true;
		running_total = 0;
		addr = start_addr + urb->iso_frame_desc[i].offset;
		td_len = urb->iso_frame_desc[i].length;
		td_remain_len = td_len;
		total_packet_count = roundup(td_len,
				usb_endpoint_maxp(&urb->ep->desc));
		/* A zero-length transfer still involves at least one packet. */
		if (total_packet_count == 0)
			total_packet_count++;
		burst_count = xhci_get_burst_count(xhci, urb->dev, urb,
				total_packet_count);
		residue = xhci_get_last_burst_packet_count(xhci,
				urb->dev, urb, total_packet_count);

		trbs_per_td = count_isoc_trbs_needed(xhci, urb, i);

		ret = prepare_transfer(xhci, xhci->devs[slot_id], ep_index,
				urb->stream_id, trbs_per_td, urb, i, true,
				mem_flags);
		if (ret < 0) {
			if (i == 0)
				return ret;
			goto cleanup;
		}

		td = urb_priv->td[i];
		for (j = 0; j < trbs_per_td; j++) {
			u32 remainder = 0;
			field = TRB_TBC(burst_count) | TRB_TLBPC(residue);

			if (first_trb) {
				/* Queue the isoc TRB */
				field |= TRB_TYPE(TRB_ISOC);
				/* Assume URB_ISO_ASAP is set */
				field |= TRB_SIA;
				if (i == 0) {
					if (start_cycle == 0)
						field |= 0x1;
				} else
					field |= ep_ring->cycle_state;
				first_trb = false;
			} else {
				/* Queue other normal TRBs */
				field |= TRB_TYPE(TRB_NORMAL);
				field |= ep_ring->cycle_state;
			}

			/* Only set interrupt on short packet for IN EPs */
			if (usb_urb_dir_in(urb))
				field |= TRB_ISP;

			/* Chain all the TRBs together; clear the chain bit in
			 * the last TRB to indicate it's the last TRB in the
			 * chain.
			 */
			if (j < trbs_per_td - 1) {
				field |= TRB_CHAIN;
				more_trbs_coming = true;
			} else {
				td->last_trb = ep_ring->enqueue;
				field |= TRB_IOC;
				if (xhci->hci_version == 0x100) {
					/* Set BEI bit except for the last td */
					if (i < num_tds - 1)
						field |= TRB_BEI;
				}
				more_trbs_coming = false;
			}

			/* Calculate TRB length */
			trb_buff_len = TRB_MAX_BUFF_SIZE -
				(addr & ((1 << TRB_MAX_BUFF_SHIFT) - 1));
			if (trb_buff_len > td_remain_len)
				trb_buff_len = td_remain_len;

			/* Set the TRB length, TD size, & interrupter fields. */
			if (xhci->hci_version < 0x100) {
				remainder = xhci_td_remainder(
						td_len - running_total);
			} else {
				remainder = xhci_v1_0_td_remainder(
						running_total, trb_buff_len,
						total_packet_count, urb);
			}
			length_field = TRB_LEN(trb_buff_len) |
				remainder |
				TRB_INTR_TARGET(0);

			queue_trb(xhci, ep_ring, false, more_trbs_coming, true,
				lower_32_bits(addr),
				upper_32_bits(addr),
				length_field,
				field);
			running_total += trb_buff_len;

			addr += trb_buff_len;
			td_remain_len -= trb_buff_len;
		}

		/* Check TD length */
		if (running_total != td_len) {
			xhci_err(xhci, "ISOC TD length unmatch\n");
			return -EINVAL;
		}
	}

	if (xhci_to_hcd(xhci)->self.bandwidth_isoc_reqs == 0) {
		if (xhci->quirks & XHCI_AMD_PLL_FIX)
			usb_amd_quirk_pll_disable();
	}
	xhci_to_hcd(xhci)->self.bandwidth_isoc_reqs++;

	giveback_first_trb(xhci, slot_id, ep_index, urb->stream_id,
			start_cycle, start_trb);
	return 0;
cleanup:
	/* Clean up a partially enqueued isoc transfer. */

	for (i--; i >= 0; i--)
		list_del_init(&urb_priv->td[i]->td_list);

	/* Use the first TD as a temporary variable to turn the TDs we've queued
	 * into No-ops with a software-owned cycle bit. That way the hardware
	 * won't accidentally start executing bogus TDs when we partially
	 * overwrite them.  td->first_trb and td->start_seg are already set.
	 */
	urb_priv->td[0]->last_trb = ep_ring->enqueue;
	/* Every TRB except the first & last will have its cycle bit flipped. */
	td_to_noop(xhci, ep_ring, urb_priv->td[0], true);

	/* Reset the ring enqueue back to the first TRB and its cycle bit. */
	ep_ring->enqueue = urb_priv->td[0]->first_trb;
	ep_ring->enq_seg = urb_priv->td[0]->start_seg;
	ep_ring->cycle_state = start_cycle;
	usb_hcd_unlink_urb_from_ep(bus_to_hcd(urb->dev->bus), urb);
	return ret;
}

/*
 * Check transfer ring to guarantee there is enough room for the urb.
 * Update ISO URB start_frame and interval.
 * Update interval as xhci_queue_intr_tx does. Just use xhci frame_index to
 * update the urb->start_frame by now.
 * Always assume URB_ISO_ASAP set, and NEVER use urb->start_frame as input.
 */
int xhci_queue_isoc_tx_prepare(struct xhci_hcd *xhci, gfp_t mem_flags,
		struct urb *urb, int slot_id, unsigned int ep_index)
{
	struct xhci_virt_device *xdev;
	struct xhci_ring *ep_ring;
	struct xhci_ep_ctx *ep_ctx;
	int start_frame;
	int xhci_interval;
	int ep_interval;
	int num_tds, num_trbs, i;
	int ret;

	xdev = xhci->devs[slot_id];
	ep_ring = xdev->eps[ep_index].ring;
	ep_ctx = xhci_get_ep_ctx(xhci, xdev->out_ctx, ep_index);

	num_trbs = 0;
	num_tds = urb->number_of_packets;
	for (i = 0; i < num_tds; i++)
		num_trbs += count_isoc_trbs_needed(xhci, urb, i);

	/* Check the ring to guarantee there is enough room for the whole urb.
	 * Do not insert any td of the urb to the ring if the check failed.
	 */
	ret = prepare_ring(xhci, ep_ring, le32_to_cpu(ep_ctx->ep_info) & EP_STATE_MASK,
			   num_trbs, true, mem_flags);
	if (ret)
		return ret;

	start_frame = xhci_readl(xhci, &xhci->run_regs->microframe_index);
	start_frame &= 0x3fff;

	urb->start_frame = start_frame;
	if (urb->dev->speed == USB_SPEED_LOW ||
			urb->dev->speed == USB_SPEED_FULL)
		urb->start_frame >>= 3;

	xhci_interval = EP_INTERVAL_TO_UFRAMES(le32_to_cpu(ep_ctx->ep_info));
	ep_interval = urb->interval;
	/* Convert to microframes */
	if (urb->dev->speed == USB_SPEED_LOW ||
			urb->dev->speed == USB_SPEED_FULL)
		ep_interval *= 8;
	/* FIXME change this to a warning and a suggestion to use the new API
	 * to set the polling interval (once the API is added).
	 */
	if (xhci_interval != ep_interval) {
		if (printk_ratelimit())
			dev_dbg(&urb->dev->dev, "Driver uses different interval"
					" (%d microframe%s) than xHCI "
					"(%d microframe%s)\n",
					ep_interval,
					ep_interval == 1 ? "" : "s",
					xhci_interval,
					xhci_interval == 1 ? "" : "s");
		urb->interval = xhci_interval;
		/* Convert back to frames for LS/FS devices */
		if (urb->dev->speed == USB_SPEED_LOW ||
				urb->dev->speed == USB_SPEED_FULL)
			urb->interval /= 8;
	}
	return xhci_queue_isoc_tx(xhci, GFP_ATOMIC, urb, slot_id, ep_index);
}

/****		Command Ring Operations		****/

/* Generic function for queueing a command TRB on the command ring.
 * Check to make sure there's room on the command ring for one command TRB.
 * Also check that there's room reserved for commands that must not fail.
 * If this is a command that must not fail, meaning command_must_succeed = TRUE,
 * then only check for the number of reserved spots.
 * Don't decrement xhci->cmd_ring_reserved_trbs after we've queued the TRB
 * because the command event handler may want to resubmit a failed command.
 */
static int queue_command(struct xhci_hcd *xhci, u32 field1, u32 field2,
		u32 field3, u32 field4, bool command_must_succeed)
{
	int reserved_trbs = xhci->cmd_ring_reserved_trbs;
	int ret;

	if (!command_must_succeed)
		reserved_trbs++;

	ret = prepare_ring(xhci, xhci->cmd_ring, EP_STATE_RUNNING,
			reserved_trbs, false, GFP_ATOMIC);
	if (ret < 0) {
		xhci_err(xhci, "ERR: No room for command on command ring\n");
		if (command_must_succeed)
			xhci_err(xhci, "ERR: Reserved TRB counting for "
					"unfailable commands failed.\n");
		return ret;
	}
	queue_trb(xhci, xhci->cmd_ring, false, false, false, field1, field2,
			field3,	field4 | xhci->cmd_ring->cycle_state);
	return 0;
}

/* Queue a slot enable or disable request on the command ring */
int xhci_queue_slot_control(struct xhci_hcd *xhci, u32 trb_type, u32 slot_id)
{
	return queue_command(xhci, 0, 0, 0,
			TRB_TYPE(trb_type) | SLOT_ID_FOR_TRB(slot_id), false);
}

/* Queue an address device command TRB */
int xhci_queue_address_device(struct xhci_hcd *xhci, dma_addr_t in_ctx_ptr,
		u32 slot_id)
{
	return queue_command(xhci, lower_32_bits(in_ctx_ptr),
			upper_32_bits(in_ctx_ptr), 0,
			TRB_TYPE(TRB_ADDR_DEV) | SLOT_ID_FOR_TRB(slot_id),
			false);
}

int xhci_queue_vendor_command(struct xhci_hcd *xhci,
		u32 field1, u32 field2, u32 field3, u32 field4)
{
	return queue_command(xhci, field1, field2, field3, field4, false);
}

/* Queue a reset device command TRB */
int xhci_queue_reset_device(struct xhci_hcd *xhci, u32 slot_id)
{
	return queue_command(xhci, 0, 0, 0,
			TRB_TYPE(TRB_RESET_DEV) | SLOT_ID_FOR_TRB(slot_id),
			false);
}

/* Queue a configure endpoint command TRB */
int xhci_queue_configure_endpoint(struct xhci_hcd *xhci, dma_addr_t in_ctx_ptr,
		u32 slot_id, bool command_must_succeed)
{
	return queue_command(xhci, lower_32_bits(in_ctx_ptr),
			upper_32_bits(in_ctx_ptr), 0,
			TRB_TYPE(TRB_CONFIG_EP) | SLOT_ID_FOR_TRB(slot_id),
			command_must_succeed);
}

/* Queue an evaluate context command TRB */
int xhci_queue_evaluate_context(struct xhci_hcd *xhci, dma_addr_t in_ctx_ptr,
		u32 slot_id)
{
	return queue_command(xhci, lower_32_bits(in_ctx_ptr),
			upper_32_bits(in_ctx_ptr), 0,
			TRB_TYPE(TRB_EVAL_CONTEXT) | SLOT_ID_FOR_TRB(slot_id),
			false);
}

/*
 * Suspend is set to indicate "Stop Endpoint Command" is being issued to stop
 * activity on an endpoint that is about to be suspended.
 */
int xhci_queue_stop_endpoint(struct xhci_hcd *xhci, int slot_id,
		unsigned int ep_index, int suspend)
{
	u32 trb_slot_id = SLOT_ID_FOR_TRB(slot_id);
	u32 trb_ep_index = EP_ID_FOR_TRB(ep_index);
	u32 type = TRB_TYPE(TRB_STOP_RING);
	u32 trb_suspend = SUSPEND_PORT_FOR_TRB(suspend);

	return queue_command(xhci, 0, 0, 0,
			trb_slot_id | trb_ep_index | type | trb_suspend, false);
}

/* Set Transfer Ring Dequeue Pointer command.
 * This should not be used for endpoints that have streams enabled.
 */
static int queue_set_tr_deq(struct xhci_hcd *xhci, int slot_id,
		unsigned int ep_index, unsigned int stream_id,
		struct xhci_segment *deq_seg,
		union xhci_trb *deq_ptr, u32 cycle_state)
{
	dma_addr_t addr;
	u32 trb_slot_id = SLOT_ID_FOR_TRB(slot_id);
	u32 trb_ep_index = EP_ID_FOR_TRB(ep_index);
	u32 trb_stream_id = STREAM_ID_FOR_TRB(stream_id);
	u32 type = TRB_TYPE(TRB_SET_DEQ);
	struct xhci_virt_ep *ep;

	addr = xhci_trb_virt_to_dma(deq_seg, deq_ptr);
	if (addr == 0) {
		xhci_warn(xhci, "WARN Cannot submit Set TR Deq Ptr\n");
		xhci_warn(xhci, "WARN deq seg = %p, deq pt = %p\n",
				deq_seg, deq_ptr);
		return 0;
	}
	ep = &xhci->devs[slot_id]->eps[ep_index];
	if ((ep->ep_state & SET_DEQ_PENDING)) {
		xhci_warn(xhci, "WARN Cannot submit Set TR Deq Ptr\n");
		xhci_warn(xhci, "A Set TR Deq Ptr command is pending.\n");
		return 0;
	}
	ep->queued_deq_seg = deq_seg;
	ep->queued_deq_ptr = deq_ptr;
	return queue_command(xhci, lower_32_bits(addr) | cycle_state,
			upper_32_bits(addr), trb_stream_id,
			trb_slot_id | trb_ep_index | type, false);
}

int xhci_queue_reset_ep(struct xhci_hcd *xhci, int slot_id,
		unsigned int ep_index)
{
	u32 trb_slot_id = SLOT_ID_FOR_TRB(slot_id);
	u32 trb_ep_index = EP_ID_FOR_TRB(ep_index);
	u32 type = TRB_TYPE(TRB_RESET_EP);

	return queue_command(xhci, 0, 0, 0, trb_slot_id | trb_ep_index | type,
			false);
}<|MERGE_RESOLUTION|>--- conflicted
+++ resolved
@@ -258,8 +258,6 @@
 	struct xhci_segment *enq_seg = ring->enq_seg;
 	struct xhci_segment *cur_seg;
 	unsigned int left_on_ring;
-<<<<<<< HEAD
-=======
 
 	/* If we are currently pointing to a link TRB, advance the
 	 * enqueue pointer before checking for space */
@@ -267,7 +265,6 @@
 		enq_seg = enq_seg->next;
 		enq = enq_seg->trbs;
 	}
->>>>>>> 805a6af8
 
 	/* Check if ring is empty */
 	if (enq == ring->dequeue) {
@@ -375,15 +372,8 @@
 	while (cur_seg->trbs > trb ||
 			&cur_seg->trbs[TRBS_PER_SEGMENT - 1] < trb) {
 		generic_trb = &cur_seg->trbs[TRBS_PER_SEGMENT - 1].generic;
-<<<<<<< HEAD
-		if ((generic_trb->field[3] & TRB_TYPE_BITMASK) ==
-				TRB_TYPE(TRB_LINK) &&
-				(generic_trb->field[3] & LINK_TOGGLE))
-			*cycle_state = ~(*cycle_state) & 0x1;
-=======
 		if (generic_trb->field[3] & cpu_to_le32(LINK_TOGGLE))
 			*cycle_state ^= 0x1;
->>>>>>> 805a6af8
 		cur_seg = cur_seg->next;
 		if (cur_seg == start_seg)
 			/* Looped over the entire list.  Oops! */
@@ -499,15 +489,9 @@
 	}
 
 	trb = &state->new_deq_ptr->generic;
-<<<<<<< HEAD
-	if ((trb->field[3] & TRB_TYPE_BITMASK) == TRB_TYPE(TRB_LINK) &&
-				(trb->field[3] & LINK_TOGGLE))
-		state->new_cycle_state = ~(state->new_cycle_state) & 0x1;
-=======
 	if (TRB_TYPE_LINK_LE32(trb->field[3]) &&
 	    (trb->field[3] & cpu_to_le32(LINK_TOGGLE)))
 		state->new_cycle_state ^= 0x1;
->>>>>>> 805a6af8
 	next_trb(xhci, ep_ring, &state->new_deq_seg, &state->new_deq_ptr);
 
 	/*
@@ -1457,20 +1441,14 @@
 	ep->ep_state |= EP_HALTED;
 	ep->stopped_td = td;
 	ep->stopped_trb = event_trb;
-<<<<<<< HEAD
-=======
 	ep->stopped_stream = stream_id;
->>>>>>> 805a6af8
 
 	xhci_queue_reset_ep(xhci, slot_id, ep_index);
 	xhci_cleanup_stalled_ring(xhci, td->urb->dev, ep_index);
 
 	ep->stopped_td = NULL;
 	ep->stopped_trb = NULL;
-<<<<<<< HEAD
-=======
 	ep->stopped_stream = 0;
->>>>>>> 805a6af8
 
 	xhci_ring_cmd_db(xhci);
 }
@@ -2159,30 +2137,9 @@
 		else
 			ep_ring->last_td_was_short = false;
 
-<<<<<<< HEAD
-			td->urb->actual_length = 0;
-			for (cur_trb = ep_ring->dequeue, cur_seg = ep_ring->deq_seg;
-					cur_trb != event_trb;
-					next_trb(xhci, ep_ring, &cur_seg, &cur_trb)) {
-				if ((cur_trb->generic.field[3] &
-				 TRB_TYPE_BITMASK) != TRB_TYPE(TRB_TR_NOOP) &&
-				    (cur_trb->generic.field[3] &
-				 TRB_TYPE_BITMASK) != TRB_TYPE(TRB_LINK))
-					td->urb->actual_length +=
-						TRB_LEN(cur_trb->generic.field[2]);
-			}
-			/* If the ring didn't stop on a Link or No-op TRB, add
-			 * in the actual bytes transferred from the Normal TRB
-			 */
-			if (trb_comp_code != COMP_STOP_INVAL)
-				td->urb->actual_length +=
-					TRB_LEN(cur_trb->generic.field[2]) -
-					TRB_LEN(event->transfer_len);
-=======
 		if (ep->skip) {
 			xhci_dbg(xhci, "Found td. Clear skip flag.\n");
 			ep->skip = false;
->>>>>>> 805a6af8
 		}
 
 		event_trb = &event_seg->trbs[(event_dma - event_seg->dma) /
