--- conflicted
+++ resolved
@@ -107,13 +107,6 @@
 	ehci->owned_ports = 0;
 }
 
-<<<<<<< HEAD
-static void ehci_adjust_port_wakeup_flags(struct ehci_hcd *ehci,
-		bool suspending)
-{
-	int		port;
-	u32		temp;
-=======
 static int ehci_port_change(struct ehci_hcd *ehci)
 {
 	int i = HCS_N_PORTS(ehci->hcs_params);
@@ -141,25 +134,17 @@
 	int		port;
 	u32		temp;
 	unsigned long	flags;
->>>>>>> 805a6af8
 
 	/* If remote wakeup is enabled for the root hub but disabled
 	 * for the controller, we must adjust all the port wakeup flags
 	 * when the controller is suspended or resumed.  In all other
 	 * cases they don't need to be changed.
 	 */
-<<<<<<< HEAD
-	if (!ehci_to_hcd(ehci)->self.root_hub->do_remote_wakeup ||
-			device_may_wakeup(ehci_to_hcd(ehci)->self.controller))
-		return;
-
-=======
 	if (!ehci_to_hcd(ehci)->self.root_hub->do_remote_wakeup || do_wakeup)
 		return;
 
 	spin_lock_irqsave(&ehci->lock, flags);
 
->>>>>>> 805a6af8
 	/* clear phy low-power mode before changing wakeup flags */
 	if (ehci->has_hostpc) {
 		port = HCS_N_PORTS(ehci->hcs_params);
@@ -171,13 +156,9 @@
 			temp = ehci_readl(ehci, hostpc_reg);
 			ehci_writel(ehci, temp & ~HOSTPC_PHCD, hostpc_reg);
 		}
-<<<<<<< HEAD
-		msleep(5);
-=======
 		spin_unlock_irqrestore(&ehci->lock, flags);
 		msleep(5);
 		spin_lock_irqsave(&ehci->lock, flags);
->>>>>>> 805a6af8
 	}
 
 	port = HCS_N_PORTS(ehci->hcs_params);
@@ -212,15 +193,12 @@
 			ehci_writel(ehci, temp | HOSTPC_PHCD, hostpc_reg);
 		}
 	}
-<<<<<<< HEAD
-=======
 
 	/* Does the root hub have a port wakeup pending? */
 	if (!suspending && ehci_port_change(ehci))
 		usb_hcd_resume_root_hub(ehci_to_hcd(ehci));
 
 	spin_unlock_irqrestore(&ehci->lock, flags);
->>>>>>> 805a6af8
 }
 
 static int ehci_bus_suspend (struct usb_hcd *hcd)
@@ -746,8 +724,6 @@
 				goto error;
 			if (ehci->no_selective_suspend)
 				break;
-<<<<<<< HEAD
-=======
 #ifdef CONFIG_USB_OTG
 			if ((hcd->self.otg_port == (wIndex + 1))
 			    && hcd->self.b_hnp_enable) {
@@ -755,7 +731,6 @@
 				break;
 			}
 #endif
->>>>>>> 805a6af8
 			if (!(temp & PORT_SUSPEND))
 				break;
 			if ((temp & PORT_PE) == 0)
