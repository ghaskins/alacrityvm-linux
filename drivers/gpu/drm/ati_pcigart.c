/**
 * \file ati_pcigart.c
 * ATI PCI GART support
 *
 * \author Gareth Hughes <gareth@valinux.com>
 */

/*
 * Created: Wed Dec 13 21:52:19 2000 by gareth@valinux.com
 *
 * Copyright 2000 VA Linux Systems, Inc., Sunnyvale, California.
 * All Rights Reserved.
 *
 * Permission is hereby granted, free of charge, to any person obtaining a
 * copy of this software and associated documentation files (the "Software"),
 * to deal in the Software without restriction, including without limitation
 * the rights to use, copy, modify, merge, publish, distribute, sublicense,
 * and/or sell copies of the Software, and to permit persons to whom the
 * Software is furnished to do so, subject to the following conditions:
 *
 * The above copyright notice and this permission notice (including the next
 * paragraph) shall be included in all copies or substantial portions of the
 * Software.
 *
 * THE SOFTWARE IS PROVIDED "AS IS", WITHOUT WARRANTY OF ANY KIND, EXPRESS OR
 * IMPLIED, INCLUDING BUT NOT LIMITED TO THE WARRANTIES OF MERCHANTABILITY,
 * FITNESS FOR A PARTICULAR PURPOSE AND NONINFRINGEMENT.  IN NO EVENT SHALL
 * PRECISION INSIGHT AND/OR ITS SUPPLIERS BE LIABLE FOR ANY CLAIM, DAMAGES OR
 * OTHER LIABILITY, WHETHER IN AN ACTION OF CONTRACT, TORT OR OTHERWISE,
 * ARISING FROM, OUT OF OR IN CONNECTION WITH THE SOFTWARE OR THE USE OR OTHER
 * DEALINGS IN THE SOFTWARE.
 */

#include "drmP.h"

# define ATI_PCIGART_PAGE_SIZE		4096	/**< PCI GART page size */

static int drm_ati_alloc_pcigart_table(struct drm_device *dev,
				       struct drm_ati_pcigart_info *gart_info)
{
	gart_info->table_handle = drm_pci_alloc(dev, gart_info->table_size,
						PAGE_SIZE);
	if (gart_info->table_handle == NULL)
		return -ENOMEM;

	return 0;
}

static void drm_ati_free_pcigart_table(struct drm_device *dev,
				       struct drm_ati_pcigart_info *gart_info)
{
	drm_pci_free(dev, gart_info->table_handle);
	gart_info->table_handle = NULL;
}

int drm_ati_pcigart_cleanup(struct drm_device *dev, struct drm_ati_pcigart_info *gart_info)
{
	struct drm_sg_mem *entry = dev->sg;
	unsigned long pages;
	int i;
	int max_pages;

	/* we need to support large memory configurations */
	if (!entry) {
		DRM_ERROR("no scatter/gather memory!\n");
		return 0;
	}

	if (gart_info->bus_addr) {

		max_pages = (gart_info->table_size / sizeof(u32));
		pages = (entry->pages <= max_pages)
		  ? entry->pages : max_pages;

		for (i = 0; i < pages; i++) {
			if (!entry->busaddr[i])
				break;
			pci_unmap_page(dev->pdev, entry->busaddr[i],
					 PAGE_SIZE, PCI_DMA_BIDIRECTIONAL);
		}

		if (gart_info->gart_table_location == DRM_ATI_GART_MAIN)
			gart_info->bus_addr = 0;
	}

	if (gart_info->gart_table_location == DRM_ATI_GART_MAIN &&
	    gart_info->table_handle) {
		drm_ati_free_pcigart_table(dev, gart_info);
	}

	return 1;
}
EXPORT_SYMBOL(drm_ati_pcigart_cleanup);

int drm_ati_pcigart_init(struct drm_device *dev, struct drm_ati_pcigart_info *gart_info)
{
	struct drm_local_map *map = &gart_info->mapping;
	struct drm_sg_mem *entry = dev->sg;
	void *address = NULL;
	unsigned long pages;
	u32 *pci_gart = NULL, page_base, gart_idx;
	dma_addr_t bus_address = 0;
	int i, j, ret = 0;
	int max_ati_pages, max_real_pages;

	if (!entry) {
		DRM_ERROR("no scatter/gather memory!\n");
		goto done;
	}

	if (gart_info->gart_table_location == DRM_ATI_GART_MAIN) {
		DRM_DEBUG("PCI: no table in VRAM: using normal RAM\n");

		if (pci_set_dma_mask(dev->pdev, gart_info->table_mask)) {
			DRM_ERROR("fail to set dma mask to 0x%Lx\n",
<<<<<<< HEAD
				  gart_info->table_mask);
=======
				  (unsigned long long)gart_info->table_mask);
>>>>>>> 724e6d3f
			ret = 1;
			goto done;
		}

		ret = drm_ati_alloc_pcigart_table(dev, gart_info);
		if (ret) {
			DRM_ERROR("cannot allocate PCI GART page!\n");
			goto done;
		}

		pci_gart = gart_info->table_handle->vaddr;
		address = gart_info->table_handle->vaddr;
		bus_address = gart_info->table_handle->busaddr;
	} else {
		address = gart_info->addr;
		bus_address = gart_info->bus_addr;
		DRM_DEBUG("PCI: Gart Table: VRAM %08LX mapped at %08lX\n",
			  (unsigned long long)bus_address,
			  (unsigned long)address);
	}


	max_ati_pages = (gart_info->table_size / sizeof(u32));
	max_real_pages = max_ati_pages / (PAGE_SIZE / ATI_PCIGART_PAGE_SIZE);
	pages = (entry->pages <= max_real_pages)
	    ? entry->pages : max_real_pages;

	if (gart_info->gart_table_location == DRM_ATI_GART_MAIN) {
		memset(pci_gart, 0, max_ati_pages * sizeof(u32));
	} else {
		memset_io((void __iomem *)map->handle, 0, max_ati_pages * sizeof(u32));
	}

	gart_idx = 0;
	for (i = 0; i < pages; i++) {
		/* we need to support large memory configurations */
		entry->busaddr[i] = pci_map_page(dev->pdev, entry->pagelist[i],
						 0, PAGE_SIZE, PCI_DMA_BIDIRECTIONAL);
		if (entry->busaddr[i] == 0) {
			DRM_ERROR("unable to map PCIGART pages!\n");
			drm_ati_pcigart_cleanup(dev, gart_info);
			address = NULL;
			bus_address = 0;
			goto done;
		}
		page_base = (u32) entry->busaddr[i];

		for (j = 0; j < (PAGE_SIZE / ATI_PCIGART_PAGE_SIZE); j++) {
			u32 val;

			switch(gart_info->gart_reg_if) {
			case DRM_ATI_GART_IGP:
				val = page_base | 0xc;
				break;
			case DRM_ATI_GART_PCIE:
				val = (page_base >> 8) | 0xc;
				break;
			default:
			case DRM_ATI_GART_PCI:
				val = page_base;
				break;
			}
			if (gart_info->gart_table_location ==
			    DRM_ATI_GART_MAIN)
				pci_gart[gart_idx] = cpu_to_le32(val);
			else
				DRM_WRITE32(map, gart_idx * sizeof(u32), val);
			gart_idx++;
			page_base += ATI_PCIGART_PAGE_SIZE;
		}
	}
	ret = 1;

#if defined(__i386__) || defined(__x86_64__)
	wbinvd();
#else
	mb();
#endif

      done:
	gart_info->addr = address;
	gart_info->bus_addr = bus_address;
	return ret;
}
EXPORT_SYMBOL(drm_ati_pcigart_init);<|MERGE_RESOLUTION|>--- conflicted
+++ resolved
@@ -113,11 +113,7 @@
 
 		if (pci_set_dma_mask(dev->pdev, gart_info->table_mask)) {
 			DRM_ERROR("fail to set dma mask to 0x%Lx\n",
-<<<<<<< HEAD
-				  gart_info->table_mask);
-=======
 				  (unsigned long long)gart_info->table_mask);
->>>>>>> 724e6d3f
 			ret = 1;
 			goto done;
 		}
