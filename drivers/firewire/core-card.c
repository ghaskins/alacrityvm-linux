--- conflicted
+++ resolved
@@ -283,11 +283,7 @@
 
 static void bm_work(struct work_struct *work)
 {
-<<<<<<< HEAD
-	struct fw_card *card = container_of(work, struct fw_card, work.work);
-=======
 	struct fw_card *card = container_of(work, struct fw_card, bm_work.work);
->>>>>>> 805a6af8
 	struct fw_device *root_device, *irm_device;
 	struct fw_node *root_node;
 	int root_id, new_root_id, irm_id, bm_id, local_id;
@@ -296,11 +292,8 @@
 	bool root_device_is_running;
 	bool root_device_is_cmc;
 	bool irm_is_1394_1995_only;
-<<<<<<< HEAD
-=======
 	bool keep_this_irm;
 	__be32 transaction_data[2];
->>>>>>> 805a6af8
 
 	spin_lock_irq(&card->lock);
 
@@ -322,13 +315,10 @@
 	irm_is_1394_1995_only = irm_device && irm_device->config_rom &&
 			(irm_device->config_rom[2] & 0x000000f0) == 0;
 
-<<<<<<< HEAD
-=======
 	/* Canon MV5i works unreliably if it is not root node. */
 	keep_this_irm = irm_device && irm_device->config_rom &&
 			irm_device->config_rom[3] >> 8 == CANON_OUI;
 
->>>>>>> 805a6af8
 	root_id  = root_node->node_id;
 	irm_id   = card->irm_node->node_id;
 	local_id = card->local_node->node_id;
@@ -355,16 +345,6 @@
 			new_root_id = local_id;
 			fw_notify("%s, making local node (%02x) root.\n",
 				  "IRM has link off", new_root_id);
-<<<<<<< HEAD
-			goto pick_me;
-		}
-
-		if (irm_is_1394_1995_only) {
-			new_root_id = local_id;
-			fw_notify("%s, making local node (%02x) root.\n",
-				  "IRM is not 1394a compliant", new_root_id);
-=======
->>>>>>> 805a6af8
 			goto pick_me;
 		}
 
