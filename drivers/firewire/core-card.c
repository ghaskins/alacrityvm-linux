/*
 * Copyright (C) 2005-2007  Kristian Hoegsberg <krh@bitplanet.net>
 *
 * This program is free software; you can redistribute it and/or modify
 * it under the terms of the GNU General Public License as published by
 * the Free Software Foundation; either version 2 of the License, or
 * (at your option) any later version.
 *
 * This program is distributed in the hope that it will be useful,
 * but WITHOUT ANY WARRANTY; without even the implied warranty of
 * MERCHANTABILITY or FITNESS FOR A PARTICULAR PURPOSE.  See the
 * GNU General Public License for more details.
 *
 * You should have received a copy of the GNU General Public License
 * along with this program; if not, write to the Free Software Foundation,
 * Inc., 59 Temple Place - Suite 330, Boston, MA 02111-1307, USA.
 */

#include <linux/bug.h>
#include <linux/completion.h>
#include <linux/crc-itu-t.h>
#include <linux/device.h>
#include <linux/errno.h>
#include <linux/firewire.h>
#include <linux/firewire-constants.h>
#include <linux/jiffies.h>
#include <linux/kernel.h>
#include <linux/kref.h>
#include <linux/list.h>
#include <linux/module.h>
#include <linux/mutex.h>
#include <linux/spinlock.h>
#include <linux/timer.h>
#include <linux/workqueue.h>

#include <asm/atomic.h>
#include <asm/byteorder.h>

#include "core.h"

int fw_compute_block_crc(__be32 *block)
{
	int length;
	u16 crc;

	length = (be32_to_cpu(block[0]) >> 16) & 0xff;
	crc = crc_itu_t(0, (u8 *)&block[1], length * 4);
	*block |= cpu_to_be32(crc);

	return length;
}

static DEFINE_MUTEX(card_mutex);
static LIST_HEAD(card_list);

static LIST_HEAD(descriptor_list);
static int descriptor_count;

<<<<<<< HEAD
=======
static __be32 tmp_config_rom[256];
>>>>>>> 724e6d3f
/* ROM header, bus info block, root dir header, capabilities = 7 quadlets */
static size_t config_rom_length = 1 + 4 + 1 + 1;

#define BIB_CRC(v)		((v) <<  0)
#define BIB_CRC_LENGTH(v)	((v) << 16)
#define BIB_INFO_LENGTH(v)	((v) << 24)

#define BIB_LINK_SPEED(v)	((v) <<  0)
#define BIB_GENERATION(v)	((v) <<  4)
#define BIB_MAX_ROM(v)		((v) <<  8)
#define BIB_MAX_RECEIVE(v)	((v) << 12)
#define BIB_CYC_CLK_ACC(v)	((v) << 16)
#define BIB_PMC			((1) << 27)
#define BIB_BMC			((1) << 28)
#define BIB_ISC			((1) << 29)
#define BIB_CMC			((1) << 30)
#define BIB_IMC			((1) << 31)

<<<<<<< HEAD
static u32 *generate_config_rom(struct fw_card *card)
=======
static void generate_config_rom(struct fw_card *card, __be32 *config_rom)
>>>>>>> 724e6d3f
{
	struct fw_descriptor *desc;
	int i, j, k, length;

	/*
	 * Initialize contents of config rom buffer.  On the OHCI
	 * controller, block reads to the config rom accesses the host
	 * memory, but quadlet read access the hardware bus info block
	 * registers.  That's just crack, but it means we should make
	 * sure the contents of bus info block in host memory matches
	 * the version stored in the OHCI registers.
	 */

	config_rom[0] = cpu_to_be32(
		BIB_CRC_LENGTH(4) | BIB_INFO_LENGTH(4) | BIB_CRC(0));
	config_rom[1] = cpu_to_be32(0x31333934);
	config_rom[2] = cpu_to_be32(
		BIB_LINK_SPEED(card->link_speed) |
		BIB_GENERATION(card->config_rom_generation++ % 14 + 2) |
		BIB_MAX_ROM(2) |
		BIB_MAX_RECEIVE(card->max_receive) |
		BIB_BMC | BIB_ISC | BIB_CMC | BIB_IMC);
	config_rom[3] = cpu_to_be32(card->guid >> 32);
	config_rom[4] = cpu_to_be32(card->guid);

	/* Generate root directory. */
	config_rom[6] = cpu_to_be32(0x0c0083c0); /* node capabilities */
	i = 7;
	j = 7 + descriptor_count;

	/* Generate root directory entries for descriptors. */
	list_for_each_entry (desc, &descriptor_list, link) {
		if (desc->immediate > 0)
			config_rom[i++] = cpu_to_be32(desc->immediate);
		config_rom[i] = cpu_to_be32(desc->key | (j - i));
		i++;
		j += desc->length;
	}

	/* Update root directory length. */
	config_rom[5] = cpu_to_be32((i - 5 - 1) << 16);

	/* End of root directory, now copy in descriptors. */
	list_for_each_entry (desc, &descriptor_list, link) {
		for (k = 0; k < desc->length; k++)
			config_rom[i + k] = cpu_to_be32(desc->data[k]);
		i += desc->length;
	}

	/* Calculate CRCs for all blocks in the config rom.  This
	 * assumes that CRC length and info length are identical for
	 * the bus info block, which is always the case for this
	 * implementation. */
	for (i = 0; i < j; i += length + 1)
		length = fw_compute_block_crc(config_rom + i);

	WARN_ON(j != config_rom_length);
<<<<<<< HEAD

	return config_rom;
=======
>>>>>>> 724e6d3f
}

static void update_config_roms(void)
{
	struct fw_card *card;
<<<<<<< HEAD
	u32 *config_rom;

	list_for_each_entry (card, &card_list, link) {
		config_rom = generate_config_rom(card);
		card->driver->set_config_rom(card, config_rom,
=======

	list_for_each_entry (card, &card_list, link) {
		generate_config_rom(card, tmp_config_rom);
		card->driver->set_config_rom(card, tmp_config_rom,
>>>>>>> 724e6d3f
					     config_rom_length);
	}
}

static size_t required_space(struct fw_descriptor *desc)
{
	/* descriptor + entry into root dir + optional immediate entry */
	return desc->length + 1 + (desc->immediate > 0 ? 1 : 0);
}

int fw_core_add_descriptor(struct fw_descriptor *desc)
{
	size_t i;
	int ret;

	/*
	 * Check descriptor is valid; the length of all blocks in the
	 * descriptor has to add up to exactly the length of the
	 * block.
	 */
	i = 0;
	while (i < desc->length)
		i += (desc->data[i] >> 16) + 1;

	if (i != desc->length)
		return -EINVAL;

	mutex_lock(&card_mutex);

	if (config_rom_length + required_space(desc) > 256) {
		ret = -EBUSY;
	} else {
		list_add_tail(&desc->link, &descriptor_list);
		config_rom_length += required_space(desc);
		descriptor_count++;
		if (desc->immediate > 0)
			descriptor_count++;
		update_config_roms();
		ret = 0;
	}

	mutex_unlock(&card_mutex);

	return ret;
}
EXPORT_SYMBOL(fw_core_add_descriptor);

void fw_core_remove_descriptor(struct fw_descriptor *desc)
{
	mutex_lock(&card_mutex);

	list_del(&desc->link);
	config_rom_length -= required_space(desc);
	descriptor_count--;
	if (desc->immediate > 0)
		descriptor_count--;
	update_config_roms();

	mutex_unlock(&card_mutex);
}
EXPORT_SYMBOL(fw_core_remove_descriptor);

static void allocate_broadcast_channel(struct fw_card *card, int generation)
{
	int channel, bandwidth = 0;

	fw_iso_resource_manage(card, generation, 1ULL << 31, &channel,
			       &bandwidth, true, card->bm_transaction_data);
	if (channel == 31) {
		card->broadcast_channel_allocated = true;
		device_for_each_child(card->device, (void *)(long)generation,
				      fw_device_set_broadcast_channel);
	}
}

static const char gap_count_table[] = {
	63, 5, 7, 8, 10, 13, 16, 18, 21, 24, 26, 29, 32, 35, 37, 40
};

void fw_schedule_bm_work(struct fw_card *card, unsigned long delay)
{
	fw_card_get(card);
	if (!schedule_delayed_work(&card->work, delay))
		fw_card_put(card);
}

static void fw_card_bm_work(struct work_struct *work)
{
	struct fw_card *card = container_of(work, struct fw_card, work.work);
	struct fw_device *root_device;
	struct fw_node *root_node;
	unsigned long flags;
	int root_id, new_root_id, irm_id, local_id;
	int gap_count, generation, grace, rcode;
	bool do_reset = false;
	bool root_device_is_running;
	bool root_device_is_cmc;

	spin_lock_irqsave(&card->lock, flags);

	if (card->local_node == NULL) {
		spin_unlock_irqrestore(&card->lock, flags);
		goto out_put_card;
	}

	generation = card->generation;
	root_node = card->root_node;
	fw_node_get(root_node);
	root_device = root_node->data;
	root_device_is_running = root_device &&
			atomic_read(&root_device->state) == FW_DEVICE_RUNNING;
	root_device_is_cmc = root_device && root_device->cmc;
	root_id  = root_node->node_id;
	irm_id   = card->irm_node->node_id;
	local_id = card->local_node->node_id;

	grace = time_after(jiffies, card->reset_jiffies + DIV_ROUND_UP(HZ, 8));

	if (is_next_generation(generation, card->bm_generation) ||
	    (card->bm_generation != generation && grace)) {
		/*
		 * This first step is to figure out who is IRM and
		 * then try to become bus manager.  If the IRM is not
		 * well defined (e.g. does not have an active link
		 * layer or does not responds to our lock request, we
		 * will have to do a little vigilante bus management.
		 * In that case, we do a goto into the gap count logic
		 * so that when we do the reset, we still optimize the
		 * gap count.  That could well save a reset in the
		 * next generation.
		 */

		if (!card->irm_node->link_on) {
			new_root_id = local_id;
			fw_notify("IRM has link off, making local node (%02x) root.\n",
				  new_root_id);
			goto pick_me;
		}

		card->bm_transaction_data[0] = cpu_to_be32(0x3f);
		card->bm_transaction_data[1] = cpu_to_be32(local_id);

		spin_unlock_irqrestore(&card->lock, flags);

		rcode = fw_run_transaction(card, TCODE_LOCK_COMPARE_SWAP,
				irm_id, generation, SCODE_100,
				CSR_REGISTER_BASE + CSR_BUS_MANAGER_ID,
				card->bm_transaction_data,
				sizeof(card->bm_transaction_data));

		if (rcode == RCODE_GENERATION)
			/* Another bus reset, BM work has been rescheduled. */
			goto out;

		if (rcode == RCODE_COMPLETE &&
		    card->bm_transaction_data[0] != cpu_to_be32(0x3f)) {

			/* Somebody else is BM.  Only act as IRM. */
			if (local_id == irm_id)
				allocate_broadcast_channel(card, generation);

			goto out;
		}

		spin_lock_irqsave(&card->lock, flags);

		if (rcode != RCODE_COMPLETE) {
			/*
			 * The lock request failed, maybe the IRM
			 * isn't really IRM capable after all. Let's
			 * do a bus reset and pick the local node as
			 * root, and thus, IRM.
			 */
			new_root_id = local_id;
			fw_notify("BM lock failed, making local node (%02x) root.\n",
				  new_root_id);
			goto pick_me;
		}
	} else if (card->bm_generation != generation) {
		/*
		 * We weren't BM in the last generation, and the last
		 * bus reset is less than 125ms ago.  Reschedule this job.
		 */
		spin_unlock_irqrestore(&card->lock, flags);
		fw_schedule_bm_work(card, DIV_ROUND_UP(HZ, 8));
		goto out;
	}

	/*
	 * We're bus manager for this generation, so next step is to
	 * make sure we have an active cycle master and do gap count
	 * optimization.
	 */
	card->bm_generation = generation;

	if (root_device == NULL) {
		/*
		 * Either link_on is false, or we failed to read the
		 * config rom.  In either case, pick another root.
		 */
		new_root_id = local_id;
	} else if (!root_device_is_running) {
		/*
		 * If we haven't probed this device yet, bail out now
		 * and let's try again once that's done.
		 */
		spin_unlock_irqrestore(&card->lock, flags);
		goto out;
	} else if (root_device_is_cmc) {
		/*
		 * FIXME: I suppose we should set the cmstr bit in the
		 * STATE_CLEAR register of this node, as described in
		 * 1394-1995, 8.4.2.6.  Also, send out a force root
		 * packet for this node.
		 */
		new_root_id = root_id;
	} else {
		/*
		 * Current root has an active link layer and we
		 * successfully read the config rom, but it's not
		 * cycle master capable.
		 */
		new_root_id = local_id;
	}

 pick_me:
	/*
	 * Pick a gap count from 1394a table E-1.  The table doesn't cover
	 * the typically much larger 1394b beta repeater delays though.
	 */
	if (!card->beta_repeaters_present &&
	    root_node->max_hops < ARRAY_SIZE(gap_count_table))
		gap_count = gap_count_table[root_node->max_hops];
	else
		gap_count = 63;

	/*
	 * Finally, figure out if we should do a reset or not.  If we have
	 * done less than 5 resets with the same physical topology and we
	 * have either a new root or a new gap count setting, let's do it.
	 */

	if (card->bm_retries++ < 5 &&
	    (card->gap_count != gap_count || new_root_id != root_id))
		do_reset = true;

	spin_unlock_irqrestore(&card->lock, flags);

	if (do_reset) {
		fw_notify("phy config: card %d, new root=%x, gap_count=%d\n",
			  card->index, new_root_id, gap_count);
		fw_send_phy_config(card, new_root_id, generation, gap_count);
		fw_core_initiate_bus_reset(card, 1);
		/* Will allocate broadcast channel after the reset. */
	} else {
		if (local_id == irm_id)
			allocate_broadcast_channel(card, generation);
	}

 out:
	fw_node_put(root_node);
 out_put_card:
	fw_card_put(card);
}

static void flush_timer_callback(unsigned long data)
{
	struct fw_card *card = (struct fw_card *)data;

	fw_flush_transactions(card);
}

void fw_card_initialize(struct fw_card *card,
			const struct fw_card_driver *driver,
			struct device *device)
{
	static atomic_t index = ATOMIC_INIT(-1);

	card->index = atomic_inc_return(&index);
	card->driver = driver;
	card->device = device;
	card->current_tlabel = 0;
	card->tlabel_mask = 0;
	card->color = 0;
	card->broadcast_channel = BROADCAST_CHANNEL_INITIAL;

	kref_init(&card->kref);
	init_completion(&card->done);
	INIT_LIST_HEAD(&card->transaction_list);
	spin_lock_init(&card->lock);
	setup_timer(&card->flush_timer,
		    flush_timer_callback, (unsigned long)card);

	card->local_node = NULL;

	INIT_DELAYED_WORK(&card->work, fw_card_bm_work);
}
EXPORT_SYMBOL(fw_card_initialize);

int fw_card_add(struct fw_card *card,
		u32 max_receive, u32 link_speed, u64 guid)
{
<<<<<<< HEAD
	u32 *config_rom;
=======
>>>>>>> 724e6d3f
	int ret;

	card->max_receive = max_receive;
	card->link_speed = link_speed;
	card->guid = guid;

	mutex_lock(&card_mutex);

<<<<<<< HEAD
	config_rom = generate_config_rom(card);
	ret = card->driver->enable(card, config_rom, config_rom_length);
=======
	generate_config_rom(card, tmp_config_rom);
	ret = card->driver->enable(card, tmp_config_rom, config_rom_length);
>>>>>>> 724e6d3f
	if (ret == 0)
		list_add_tail(&card->link, &card_list);

	mutex_unlock(&card_mutex);

	return ret;
}
EXPORT_SYMBOL(fw_card_add);


/*
 * The next few functions implement a dummy driver that is used once a card
 * driver shuts down an fw_card.  This allows the driver to cleanly unload,
 * as all IO to the card will be handled (and failed) by the dummy driver
 * instead of calling into the module.  Only functions for iso context
 * shutdown still need to be provided by the card driver.
 */

static int dummy_enable(struct fw_card *card,
			const __be32 *config_rom, size_t length)
{
	BUG();
	return -1;
}

static int dummy_update_phy_reg(struct fw_card *card, int address,
				int clear_bits, int set_bits)
{
	return -ENODEV;
}

static int dummy_set_config_rom(struct fw_card *card,
				const __be32 *config_rom, size_t length)
{
	/*
	 * We take the card out of card_list before setting the dummy
	 * driver, so this should never get called.
	 */
	BUG();
	return -1;
}

static void dummy_send_request(struct fw_card *card, struct fw_packet *packet)
{
	packet->callback(packet, card, -ENODEV);
}

static void dummy_send_response(struct fw_card *card, struct fw_packet *packet)
{
	packet->callback(packet, card, -ENODEV);
}

static int dummy_cancel_packet(struct fw_card *card, struct fw_packet *packet)
{
	return -ENOENT;
}

static int dummy_enable_phys_dma(struct fw_card *card,
				 int node_id, int generation)
{
	return -ENODEV;
}

static const struct fw_card_driver dummy_driver_template = {
	.enable          = dummy_enable,
	.update_phy_reg  = dummy_update_phy_reg,
	.set_config_rom  = dummy_set_config_rom,
	.send_request    = dummy_send_request,
	.cancel_packet   = dummy_cancel_packet,
	.send_response   = dummy_send_response,
	.enable_phys_dma = dummy_enable_phys_dma,
};

void fw_card_release(struct kref *kref)
{
	struct fw_card *card = container_of(kref, struct fw_card, kref);

	complete(&card->done);
}

void fw_core_remove_card(struct fw_card *card)
{
	struct fw_card_driver dummy_driver = dummy_driver_template;

	card->driver->update_phy_reg(card, 4,
				     PHY_LINK_ACTIVE | PHY_CONTENDER, 0);
	fw_core_initiate_bus_reset(card, 1);

	mutex_lock(&card_mutex);
	list_del_init(&card->link);
	mutex_unlock(&card_mutex);

	/* Switch off most of the card driver interface. */
	dummy_driver.free_iso_context	= card->driver->free_iso_context;
	dummy_driver.stop_iso		= card->driver->stop_iso;
	card->driver = &dummy_driver;

	fw_destroy_nodes(card);

	/* Wait for all users, especially device workqueue jobs, to finish. */
	fw_card_put(card);
	wait_for_completion(&card->done);

	WARN_ON(!list_empty(&card->transaction_list));
	del_timer_sync(&card->flush_timer);
}
EXPORT_SYMBOL(fw_core_remove_card);

int fw_core_initiate_bus_reset(struct fw_card *card, int short_reset)
{
	int reg = short_reset ? 5 : 1;
	int bit = short_reset ? PHY_BUS_SHORT_RESET : PHY_BUS_RESET;

	return card->driver->update_phy_reg(card, reg, 0, bit);
}
EXPORT_SYMBOL(fw_core_initiate_bus_reset);<|MERGE_RESOLUTION|>--- conflicted
+++ resolved
@@ -56,10 +56,7 @@
 static LIST_HEAD(descriptor_list);
 static int descriptor_count;
 
-<<<<<<< HEAD
-=======
 static __be32 tmp_config_rom[256];
->>>>>>> 724e6d3f
 /* ROM header, bus info block, root dir header, capabilities = 7 quadlets */
 static size_t config_rom_length = 1 + 4 + 1 + 1;
 
@@ -78,11 +75,7 @@
 #define BIB_CMC			((1) << 30)
 #define BIB_IMC			((1) << 31)
 
-<<<<<<< HEAD
-static u32 *generate_config_rom(struct fw_card *card)
-=======
 static void generate_config_rom(struct fw_card *card, __be32 *config_rom)
->>>>>>> 724e6d3f
 {
 	struct fw_descriptor *desc;
 	int i, j, k, length;
@@ -140,28 +133,15 @@
 		length = fw_compute_block_crc(config_rom + i);
 
 	WARN_ON(j != config_rom_length);
-<<<<<<< HEAD
-
-	return config_rom;
-=======
->>>>>>> 724e6d3f
 }
 
 static void update_config_roms(void)
 {
 	struct fw_card *card;
-<<<<<<< HEAD
-	u32 *config_rom;
-
-	list_for_each_entry (card, &card_list, link) {
-		config_rom = generate_config_rom(card);
-		card->driver->set_config_rom(card, config_rom,
-=======
 
 	list_for_each_entry (card, &card_list, link) {
 		generate_config_rom(card, tmp_config_rom);
 		card->driver->set_config_rom(card, tmp_config_rom,
->>>>>>> 724e6d3f
 					     config_rom_length);
 	}
 }
@@ -464,10 +444,6 @@
 int fw_card_add(struct fw_card *card,
 		u32 max_receive, u32 link_speed, u64 guid)
 {
-<<<<<<< HEAD
-	u32 *config_rom;
-=======
->>>>>>> 724e6d3f
 	int ret;
 
 	card->max_receive = max_receive;
@@ -476,13 +452,8 @@
 
 	mutex_lock(&card_mutex);
 
-<<<<<<< HEAD
-	config_rom = generate_config_rom(card);
-	ret = card->driver->enable(card, config_rom, config_rom_length);
-=======
 	generate_config_rom(card, tmp_config_rom);
 	ret = card->driver->enable(card, tmp_config_rom, config_rom_length);
->>>>>>> 724e6d3f
 	if (ret == 0)
 		list_add_tail(&card->link, &card_list);
 
