--- conflicted
+++ resolved
@@ -720,15 +720,6 @@
 	iommu->ecap = dmar_readq(iommu->reg + DMAR_ECAP_REG);
 
 	if (iommu->cap == (uint64_t)-1 && iommu->ecap == (uint64_t)-1) {
-<<<<<<< HEAD
-		/* Promote an attitude of violence to a BIOS engineer today */
-		WARN(1, "Your BIOS is broken; DMAR reported at address %llx returns all ones!\n"
-		     "BIOS vendor: %s; Ver: %s; Product Version: %s\n",
-		     drhd->reg_base_addr,
-		     dmi_get_system_info(DMI_BIOS_VENDOR),
-		     dmi_get_system_info(DMI_BIOS_VERSION),
-		     dmi_get_system_info(DMI_PRODUCT_VERSION));
-=======
 		if (!bios_warned) {
 			/* Promote an attitude of violence to a BIOS engineer today */
 			WARN(1, "Your BIOS is broken; DMAR reported at address %llx returns all ones!\n"
@@ -739,7 +730,6 @@
 			     dmi_get_system_info(DMI_PRODUCT_VERSION));
 			bios_warned = 1;
 		}
->>>>>>> b0e43706
 		goto err_unmap;
 	}
 
