/*
 * File...........: linux/drivers/s390/block/dasd_diag.c
 * Author(s)......: Holger Smolinski <Holger.Smolinski@de.ibm.com>
 * Based on.......: linux/drivers/s390/block/mdisk.c
 * ...............: by Hartmunt Penner <hpenner@de.ibm.com>
 * Bugreports.to..: <Linux390@de.ibm.com>
 * (C) IBM Corporation, IBM Deutschland Entwicklung GmbH, 1999,2000
 *
 */

#define KMSG_COMPONENT "dasd"

#include <linux/stddef.h>
#include <linux/kernel.h>
#include <linux/slab.h>
#include <linux/hdreg.h>
#include <linux/bio.h>
#include <linux/module.h>
#include <linux/init.h>
#include <linux/jiffies.h>

#include <asm/dasd.h>
#include <asm/debug.h>
#include <asm/ebcdic.h>
#include <asm/io.h>
#include <asm/s390_ext.h>
#include <asm/vtoc.h>
#include <asm/diag.h>

#include "dasd_int.h"
#include "dasd_diag.h"

#define PRINTK_HEADER "dasd(diag):"

MODULE_LICENSE("GPL");

/* The maximum number of blocks per request (max_blocks) is dependent on the
 * amount of storage that is available in the static I/O buffer for each
 * device. Currently each device gets 2 pages. We want to fit two requests
 * into the available memory so that we can immediately start the next if one
 * finishes. */
#define DIAG_MAX_BLOCKS	(((2 * PAGE_SIZE - sizeof(struct dasd_ccw_req) - \
			   sizeof(struct dasd_diag_req)) / \
		           sizeof(struct dasd_diag_bio)) / 2)
#define DIAG_MAX_RETRIES	32
#define DIAG_TIMEOUT		50 * HZ

static struct dasd_discipline dasd_diag_discipline;

struct dasd_diag_private {
	struct dasd_diag_characteristics rdc_data;
	struct dasd_diag_rw_io iob;
	struct dasd_diag_init_io iib;
	blocknum_t pt_block;
	struct ccw_dev_id dev_id;
};

struct dasd_diag_req {
	unsigned int block_count;
	struct dasd_diag_bio bio[0];
};

static const u8 DASD_DIAG_CMS1[] = { 0xc3, 0xd4, 0xe2, 0xf1 };/* EBCDIC CMS1 */

/* Perform DIAG250 call with block I/O parameter list iob (input and output)
 * and function code cmd.
 * In case of an exception return 3. Otherwise return result of bitwise OR of
 * resulting condition code and DIAG return code. */
static inline int dia250(void *iob, int cmd)
{
	register unsigned long reg2 asm ("2") = (unsigned long) iob;
	typedef union {
		struct dasd_diag_init_io init_io;
		struct dasd_diag_rw_io rw_io;
	} addr_type;
	int rc;

	rc = 3;
	asm volatile(
		"	diag	2,%2,0x250\n"
		"0:	ipm	%0\n"
		"	srl	%0,28\n"
		"	or	%0,3\n"
		"1:\n"
		EX_TABLE(0b,1b)
		: "+d" (rc), "=m" (*(addr_type *) iob)
		: "d" (cmd), "d" (reg2), "m" (*(addr_type *) iob)
		: "3", "cc");
	return rc;
}

/* Initialize block I/O to DIAG device using the specified blocksize and
 * block offset. On success, return zero and set end_block to contain the
 * number of blocks on the device minus the specified offset. Return non-zero
 * otherwise. */
static inline int
mdsk_init_io(struct dasd_device *device, unsigned int blocksize,
	     blocknum_t offset, blocknum_t *end_block)
{
	struct dasd_diag_private *private;
	struct dasd_diag_init_io *iib;
	int rc;

	private = (struct dasd_diag_private *) device->private;
	iib = &private->iib;
	memset(iib, 0, sizeof (struct dasd_diag_init_io));

	iib->dev_nr = private->dev_id.devno;
	iib->block_size = blocksize;
	iib->offset = offset;
	iib->flaga = DASD_DIAG_FLAGA_DEFAULT;

	rc = dia250(iib, INIT_BIO);

	if ((rc & 3) == 0 && end_block)
		*end_block = iib->end_block;

	return rc;
}

/* Remove block I/O environment for device. Return zero on success, non-zero
 * otherwise. */
static inline int
mdsk_term_io(struct dasd_device * device)
{
	struct dasd_diag_private *private;
	struct dasd_diag_init_io *iib;
	int rc;

	private = (struct dasd_diag_private *) device->private;
	iib = &private->iib;
	memset(iib, 0, sizeof (struct dasd_diag_init_io));
	iib->dev_nr = private->dev_id.devno;
	rc = dia250(iib, TERM_BIO);
	return rc;
}

/* Error recovery for failed DIAG requests - try to reestablish the DIAG
 * environment. */
static void
dasd_diag_erp(struct dasd_device *device)
{
	int rc;

	mdsk_term_io(device);
	rc = mdsk_init_io(device, device->block->bp_block, 0, NULL);
	if (rc == 4) {
		if (!(device->features & DASD_FEATURE_READONLY)) {
<<<<<<< HEAD
			dev_warn(&device->cdev->dev,
				 "The access mode of a DIAG device changed"
				 " to read-only");
=======
			pr_warning("%s: The access mode of a DIAG device "
				   "changed to read-only\n",
				   dev_name(&device->cdev->dev));
>>>>>>> 724e6d3f
			device->features |= DASD_FEATURE_READONLY;
		}
		rc = 0;
	}
	if (rc)
		pr_warning("%s: DIAG ERP failed with "
			    "rc=%d\n", dev_name(&device->cdev->dev), rc);
}

/* Start a given request at the device. Return zero on success, non-zero
 * otherwise. */
static int
dasd_start_diag(struct dasd_ccw_req * cqr)
{
	struct dasd_device *device;
	struct dasd_diag_private *private;
	struct dasd_diag_req *dreq;
	int rc;

	device = cqr->startdev;
	if (cqr->retries < 0) {
		DBF_DEV_EVENT(DBF_ERR, device, "DIAG start_IO: request %p "
			    "- no retry left)", cqr);
		cqr->status = DASD_CQR_ERROR;
		return -EIO;
	}
	private = (struct dasd_diag_private *) device->private;
	dreq = (struct dasd_diag_req *) cqr->data;

	private->iob.dev_nr = private->dev_id.devno;
	private->iob.key = 0;
	private->iob.flags = DASD_DIAG_RWFLAG_ASYNC;
	private->iob.block_count = dreq->block_count;
	private->iob.interrupt_params = (addr_t) cqr;
	private->iob.bio_list = dreq->bio;
	private->iob.flaga = DASD_DIAG_FLAGA_DEFAULT;

	cqr->startclk = get_clock();
	cqr->starttime = jiffies;
	cqr->retries--;

	rc = dia250(&private->iob, RW_BIO);
	switch (rc) {
	case 0: /* Synchronous I/O finished successfully */
		cqr->stopclk = get_clock();
		cqr->status = DASD_CQR_SUCCESS;
		/* Indicate to calling function that only a dasd_schedule_bh()
		   and no timer is needed */
                rc = -EACCES;
		break;
	case 8: /* Asynchronous I/O was started */
		cqr->status = DASD_CQR_IN_IO;
		rc = 0;
		break;
	default: /* Error condition */
		cqr->status = DASD_CQR_QUEUED;
		DBF_DEV_EVENT(DBF_WARNING, device, "dia250 returned rc=%d", rc);
		dasd_diag_erp(device);
		rc = -EIO;
		break;
	}
	cqr->intrc = rc;
	return rc;
}

/* Terminate given request at the device. */
static int
dasd_diag_term_IO(struct dasd_ccw_req * cqr)
{
	struct dasd_device *device;

	device = cqr->startdev;
	mdsk_term_io(device);
	mdsk_init_io(device, device->block->bp_block, 0, NULL);
	cqr->status = DASD_CQR_CLEAR_PENDING;
	cqr->stopclk = get_clock();
	dasd_schedule_device_bh(device);
	return 0;
}

/* Handle external interruption. */
static void
dasd_ext_handler(__u16 code)
{
	struct dasd_ccw_req *cqr, *next;
	struct dasd_device *device;
	unsigned long long expires;
	unsigned long flags;
	u8 int_code, status;
	addr_t ip;
	int rc;

	int_code = *((u8 *) DASD_DIAG_LC_INT_CODE);
	status = *((u8 *) DASD_DIAG_LC_INT_STATUS);
	switch (int_code) {
	case DASD_DIAG_CODE_31BIT:
		ip = (addr_t) *((u32 *) DASD_DIAG_LC_INT_PARM_31BIT);
		break;
	case DASD_DIAG_CODE_64BIT:
		ip = (addr_t) *((u64 *) DASD_DIAG_LC_INT_PARM_64BIT);
		break;
	default:
		return;
	}
	if (!ip) {		/* no intparm: unsolicited interrupt */
		DBF_EVENT(DBF_NOTICE, "%s", "caught unsolicited "
			      "interrupt");
		return;
	}
	cqr = (struct dasd_ccw_req *) ip;
	device = (struct dasd_device *) cqr->startdev;
	if (strncmp(device->discipline->ebcname, (char *) &cqr->magic, 4)) {
		DBF_DEV_EVENT(DBF_WARNING, device,
			    " magic number of dasd_ccw_req 0x%08X doesn't"
			    " match discipline 0x%08X",
			    cqr->magic, *(int *) (&device->discipline->name));
		return;
	}

	/* get irq lock to modify request queue */
	spin_lock_irqsave(get_ccwdev_lock(device->cdev), flags);

	/* Check for a pending clear operation */
	if (cqr->status == DASD_CQR_CLEAR_PENDING) {
		cqr->status = DASD_CQR_CLEARED;
		dasd_device_clear_timer(device);
		dasd_schedule_device_bh(device);
		spin_unlock_irqrestore(get_ccwdev_lock(device->cdev), flags);
		return;
	}

	cqr->stopclk = get_clock();

	expires = 0;
	if (status == 0) {
		cqr->status = DASD_CQR_SUCCESS;
		/* Start first request on queue if possible -> fast_io. */
		if (!list_empty(&device->ccw_queue)) {
			next = list_entry(device->ccw_queue.next,
					  struct dasd_ccw_req, devlist);
			if (next->status == DASD_CQR_QUEUED) {
				rc = dasd_start_diag(next);
				if (rc == 0)
					expires = next->expires;
			}
		}
	} else {
		cqr->status = DASD_CQR_QUEUED;
		DBF_DEV_EVENT(DBF_DEBUG, device, "interrupt status for "
			    "request %p was %d (%d retries left)", cqr, status,
			    cqr->retries);
		dasd_diag_erp(device);
	}

	if (expires != 0)
		dasd_device_set_timer(device, expires);
	else
		dasd_device_clear_timer(device);
	dasd_schedule_device_bh(device);

	spin_unlock_irqrestore(get_ccwdev_lock(device->cdev), flags);
}

/* Check whether device can be controlled by DIAG discipline. Return zero on
 * success, non-zero otherwise. */
static int
dasd_diag_check_device(struct dasd_device *device)
{
	struct dasd_block *block;
	struct dasd_diag_private *private;
	struct dasd_diag_characteristics *rdc_data;
	struct dasd_diag_bio bio;
	struct vtoc_cms_label *label;
	blocknum_t end_block;
	unsigned int sb, bsize;
	int rc;

	private = (struct dasd_diag_private *) device->private;
	if (private == NULL) {
		private = kzalloc(sizeof(struct dasd_diag_private),GFP_KERNEL);
		if (private == NULL) {
			DBF_DEV_EVENT(DBF_WARNING, device, "%s",
				"Allocating memory for private DASD data "
				      "failed\n");
			return -ENOMEM;
		}
		ccw_device_get_id(device->cdev, &private->dev_id);
		device->private = (void *) private;
	}
	block = dasd_alloc_block();
	if (IS_ERR(block)) {
		DBF_DEV_EVENT(DBF_WARNING, device, "%s",
			    "could not allocate dasd block structure");
		device->private = NULL;
		kfree(private);
		return PTR_ERR(block);
	}
	device->block = block;
	block->base = device;

	/* Read Device Characteristics */
	rdc_data = (void *) &(private->rdc_data);
	rdc_data->dev_nr = private->dev_id.devno;
	rdc_data->rdc_len = sizeof (struct dasd_diag_characteristics);

	rc = diag210((struct diag210 *) rdc_data);
	if (rc) {
		DBF_DEV_EVENT(DBF_WARNING, device, "failed to retrieve device "
			    "information (rc=%d)", rc);
		rc = -EOPNOTSUPP;
		goto out;
	}

	/* Figure out position of label block */
	switch (private->rdc_data.vdev_class) {
	case DEV_CLASS_FBA:
		private->pt_block = 1;
		break;
	case DEV_CLASS_ECKD:
		private->pt_block = 2;
		break;
	default:
		pr_warning("%s: Device type %d is not supported "
			   "in DIAG mode\n", dev_name(&device->cdev->dev),
			   private->rdc_data.vdev_class);
		rc = -EOPNOTSUPP;
		goto out;
	}

	DBF_DEV_EVENT(DBF_INFO, device,
		      "%04X: %04X on real %04X/%02X",
		      rdc_data->dev_nr,
		      rdc_data->vdev_type,
		      rdc_data->rdev_type, rdc_data->rdev_model);

	/* terminate all outstanding operations */
	mdsk_term_io(device);

	/* figure out blocksize of device */
	label = (struct vtoc_cms_label *) get_zeroed_page(GFP_KERNEL);
	if (label == NULL)  {
		DBF_DEV_EVENT(DBF_WARNING, device, "%s",
			    "No memory to allocate initialization request");
		rc = -ENOMEM;
		goto out;
	}
	rc = 0;
	end_block = 0;
	/* try all sizes - needed for ECKD devices */
	for (bsize = 512; bsize <= PAGE_SIZE; bsize <<= 1) {
		mdsk_init_io(device, bsize, 0, &end_block);
		memset(&bio, 0, sizeof (struct dasd_diag_bio));
		bio.type = MDSK_READ_REQ;
		bio.block_number = private->pt_block + 1;
		bio.buffer = label;
		memset(&private->iob, 0, sizeof (struct dasd_diag_rw_io));
		private->iob.dev_nr = rdc_data->dev_nr;
		private->iob.key = 0;
		private->iob.flags = 0;	/* do synchronous io */
		private->iob.block_count = 1;
		private->iob.interrupt_params = 0;
		private->iob.bio_list = &bio;
		private->iob.flaga = DASD_DIAG_FLAGA_DEFAULT;
		rc = dia250(&private->iob, RW_BIO);
		if (rc == 3) {
			pr_warning("%s: A 64-bit DIAG call failed\n",
				   dev_name(&device->cdev->dev));
			rc = -EOPNOTSUPP;
			goto out_label;
		}
		mdsk_term_io(device);
		if (rc == 0)
			break;
	}
	if (bsize > PAGE_SIZE) {
		pr_warning("%s: Accessing the DASD failed because of an "
			   "incorrect format (rc=%d)\n",
			   dev_name(&device->cdev->dev), rc);
		rc = -EIO;
		goto out_label;
	}
	/* check for label block */
	if (memcmp(label->label_id, DASD_DIAG_CMS1,
		  sizeof(DASD_DIAG_CMS1)) == 0) {
		/* get formatted blocksize from label block */
		bsize = (unsigned int) label->block_size;
		block->blocks = (unsigned long) label->block_count;
	} else
		block->blocks = end_block;
	block->bp_block = bsize;
	block->s2b_shift = 0;	/* bits to shift 512 to get a block */
	for (sb = 512; sb < bsize; sb = sb << 1)
		block->s2b_shift++;
	rc = mdsk_init_io(device, block->bp_block, 0, NULL);
	if (rc && (rc != 4)) {
<<<<<<< HEAD
		dev_warn(&device->cdev->dev, "DIAG initialization "
			"failed with rc=%d\n", rc);
=======
		pr_warning("%s: DIAG initialization failed with rc=%d\n",
			   dev_name(&device->cdev->dev), rc);
>>>>>>> 724e6d3f
		rc = -EIO;
	} else {
		if (rc == 4)
			device->features |= DASD_FEATURE_READONLY;
<<<<<<< HEAD
		dev_info(&device->cdev->dev,
			 "New DASD with %ld byte/block, total size %ld KB%s\n",
			 (unsigned long) block->bp_block,
			 (unsigned long) (block->blocks <<
					  block->s2b_shift) >> 1,
			 (rc == 4) ? ", read-only device" : "");
=======
		pr_info("%s: New DASD with %ld byte/block, total size %ld "
			"KB%s\n", dev_name(&device->cdev->dev),
			(unsigned long) block->bp_block,
			(unsigned long) (block->blocks <<
					 block->s2b_shift) >> 1,
			(rc == 4) ? ", read-only device" : "");
>>>>>>> 724e6d3f
		rc = 0;
	}
out_label:
	free_page((long) label);
out:
	if (rc) {
		device->block = NULL;
		dasd_free_block(block);
		device->private = NULL;
		kfree(private);
	}
	return rc;
}

/* Fill in virtual disk geometry for device. Return zero on success, non-zero
 * otherwise. */
static int
dasd_diag_fill_geometry(struct dasd_block *block, struct hd_geometry *geo)
{
	if (dasd_check_blocksize(block->bp_block) != 0)
		return -EINVAL;
	geo->cylinders = (block->blocks << block->s2b_shift) >> 10;
	geo->heads = 16;
	geo->sectors = 128 >> block->s2b_shift;
	return 0;
}

static dasd_erp_fn_t
dasd_diag_erp_action(struct dasd_ccw_req * cqr)
{
	return dasd_default_erp_action;
}

static dasd_erp_fn_t
dasd_diag_erp_postaction(struct dasd_ccw_req * cqr)
{
	return dasd_default_erp_postaction;
}

/* Create DASD request from block device request. Return pointer to new
 * request on success, ERR_PTR otherwise. */
static struct dasd_ccw_req *dasd_diag_build_cp(struct dasd_device *memdev,
					       struct dasd_block *block,
					       struct request *req)
{
	struct dasd_ccw_req *cqr;
	struct dasd_diag_req *dreq;
	struct dasd_diag_bio *dbio;
	struct req_iterator iter;
	struct bio_vec *bv;
	char *dst;
	unsigned int count, datasize;
	sector_t recid, first_rec, last_rec;
	unsigned int blksize, off;
	unsigned char rw_cmd;

	if (rq_data_dir(req) == READ)
		rw_cmd = MDSK_READ_REQ;
	else if (rq_data_dir(req) == WRITE)
		rw_cmd = MDSK_WRITE_REQ;
	else
		return ERR_PTR(-EINVAL);
	blksize = block->bp_block;
	/* Calculate record id of first and last block. */
	first_rec = blk_rq_pos(req) >> block->s2b_shift;
	last_rec =
		(blk_rq_pos(req) + blk_rq_sectors(req) - 1) >> block->s2b_shift;
	/* Check struct bio and count the number of blocks for the request. */
	count = 0;
	rq_for_each_segment(bv, req, iter) {
		if (bv->bv_len & (blksize - 1))
			/* Fba can only do full blocks. */
			return ERR_PTR(-EINVAL);
		count += bv->bv_len >> (block->s2b_shift + 9);
	}
	/* Paranoia. */
	if (count != last_rec - first_rec + 1)
		return ERR_PTR(-EINVAL);
	/* Build the request */
	datasize = sizeof(struct dasd_diag_req) +
		count*sizeof(struct dasd_diag_bio);
	cqr = dasd_smalloc_request(DASD_DIAG_MAGIC, 0, datasize, memdev);
	if (IS_ERR(cqr))
		return cqr;

	dreq = (struct dasd_diag_req *) cqr->data;
	dreq->block_count = count;
	dbio = dreq->bio;
	recid = first_rec;
	rq_for_each_segment(bv, req, iter) {
		dst = page_address(bv->bv_page) + bv->bv_offset;
		for (off = 0; off < bv->bv_len; off += blksize) {
			memset(dbio, 0, sizeof (struct dasd_diag_bio));
			dbio->type = rw_cmd;
			dbio->block_number = recid + 1;
			dbio->buffer = dst;
			dbio++;
			dst += blksize;
			recid++;
		}
	}
	cqr->retries = DIAG_MAX_RETRIES;
	cqr->buildclk = get_clock();
	if (blk_noretry_request(req) ||
	    block->base->features & DASD_FEATURE_FAILFAST)
		set_bit(DASD_CQR_FLAGS_FAILFAST, &cqr->flags);
	cqr->startdev = memdev;
	cqr->memdev = memdev;
	cqr->block = block;
	cqr->expires = DIAG_TIMEOUT;
	cqr->status = DASD_CQR_FILLED;
	return cqr;
}

/* Release DASD request. Return non-zero if request was successful, zero
 * otherwise. */
static int
dasd_diag_free_cp(struct dasd_ccw_req *cqr, struct request *req)
{
	int status;

	status = cqr->status == DASD_CQR_DONE;
	dasd_sfree_request(cqr, cqr->memdev);
	return status;
}

static void dasd_diag_handle_terminated_request(struct dasd_ccw_req *cqr)
{
	cqr->status = DASD_CQR_FILLED;
};

/* Fill in IOCTL data for device. */
static int
dasd_diag_fill_info(struct dasd_device * device,
		    struct dasd_information2_t * info)
{
	struct dasd_diag_private *private;

	private = (struct dasd_diag_private *) device->private;
	info->label_block = (unsigned int) private->pt_block;
	info->FBA_layout = 1;
	info->format = DASD_FORMAT_LDL;
	info->characteristics_size = sizeof (struct dasd_diag_characteristics);
	memcpy(info->characteristics,
	       &((struct dasd_diag_private *) device->private)->rdc_data,
	       sizeof (struct dasd_diag_characteristics));
	info->confdata_size = 0;
	return 0;
}

static void
dasd_diag_dump_sense(struct dasd_device *device, struct dasd_ccw_req * req,
		     struct irb *stat)
{
	DBF_DEV_EVENT(DBF_WARNING, device, "%s",
		    "dump sense not available for DIAG data");
}

static struct dasd_discipline dasd_diag_discipline = {
	.owner = THIS_MODULE,
	.name = "DIAG",
	.ebcname = "DIAG",
	.max_blocks = DIAG_MAX_BLOCKS,
	.check_device = dasd_diag_check_device,
	.fill_geometry = dasd_diag_fill_geometry,
	.start_IO = dasd_start_diag,
	.term_IO = dasd_diag_term_IO,
	.handle_terminated_request = dasd_diag_handle_terminated_request,
	.erp_action = dasd_diag_erp_action,
	.erp_postaction = dasd_diag_erp_postaction,
	.build_cp = dasd_diag_build_cp,
	.free_cp = dasd_diag_free_cp,
	.dump_sense = dasd_diag_dump_sense,
	.fill_info = dasd_diag_fill_info,
};

static int __init
dasd_diag_init(void)
{
	if (!MACHINE_IS_VM) {
		pr_info("Discipline %s cannot be used without z/VM\n",
			dasd_diag_discipline.name);
		return -ENODEV;
	}
	ASCEBC(dasd_diag_discipline.ebcname, 4);

	ctl_set_bit(0, 9);
	register_external_interrupt(0x2603, dasd_ext_handler);
	dasd_diag_discipline_pointer = &dasd_diag_discipline;
	return 0;
}

static void __exit
dasd_diag_cleanup(void)
{
	unregister_external_interrupt(0x2603, dasd_ext_handler);
	ctl_clear_bit(0, 9);
	dasd_diag_discipline_pointer = NULL;
}

module_init(dasd_diag_init);
module_exit(dasd_diag_cleanup);<|MERGE_RESOLUTION|>--- conflicted
+++ resolved
@@ -146,15 +146,9 @@
 	rc = mdsk_init_io(device, device->block->bp_block, 0, NULL);
 	if (rc == 4) {
 		if (!(device->features & DASD_FEATURE_READONLY)) {
-<<<<<<< HEAD
-			dev_warn(&device->cdev->dev,
-				 "The access mode of a DIAG device changed"
-				 " to read-only");
-=======
 			pr_warning("%s: The access mode of a DIAG device "
 				   "changed to read-only\n",
 				   dev_name(&device->cdev->dev));
->>>>>>> 724e6d3f
 			device->features |= DASD_FEATURE_READONLY;
 		}
 		rc = 0;
@@ -450,32 +444,18 @@
 		block->s2b_shift++;
 	rc = mdsk_init_io(device, block->bp_block, 0, NULL);
 	if (rc && (rc != 4)) {
-<<<<<<< HEAD
-		dev_warn(&device->cdev->dev, "DIAG initialization "
-			"failed with rc=%d\n", rc);
-=======
 		pr_warning("%s: DIAG initialization failed with rc=%d\n",
 			   dev_name(&device->cdev->dev), rc);
->>>>>>> 724e6d3f
 		rc = -EIO;
 	} else {
 		if (rc == 4)
 			device->features |= DASD_FEATURE_READONLY;
-<<<<<<< HEAD
-		dev_info(&device->cdev->dev,
-			 "New DASD with %ld byte/block, total size %ld KB%s\n",
-			 (unsigned long) block->bp_block,
-			 (unsigned long) (block->blocks <<
-					  block->s2b_shift) >> 1,
-			 (rc == 4) ? ", read-only device" : "");
-=======
 		pr_info("%s: New DASD with %ld byte/block, total size %ld "
 			"KB%s\n", dev_name(&device->cdev->dev),
 			(unsigned long) block->bp_block,
 			(unsigned long) (block->blocks <<
 					 block->s2b_shift) >> 1,
 			(rc == 4) ? ", read-only device" : "");
->>>>>>> 724e6d3f
 		rc = 0;
 	}
 out_label:
