--- conflicted
+++ resolved
@@ -1062,41 +1062,7 @@
 			       GFP_KERNEL | GFP_DMA);
 	if (!sch->private)
 		goto out_schedule;
-<<<<<<< HEAD
-	/*
-	 * First check if a fitting device may be found amongst the
-	 * disconnected devices or in the orphanage.
-	 */
-	dev_id.devno = sch->schib.pmcw.dev;
-	dev_id.ssid = sch->schid.ssid;
-	cdev = get_disc_ccwdev_by_dev_id(&dev_id, NULL);
-	if (!cdev)
-		cdev = get_orphaned_ccwdev_by_dev_id(to_css(sch->dev.parent),
-						     &dev_id);
-	if (cdev) {
-		/*
-		 * Schedule moving the device until when we have a registered
-		 * subchannel to move to and succeed the probe. We can
-		 * unregister later again, when the probe is through.
-		 */
-		cdev->private->sch = sch;
-		PREPARE_WORK(&cdev->private->kick_work,
-			     ccw_device_move_to_sch);
-		queue_work(slow_path_wq, &cdev->private->kick_work);
-		return 0;
-	}
-	cdev = io_subchannel_create_ccwdev(sch);
-	if (IS_ERR(cdev))
-		goto out_schedule;
-	rc = io_subchannel_recog(cdev, sch);
-	if (rc) {
-		spin_lock_irqsave(sch->lock, flags);
-		io_subchannel_recog_done(cdev);
-		spin_unlock_irqrestore(sch->lock, flags);
-	}
-=======
 	css_schedule_eval(sch->schid);
->>>>>>> 724e6d3f
 	return 0;
 
 out_schedule:
@@ -1114,10 +1080,7 @@
 	cdev = sch_get_cdev(sch);
 	if (!cdev)
 		goto out_free;
-<<<<<<< HEAD
-=======
 	io_subchannel_quiesce(sch);
->>>>>>> 724e6d3f
 	/* Set ccw device to not operational and drop reference. */
 	spin_lock_irq(cdev->ccwlock);
 	sch_set_cdev(sch, NULL);
