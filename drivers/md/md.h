/*
   md.h : kernel internal structure of the Linux MD driver
          Copyright (C) 1996-98 Ingo Molnar, Gadi Oxman
	  
   This program is free software; you can redistribute it and/or modify
   it under the terms of the GNU General Public License as published by
   the Free Software Foundation; either version 2, or (at your option)
   any later version.
   
   You should have received a copy of the GNU General Public License
   (for example /usr/src/linux/COPYING); if not, write to the Free
   Software Foundation, Inc., 675 Mass Ave, Cambridge, MA 02139, USA.  
*/

#ifndef _MD_MD_H
#define _MD_MD_H

#include <linux/blkdev.h>
#include <linux/kobject.h>
#include <linux/list.h>
#include <linux/mm.h>
#include <linux/mutex.h>
#include <linux/timer.h>
#include <linux/wait.h>
#include <linux/workqueue.h>

#define MaxSector (~(sector_t)0)

/* Bad block numbers are stored sorted in a single page.
 * 64bits is used for each block or extent.
 * 54 bits are sector number, 9 bits are extent size,
 * 1 bit is an 'acknowledged' flag.
 */
#define MD_MAX_BADBLOCKS	(PAGE_SIZE/8)

/*
 * MD's 'extended' device
 */
struct md_rdev {
	struct list_head same_set;	/* RAID devices within the same set */

	sector_t sectors;		/* Device size (in 512bytes sectors) */
	struct mddev *mddev;		/* RAID array if running */
	int last_events;		/* IO event timestamp */

	/*
	 * If meta_bdev is non-NULL, it means that a separate device is
	 * being used to store the metadata (superblock/bitmap) which
	 * would otherwise be contained on the same device as the data (bdev).
	 */
	struct block_device *meta_bdev;
	struct block_device *bdev;	/* block device handle */

	struct page	*sb_page, *bb_page;
	int		sb_loaded;
	__u64		sb_events;
	sector_t	data_offset;	/* start of data in array */
	sector_t 	sb_start;	/* offset of the super block (in 512byte sectors) */
	int		sb_size;	/* bytes in the superblock */
	int		preferred_minor;	/* autorun support */

	struct kobject	kobj;

	/* A device can be in one of three states based on two flags:
	 * Not working:   faulty==1 in_sync==0
	 * Fully working: faulty==0 in_sync==1
	 * Working, but not
	 * in sync with array
	 *                faulty==0 in_sync==0
	 *
	 * It can never have faulty==1, in_sync==1
	 * This reduces the burden of testing multiple flags in many cases
	 */

	unsigned long	flags;
#define	Faulty		1		/* device is known to have a fault */
#define	In_sync		2		/* device is in_sync with rest of array */
#define	WriteMostly	4		/* Avoid reading if at all possible */
#define	AutoDetected	7		/* added by auto-detect */
#define Blocked		8		/* An error occurred but has not yet
					 * been acknowledged by the metadata
					 * handler, so don't allow writes
					 * until it is cleared */
#define WriteErrorSeen	9		/* A write error has been seen on this
					 * device
					 */
#define FaultRecorded	10		/* Intermediate state for clearing
					 * Blocked.  The Fault is/will-be
					 * recorded in the metadata, but that
					 * metadata hasn't been stored safely
					 * on disk yet.
					 */
#define BlockedBadBlocks 11		/* A writer is blocked because they
					 * found an unacknowledged bad-block.
					 * This can safely be cleared at any
					 * time, and the writer will re-check.
					 * It may be set at any time, and at
					 * worst the writer will timeout and
					 * re-check.  So setting it as
					 * accurately as possible is good, but
					 * not absolutely critical.
					 */
	wait_queue_head_t blocked_wait;

	int desc_nr;			/* descriptor index in the superblock */
	int raid_disk;			/* role of device in array */
	int new_raid_disk;		/* role that the device will have in
					 * the array after a level-change completes.
					 */
	int saved_raid_disk;		/* role that device used to have in the
					 * array and could again if we did a partial
					 * resync from the bitmap
					 */
	sector_t	recovery_offset;/* If this device has been partially
					 * recovered, this is where we were
					 * up to.
					 */

	atomic_t	nr_pending;	/* number of pending requests.
					 * only maintained for arrays that
					 * support hot removal
					 */
	atomic_t	read_errors;	/* number of consecutive read errors that
					 * we have tried to ignore.
					 */
	struct timespec last_read_error;	/* monotonic time since our
						 * last read error
						 */
	atomic_t	corrected_errors; /* number of corrected read errors,
					   * for reporting to userspace and storing
					   * in superblock.
					   */
	struct work_struct del_work;	/* used for delayed sysfs removal */

	struct sysfs_dirent *sysfs_state; /* handle for 'state'
					   * sysfs entry */

	struct badblocks {
		int	count;		/* count of bad blocks */
		int	unacked_exist;	/* there probably are unacknowledged
					 * bad blocks.  This is only cleared
					 * when a read discovers none
					 */
		int	shift;		/* shift from sectors to block size
					 * a -ve shift means badblocks are
					 * disabled.*/
		u64	*page;		/* badblock list */
		int	changed;
		seqlock_t lock;

		sector_t sector;
		sector_t size;		/* in sectors */
	} badblocks;
};

#define BB_LEN_MASK	(0x00000000000001FFULL)
#define BB_OFFSET_MASK	(0x7FFFFFFFFFFFFE00ULL)
#define BB_ACK_MASK	(0x8000000000000000ULL)
#define BB_MAX_LEN	512
#define BB_OFFSET(x)	(((x) & BB_OFFSET_MASK) >> 9)
#define BB_LEN(x)	(((x) & BB_LEN_MASK) + 1)
#define BB_ACK(x)	(!!((x) & BB_ACK_MASK))
#define BB_MAKE(a, l, ack) (((a)<<9) | ((l)-1) | ((u64)(!!(ack)) << 63))

extern int md_is_badblock(struct badblocks *bb, sector_t s, int sectors,
			  sector_t *first_bad, int *bad_sectors);
static inline int is_badblock(struct md_rdev *rdev, sector_t s, int sectors,
			      sector_t *first_bad, int *bad_sectors)
{
	if (unlikely(rdev->badblocks.count)) {
		int rv = md_is_badblock(&rdev->badblocks, rdev->data_offset + s,
					sectors,
					first_bad, bad_sectors);
		if (rv)
			*first_bad -= rdev->data_offset;
		return rv;
	}
	return 0;
}
extern int rdev_set_badblocks(struct md_rdev *rdev, sector_t s, int sectors,
			      int acknowledged);
extern int rdev_clear_badblocks(struct md_rdev *rdev, sector_t s, int sectors);
extern void md_ack_all_badblocks(struct badblocks *bb);

struct mddev {
	void				*private;
	struct md_personality		*pers;
	dev_t				unit;
	int				md_minor;
	struct list_head 		disks;
	unsigned long			flags;
#define MD_CHANGE_DEVS	0	/* Some device status has changed */
#define MD_CHANGE_CLEAN 1	/* transition to or from 'clean' */
#define MD_CHANGE_PENDING 2	/* switch from 'clean' to 'active' in progress */
#define MD_ARRAY_FIRST_USE 3    /* First use of array, needs initialization */

	int				suspended;
	atomic_t			active_io;
	int				ro;
	int				sysfs_active; /* set when sysfs deletes
						       * are happening, so run/
						       * takeover/stop are not safe
						       */
	int				ready; /* See when safe to pass 
						* IO requests down */
	struct gendisk			*gendisk;

	struct kobject			kobj;
	int				hold_active;
#define	UNTIL_IOCTL	1
#define	UNTIL_STOP	2

	/* Superblock information */
	int				major_version,
					minor_version,
					patch_version;
	int				persistent;
	int 				external;	/* metadata is
							 * managed externally */
	char				metadata_type[17]; /* externally set*/
	int				chunk_sectors;
	time_t				ctime, utime;
	int				level, layout;
	char				clevel[16];
	int				raid_disks;
	int				max_disks;
	sector_t			dev_sectors; 	/* used size of
							 * component devices */
	sector_t			array_sectors; /* exported array size */
	int				external_size; /* size managed
							* externally */
	__u64				events;
	/* If the last 'event' was simply a clean->dirty transition, and
	 * we didn't write it to the spares, then it is safe and simple
	 * to just decrement the event count on a dirty->clean transition.
	 * So we record that possibility here.
	 */
	int				can_decrease_events;

	char				uuid[16];

	/* If the array is being reshaped, we need to record the
	 * new shape and an indication of where we are up to.
	 * This is written to the superblock.
	 * If reshape_position is MaxSector, then no reshape is happening (yet).
	 */
	sector_t			reshape_position;
	int				delta_disks, new_level, new_layout;
	int				new_chunk_sectors;

	atomic_t			plug_cnt;	/* If device is expecting
							 * more bios soon.
							 */
	struct md_thread		*thread;	/* management thread */
	struct md_thread		*sync_thread;	/* doing resync or reconstruct */
	sector_t			curr_resync;	/* last block scheduled */
	/* As resync requests can complete out of order, we cannot easily track
	 * how much resync has been completed.  So we occasionally pause until
	 * everything completes, then set curr_resync_completed to curr_resync.
	 * As such it may be well behind the real resync mark, but it is a value
	 * we are certain of.
	 */
	sector_t			curr_resync_completed;
	unsigned long			resync_mark;	/* a recent timestamp */
	sector_t			resync_mark_cnt;/* blocks written at resync_mark */
	sector_t			curr_mark_cnt; /* blocks scheduled now */

	sector_t			resync_max_sectors; /* may be set by personality */

	sector_t			resync_mismatches; /* count of sectors where
							    * parity/replica mismatch found
							    */

	/* allow user-space to request suspension of IO to regions of the array */
	sector_t			suspend_lo;
	sector_t			suspend_hi;
	/* if zero, use the system-wide default */
	int				sync_speed_min;
	int				sync_speed_max;

	/* resync even though the same disks are shared among md-devices */
	int				parallel_resync;

	int				ok_start_degraded;
	/* recovery/resync flags 
	 * NEEDED:   we might need to start a resync/recover
	 * RUNNING:  a thread is running, or about to be started
	 * SYNC:     actually doing a resync, not a recovery
	 * RECOVER:  doing recovery, or need to try it.
	 * INTR:     resync needs to be aborted for some reason
	 * DONE:     thread is done and is waiting to be reaped
	 * REQUEST:  user-space has requested a sync (used with SYNC)
	 * CHECK:    user-space request for check-only, no repair
	 * RESHAPE:  A reshape is happening
	 *
	 * If neither SYNC or RESHAPE are set, then it is a recovery.
	 */
#define	MD_RECOVERY_RUNNING	0
#define	MD_RECOVERY_SYNC	1
#define	MD_RECOVERY_RECOVER	2
#define	MD_RECOVERY_INTR	3
#define	MD_RECOVERY_DONE	4
#define	MD_RECOVERY_NEEDED	5
#define	MD_RECOVERY_REQUESTED	6
#define	MD_RECOVERY_CHECK	7
#define MD_RECOVERY_RESHAPE	8
#define	MD_RECOVERY_FROZEN	9

	unsigned long			recovery;
	/* If a RAID personality determines that recovery (of a particular
	 * device) will fail due to a read error on the source device, it
	 * takes a copy of this number and does not attempt recovery again
	 * until this number changes.
	 */
	int				recovery_disabled;

	int				in_sync;	/* know to not need resync */
	/* 'open_mutex' avoids races between 'md_open' and 'do_md_stop', so
	 * that we are never stopping an array while it is open.
	 * 'reconfig_mutex' protects all other reconfiguration.
	 * These locks are separate due to conflicting interactions
	 * with bdev->bd_mutex.
	 * Lock ordering is:
	 *  reconfig_mutex -> bd_mutex : e.g. do_md_run -> revalidate_disk
	 *  bd_mutex -> open_mutex:  e.g. __blkdev_get -> md_open
	 */
	struct mutex			open_mutex;
	struct mutex			reconfig_mutex;
	atomic_t			active;		/* general refcount */
	atomic_t			openers;	/* number of active opens */

	int				changed;	/* True if we might need to
							 * reread partition info */
	int				degraded;	/* whether md should consider
							 * adding a spare
							 */

	atomic_t			recovery_active; /* blocks scheduled, but not written */
	wait_queue_head_t		recovery_wait;
	sector_t			recovery_cp;
	sector_t			resync_min;	/* user requested sync
							 * starts here */
	sector_t			resync_max;	/* resync should pause
							 * when it gets here */

	struct sysfs_dirent		*sysfs_state;	/* handle for 'array_state'
							 * file in sysfs.
							 */
	struct sysfs_dirent		*sysfs_action;  /* handle for 'sync_action' */

	struct work_struct del_work;	/* used for delayed sysfs removal */

	spinlock_t			write_lock;
	wait_queue_head_t		sb_wait;	/* for waiting on superblock updates */
	atomic_t			pending_writes;	/* number of active superblock writes */

	unsigned int			safemode;	/* if set, update "clean" superblock
							 * when no writes pending.
							 */ 
	unsigned int			safemode_delay;
	struct timer_list		safemode_timer;
	atomic_t			writes_pending; 
	struct request_queue		*queue;	/* for plugging ... */

	struct bitmap                   *bitmap; /* the bitmap for the device */
	struct {
		struct file		*file; /* the bitmap file */
		loff_t			offset; /* offset from superblock of
						 * start of bitmap. May be
						 * negative, but not '0'
						 * For external metadata, offset
						 * from start of device. 
						 */
		loff_t			default_offset; /* this is the offset to use when
							 * hot-adding a bitmap.  It should
							 * eventually be settable by sysfs.
							 */
		struct mutex		mutex;
		unsigned long		chunksize;
		unsigned long		daemon_sleep; /* how many jiffies between updates? */
		unsigned long		max_write_behind; /* write-behind mode */
		int			external;
	} bitmap_info;

	atomic_t 			max_corr_read_errors; /* max read retries */
	struct list_head		all_mddevs;

	struct attribute_group		*to_remove;
<<<<<<< HEAD
	/* Generic barrier handling.
	 * If there is a pending barrier request, all other
	 * writes are blocked while the devices are flushed.
	 * The last to finish a flush schedules a worker to
	 * submit the barrier request (without the barrier flag),
	 * then submit more flush requests.
=======

	struct bio_set			*bio_set;

	/* Generic flush handling.
	 * The last to finish preflush schedules a worker to submit
	 * the rest of the request (without the REQ_FLUSH flag).
>>>>>>> 805a6af8
	 */
	struct bio *flush_bio;
	atomic_t flush_pending;
	struct work_struct flush_work;
	struct work_struct event_work;	/* used by dm to report failure event */
	void (*sync_super)(struct mddev *mddev, struct md_rdev *rdev);
};


static inline void rdev_dec_pending(struct md_rdev *rdev, struct mddev *mddev)
{
	int faulty = test_bit(Faulty, &rdev->flags);
	if (atomic_dec_and_test(&rdev->nr_pending) && faulty)
		set_bit(MD_RECOVERY_NEEDED, &mddev->recovery);
}

static inline void md_sync_acct(struct block_device *bdev, unsigned long nr_sectors)
{
        atomic_add(nr_sectors, &bdev->bd_contains->bd_disk->sync_io);
}

struct md_personality
{
	char *name;
	int level;
	struct list_head list;
	struct module *owner;
	void (*make_request)(struct mddev *mddev, struct bio *bio);
	int (*run)(struct mddev *mddev);
	int (*stop)(struct mddev *mddev);
	void (*status)(struct seq_file *seq, struct mddev *mddev);
	/* error_handler must set ->faulty and clear ->in_sync
	 * if appropriate, and should abort recovery if needed 
	 */
	void (*error_handler)(struct mddev *mddev, struct md_rdev *rdev);
	int (*hot_add_disk) (struct mddev *mddev, struct md_rdev *rdev);
	int (*hot_remove_disk) (struct mddev *mddev, int number);
	int (*spare_active) (struct mddev *mddev);
	sector_t (*sync_request)(struct mddev *mddev, sector_t sector_nr, int *skipped, int go_faster);
	int (*resize) (struct mddev *mddev, sector_t sectors);
	sector_t (*size) (struct mddev *mddev, sector_t sectors, int raid_disks);
	int (*check_reshape) (struct mddev *mddev);
	int (*start_reshape) (struct mddev *mddev);
	void (*finish_reshape) (struct mddev *mddev);
	/* quiesce moves between quiescence states
	 * 0 - fully active
	 * 1 - no new requests allowed
	 * others - reserved
	 */
	void (*quiesce) (struct mddev *mddev, int state);
	/* takeover is used to transition an array from one
	 * personality to another.  The new personality must be able
	 * to handle the data in the current layout.
	 * e.g. 2drive raid1 -> 2drive raid5
	 *      ndrive raid5 -> degraded n+1drive raid6 with special layout
	 * If the takeover succeeds, a new 'private' structure is returned.
	 * This needs to be installed and then ->run used to activate the
	 * array.
	 */
	void *(*takeover) (struct mddev *mddev);
};


struct md_sysfs_entry {
	struct attribute attr;
	ssize_t (*show)(struct mddev *, char *);
	ssize_t (*store)(struct mddev *, const char *, size_t);
};
extern struct attribute_group md_bitmap_group;

static inline struct sysfs_dirent *sysfs_get_dirent_safe(struct sysfs_dirent *sd, char *name)
{
	if (sd)
		return sysfs_get_dirent(sd, NULL, name);
	return sd;
}
static inline void sysfs_notify_dirent_safe(struct sysfs_dirent *sd)
{
	if (sd)
		sysfs_notify_dirent(sd);
}

static inline char * mdname (struct mddev * mddev)
{
	return mddev->gendisk ? mddev->gendisk->disk_name : "mdX";
}

static inline int sysfs_link_rdev(struct mddev *mddev, struct md_rdev *rdev)
{
	char nm[20];
	sprintf(nm, "rd%d", rdev->raid_disk);
	return sysfs_create_link(&mddev->kobj, &rdev->kobj, nm);
}

static inline void sysfs_unlink_rdev(struct mddev *mddev, struct md_rdev *rdev)
{
	char nm[20];
	sprintf(nm, "rd%d", rdev->raid_disk);
	sysfs_remove_link(&mddev->kobj, nm);
}

/*
 * iterates through some rdev ringlist. It's safe to remove the
 * current 'rdev'. Dont touch 'tmp' though.
 */
#define rdev_for_each_list(rdev, tmp, head)				\
	list_for_each_entry_safe(rdev, tmp, head, same_set)

/*
 * iterates through the 'same array disks' ringlist
 */
#define rdev_for_each(rdev, tmp, mddev)				\
	list_for_each_entry_safe(rdev, tmp, &((mddev)->disks), same_set)

#define rdev_for_each_rcu(rdev, mddev)				\
	list_for_each_entry_rcu(rdev, &((mddev)->disks), same_set)

struct md_thread {
	void			(*run) (struct mddev *mddev);
	struct mddev		*mddev;
	wait_queue_head_t	wqueue;
	unsigned long           flags;
	struct task_struct	*tsk;
	unsigned long		timeout;
};

#define THREAD_WAKEUP  0

#define __wait_event_lock_irq(wq, condition, lock, cmd) 		\
do {									\
	wait_queue_t __wait;						\
	init_waitqueue_entry(&__wait, current);				\
									\
	add_wait_queue(&wq, &__wait);					\
	for (;;) {							\
		set_current_state(TASK_UNINTERRUPTIBLE);		\
		if (condition)						\
			break;						\
		spin_unlock_irq(&lock);					\
		cmd;							\
		schedule();						\
		spin_lock_irq(&lock);					\
	}								\
	current->state = TASK_RUNNING;					\
	remove_wait_queue(&wq, &__wait);				\
} while (0)

#define wait_event_lock_irq(wq, condition, lock, cmd) 			\
do {									\
	if (condition)	 						\
		break;							\
	__wait_event_lock_irq(wq, condition, lock, cmd);		\
} while (0)

static inline void safe_put_page(struct page *p)
{
	if (p) put_page(p);
}

extern int register_md_personality(struct md_personality *p);
extern int unregister_md_personality(struct md_personality *p);
extern struct md_thread *md_register_thread(
	void (*run)(struct mddev *mddev),
	struct mddev *mddev,
	const char *name);
extern void md_unregister_thread(struct md_thread **threadp);
extern void md_wakeup_thread(struct md_thread *thread);
extern void md_check_recovery(struct mddev *mddev);
extern void md_write_start(struct mddev *mddev, struct bio *bi);
extern void md_write_end(struct mddev *mddev);
extern void md_done_sync(struct mddev *mddev, int blocks, int ok);
extern void md_error(struct mddev *mddev, struct md_rdev *rdev);

extern int mddev_congested(struct mddev *mddev, int bits);
extern void md_flush_request(struct mddev *mddev, struct bio *bio);
extern void md_super_write(struct mddev *mddev, struct md_rdev *rdev,
			   sector_t sector, int size, struct page *page);
extern void md_super_wait(struct mddev *mddev);
extern int sync_page_io(struct md_rdev *rdev, sector_t sector, int size, 
			struct page *page, int rw, bool metadata_op);
extern void md_do_sync(struct mddev *mddev);
extern void md_new_event(struct mddev *mddev);
extern int md_allow_write(struct mddev *mddev);
extern void md_wait_for_blocked_rdev(struct md_rdev *rdev, struct mddev *mddev);
extern void md_set_array_sectors(struct mddev *mddev, sector_t array_sectors);
extern int md_check_no_bitmap(struct mddev *mddev);
extern int md_integrity_register(struct mddev *mddev);
extern void md_integrity_add_rdev(struct md_rdev *rdev, struct mddev *mddev);
extern int strict_strtoul_scaled(const char *cp, unsigned long *res, int scale);
extern void restore_bitmap_write_access(struct file *file);

extern void mddev_init(struct mddev *mddev);
extern int md_run(struct mddev *mddev);
extern void md_stop(struct mddev *mddev);
extern void md_stop_writes(struct mddev *mddev);
extern int md_rdev_init(struct md_rdev *rdev);

extern void mddev_suspend(struct mddev *mddev);
extern void mddev_resume(struct mddev *mddev);
extern struct bio *bio_clone_mddev(struct bio *bio, gfp_t gfp_mask,
				   struct mddev *mddev);
extern struct bio *bio_alloc_mddev(gfp_t gfp_mask, int nr_iovecs,
				   struct mddev *mddev);
extern int mddev_check_plugged(struct mddev *mddev);
extern void md_trim_bio(struct bio *bio, int offset, int size);
#endif /* _MD_MD_H */<|MERGE_RESOLUTION|>--- conflicted
+++ resolved
@@ -386,21 +386,12 @@
 	struct list_head		all_mddevs;
 
 	struct attribute_group		*to_remove;
-<<<<<<< HEAD
-	/* Generic barrier handling.
-	 * If there is a pending barrier request, all other
-	 * writes are blocked while the devices are flushed.
-	 * The last to finish a flush schedules a worker to
-	 * submit the barrier request (without the barrier flag),
-	 * then submit more flush requests.
-=======
 
 	struct bio_set			*bio_set;
 
 	/* Generic flush handling.
 	 * The last to finish preflush schedules a worker to submit
 	 * the rest of the request (without the REQ_FLUSH flag).
->>>>>>> 805a6af8
 	 */
 	struct bio *flush_bio;
 	atomic_t flush_pending;
