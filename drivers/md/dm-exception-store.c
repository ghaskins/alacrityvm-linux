--- conflicted
+++ resolved
@@ -156,15 +156,6 @@
 		return 0;
 	}
 
-<<<<<<< HEAD
-	/*
-	 * Chunk size must be multiple of page size.  Silently
-	 * round up if it's not.
-	 */
-	chunk_size_ulong = round_up(chunk_size_ulong, PAGE_SIZE >> 9);
-
-=======
->>>>>>> b0e43706
 	return dm_exception_store_set_chunk_size(store,
 						 (unsigned) chunk_size_ulong,
 						 error);
