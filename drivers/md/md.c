--- conflicted
+++ resolved
@@ -703,38 +703,13 @@
 
 static struct attribute_group md_redundancy_group;
 
-<<<<<<< HEAD
-static void mddev_unlock(mddev_t * mddev)
-=======
 static void mddev_unlock(struct mddev * mddev)
->>>>>>> 805a6af8
 {
 	if (mddev->to_remove) {
 		/* These cannot be removed under reconfig_mutex as
 		 * an access to the files will try to take reconfig_mutex
 		 * while holding the file unremovable, which leads to
 		 * a deadlock.
-<<<<<<< HEAD
-		 * So hold open_mutex instead - we are allowed to take
-		 * it while holding reconfig_mutex, and md_run can
-		 * use it to wait for the remove to complete.
-		 */
-		struct attribute_group *to_remove = mddev->to_remove;
-		mddev->to_remove = NULL;
-		mutex_lock(&mddev->open_mutex);
-		mutex_unlock(&mddev->reconfig_mutex);
-
-		if (to_remove != &md_redundancy_group)
-			sysfs_remove_group(&mddev->kobj, to_remove);
-		if (mddev->pers == NULL ||
-		    mddev->pers->sync_request == NULL) {
-			sysfs_remove_group(&mddev->kobj, &md_redundancy_group);
-			if (mddev->sysfs_action)
-				sysfs_put(mddev->sysfs_action);
-			mddev->sysfs_action = NULL;
-		}
-		mutex_unlock(&mddev->open_mutex);
-=======
 		 * So hold set sysfs_active while the remove in happeing,
 		 * and anything else which might set ->to_remove or my
 		 * otherwise change the sysfs namespace will fail with
@@ -760,7 +735,6 @@
 			}
 		}
 		mddev->sysfs_active = 0;
->>>>>>> 805a6af8
 	} else
 		mutex_unlock(&mddev->reconfig_mutex);
 
@@ -3407,11 +3381,7 @@
 	/* Looks like we have a winner */
 	mddev_suspend(mddev);
 	mddev->pers->stop(mddev);
-<<<<<<< HEAD
-
-=======
 	
->>>>>>> 805a6af8
 	if (mddev->pers->sync_request == NULL &&
 	    pers->sync_request != NULL) {
 		/* need to add the md_redundancy_group */
@@ -3419,13 +3389,8 @@
 			printk(KERN_WARNING
 			       "md: cannot register extra attributes for %s\n",
 			       mdname(mddev));
-<<<<<<< HEAD
-		mddev->sysfs_action = sysfs_get_dirent(mddev->kobj.sd, "sync_action");
-	}
-=======
 		mddev->sysfs_action = sysfs_get_dirent(mddev->kobj.sd, NULL, "sync_action");
 	}		
->>>>>>> 805a6af8
 	if (mddev->pers->sync_request != NULL &&
 	    pers->sync_request == NULL) {
 		/* need to remove the md_redundancy_group */
@@ -3433,13 +3398,6 @@
 			mddev->to_remove = &md_redundancy_group;
 	}
 
-<<<<<<< HEAD
-	module_put(mddev->pers->owner);
-	/* Invalidate devices that are now superfluous */
-	list_for_each_entry(rdev, &mddev->disks, same_set)
-		if (rdev->raid_disk >= mddev->raid_disks) {
-			rdev->raid_disk = -1;
-=======
 	if (mddev->pers->sync_request == NULL &&
 	    mddev->external) {
 		/* We are converting from a no-redundancy array
@@ -3470,7 +3428,6 @@
 			continue;
 		rdev->raid_disk = rdev->new_raid_disk;
 		if (rdev->raid_disk < 0)
->>>>>>> 805a6af8
 			clear_bit(In_sync, &rdev->flags);
 		else {
 			if (sysfs_link_rdev(mddev, rdev))
@@ -4775,13 +4732,6 @@
 	if (mddev->sysfs_active)
 		return -EBUSY;
 
-	/* These two calls synchronise us with the
-	 * sysfs_remove_group calls in mddev_unlock,
-	 * so they must have completed.
-	 */
-	mutex_lock(&mddev->open_mutex);
-	mutex_unlock(&mddev->open_mutex);
-
 	/*
 	 * Analyze all RAID superblock(s)
 	 */
@@ -5105,18 +5055,6 @@
 	}
 }
 
-<<<<<<< HEAD
-			mddev->pers->stop(mddev);
-			mddev->queue->merge_bvec_fn = NULL;
-			mddev->queue->unplug_fn = NULL;
-			mddev->queue->backing_dev_info.congested_fn = NULL;
-			module_put(mddev->pers->owner);
-			if (mddev->pers->sync_request && mddev->to_remove == NULL)
-				mddev->to_remove = &md_redundancy_group;
-			mddev->pers = NULL;
-			/* tell userspace to handle 'inactive' */
-			sysfs_notify_dirent(mddev->sysfs_state);
-=======
 void md_stop_writes(struct mddev *mddev)
 {
 	mddev_lock(mddev);
@@ -5124,7 +5062,6 @@
 	mddev_unlock(mddev);
 }
 EXPORT_SYMBOL_GPL(md_stop_writes);
->>>>>>> 805a6af8
 
 void md_stop(struct mddev *mddev)
 {
@@ -6114,11 +6051,7 @@
 {
 	int err = 0;
 	void __user *argp = (void __user *)arg;
-<<<<<<< HEAD
-	mddev_t *mddev = NULL;
-=======
 	struct mddev *mddev = NULL;
->>>>>>> 805a6af8
 	int ro;
 
 	if (!capable(CAP_SYS_ADMIN))
