--- conflicted
+++ resolved
@@ -4910,12 +4910,8 @@
 	/* Ok, everything is just fine now */
 	if (mddev->to_remove == &raid5_attrs_group)
 		mddev->to_remove = NULL;
-<<<<<<< HEAD
-	else if (sysfs_create_group(&mddev->kobj, &raid5_attrs_group))
-=======
 	else if (mddev->kobj.sd &&
 	    sysfs_create_group(&mddev->kobj, &raid5_attrs_group))
->>>>>>> 805a6af8
 		printk(KERN_WARNING
 		       "raid5: failed to create sysfs attributes for %s\n",
 		       mdname(mddev));
