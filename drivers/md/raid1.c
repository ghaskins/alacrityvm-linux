--- conflicted
+++ resolved
@@ -475,13 +475,6 @@
 static int read_balance(struct r1conf *conf, struct r1bio *r1_bio, int *max_sectors)
 {
 	const sector_t this_sector = r1_bio->sector;
-<<<<<<< HEAD
-	int new_disk = conf->last_used, disk = new_disk;
-	int wonly_disk = -1;
-	const int sectors = r1_bio->sectors;
-	sector_t new_distance, current_distance;
-	mdk_rdev_t *rdev;
-=======
 	int sectors;
 	int best_good_sectors;
 	int start_disk;
@@ -490,7 +483,6 @@
 	sector_t best_dist;
 	struct md_rdev *rdev;
 	int choose_first;
->>>>>>> 805a6af8
 
 	rcu_read_lock();
 	/*
@@ -506,54 +498,11 @@
 
 	if (conf->mddev->recovery_cp < MaxSector &&
 	    (this_sector + sectors >= conf->next_resync)) {
-<<<<<<< HEAD
-		/* Choose the first operational device, for consistancy */
-		new_disk = 0;
-
-		for (rdev = rcu_dereference(conf->mirrors[new_disk].rdev);
-		     r1_bio->bios[new_disk] == IO_BLOCKED ||
-		     !rdev || !test_bit(In_sync, &rdev->flags)
-			     || test_bit(WriteMostly, &rdev->flags);
-		     rdev = rcu_dereference(conf->mirrors[++new_disk].rdev)) {
-
-			if (rdev && test_bit(In_sync, &rdev->flags) &&
-				r1_bio->bios[new_disk] != IO_BLOCKED)
-				wonly_disk = new_disk;
-
-			if (new_disk == conf->raid_disks - 1) {
-				new_disk = wonly_disk;
-				break;
-			}
-		}
-		goto rb_out;
-	}
-
-
-	/* make sure the disk is operational */
-	for (rdev = rcu_dereference(conf->mirrors[new_disk].rdev);
-	     r1_bio->bios[new_disk] == IO_BLOCKED ||
-	     !rdev || !test_bit(In_sync, &rdev->flags) ||
-		     test_bit(WriteMostly, &rdev->flags);
-	     rdev = rcu_dereference(conf->mirrors[new_disk].rdev)) {
-
-		if (rdev && test_bit(In_sync, &rdev->flags) &&
-		    r1_bio->bios[new_disk] != IO_BLOCKED)
-			wonly_disk = new_disk;
-
-		if (new_disk <= 0)
-			new_disk = conf->raid_disks;
-		new_disk--;
-		if (new_disk == disk) {
-			new_disk = wonly_disk;
-			break;
-		}
-=======
 		choose_first = 1;
 		start_disk = 0;
 	} else {
 		choose_first = 0;
 		start_disk = conf->last_used;
->>>>>>> 805a6af8
 	}
 
 	for (i = 0 ; i < conf->raid_disks ; i++) {
@@ -1068,15 +1017,6 @@
 					 */
 					max_sectors = bad_sectors;
 				rdev_dec_pending(rdev, mddev);
-<<<<<<< HEAD
-				r1_bio->bios[i] = NULL;
-			} else {
-				r1_bio->bios[i] = bio;
-				targets++;
-			}
-		} else
-			r1_bio->bios[i] = NULL;
-=======
 				/* We don't set R1BIO_Degraded as that
 				 * only applies if the disk is
 				 * missing, so it might be re-added,
@@ -1096,7 +1036,6 @@
 			}
 		}
 		r1_bio->bios[i] = bio;
->>>>>>> 805a6af8
 	}
 	rcu_read_unlock();
 
