/*
 * Scsi Host Layer for MPT (Message Passing Technology) based controllers
 *
 * This code is based on drivers/scsi/mpt2sas/mpt2_scsih.c
 * Copyright (C) 2007-2009  LSI Corporation
 *  (mailto:DL-MPTFusionLinux@lsi.com)
 *
 * This program is free software; you can redistribute it and/or
 * modify it under the terms of the GNU General Public License
 * as published by the Free Software Foundation; either version 2
 * of the License, or (at your option) any later version.
 *
 * This program is distributed in the hope that it will be useful,
 * but WITHOUT ANY WARRANTY; without even the implied warranty of
 * MERCHANTABILITY or FITNESS FOR A PARTICULAR PURPOSE.  See the
 * GNU General Public License for more details.
 *
 * NO WARRANTY
 * THE PROGRAM IS PROVIDED ON AN "AS IS" BASIS, WITHOUT WARRANTIES OR
 * CONDITIONS OF ANY KIND, EITHER EXPRESS OR IMPLIED INCLUDING, WITHOUT
 * LIMITATION, ANY WARRANTIES OR CONDITIONS OF TITLE, NON-INFRINGEMENT,
 * MERCHANTABILITY OR FITNESS FOR A PARTICULAR PURPOSE. Each Recipient is
 * solely responsible for determining the appropriateness of using and
 * distributing the Program and assumes all risks associated with its
 * exercise of rights under this Agreement, including but not limited to
 * the risks and costs of program errors, damage to or loss of data,
 * programs or equipment, and unavailability or interruption of operations.

 * DISCLAIMER OF LIABILITY
 * NEITHER RECIPIENT NOR ANY CONTRIBUTORS SHALL HAVE ANY LIABILITY FOR ANY
 * DIRECT, INDIRECT, INCIDENTAL, SPECIAL, EXEMPLARY, OR CONSEQUENTIAL
 * DAMAGES (INCLUDING WITHOUT LIMITATION LOST PROFITS), HOWEVER CAUSED AND
 * ON ANY THEORY OF LIABILITY, WHETHER IN CONTRACT, STRICT LIABILITY, OR
 * TORT (INCLUDING NEGLIGENCE OR OTHERWISE) ARISING IN ANY WAY OUT OF THE
 * USE OR DISTRIBUTION OF THE PROGRAM OR THE EXERCISE OF ANY RIGHTS GRANTED
 * HEREUNDER, EVEN IF ADVISED OF THE POSSIBILITY OF SUCH DAMAGES

 * You should have received a copy of the GNU General Public License
 * along with this program; if not, write to the Free Software
 * Foundation, Inc., 51 Franklin Street, Fifth Floor, Boston, MA  02110-1301,
 * USA.
 */

#include <linux/version.h>
#include <linux/module.h>
#include <linux/kernel.h>
#include <linux/init.h>
#include <linux/errno.h>
#include <linux/blkdev.h>
#include <linux/sched.h>
#include <linux/workqueue.h>
#include <linux/delay.h>
#include <linux/pci.h>
#include <linux/interrupt.h>

#include "mpt2sas_base.h"

MODULE_AUTHOR(MPT2SAS_AUTHOR);
MODULE_DESCRIPTION(MPT2SAS_DESCRIPTION);
MODULE_LICENSE("GPL");
MODULE_VERSION(MPT2SAS_DRIVER_VERSION);

#define RAID_CHANNEL 1

/* forward proto's */
static void _scsih_expander_node_remove(struct MPT2SAS_ADAPTER *ioc,
    struct _sas_node *sas_expander);
static void _firmware_event_work(struct work_struct *work);

/* global parameters */
LIST_HEAD(mpt2sas_ioc_list);

/* local parameters */
static u8 scsi_io_cb_idx = -1;
static u8 tm_cb_idx = -1;
static u8 ctl_cb_idx = -1;
static u8 base_cb_idx = -1;
static u8 transport_cb_idx = -1;
static u8 config_cb_idx = -1;
static int mpt_ids;

static u8 tm_tr_cb_idx = -1 ;
static u8 tm_sas_control_cb_idx = -1;

/* command line options */
static u32 logging_level;
MODULE_PARM_DESC(logging_level, " bits for enabling additional logging info "
    "(default=0)");

/* scsi-mid layer global parmeter is max_report_luns, which is 511 */
#define MPT2SAS_MAX_LUN (16895)
static int max_lun = MPT2SAS_MAX_LUN;
module_param(max_lun, int, 0);
MODULE_PARM_DESC(max_lun, " max lun, default=16895 ");

/**
 * struct sense_info - common structure for obtaining sense keys
 * @skey: sense key
 * @asc: additional sense code
 * @ascq: additional sense code qualifier
 */
struct sense_info {
	u8 skey;
	u8 asc;
	u8 ascq;
};


/**
 * struct fw_event_work - firmware event struct
 * @list: link list framework
 * @work: work object (ioc->fault_reset_work_q)
 * @ioc: per adapter object
 * @VF_ID: virtual function id
 * @VP_ID: virtual port id
 * @host_reset_handling: handling events during host reset
 * @ignore: flag meaning this event has been marked to ignore
 * @event: firmware event MPI2_EVENT_XXX defined in mpt2_ioc.h
 * @event_data: reply event data payload follows
 *
 * This object stored on ioc->fw_event_list.
 */
struct fw_event_work {
	struct list_head 	list;
	struct work_struct	work;
	struct MPT2SAS_ADAPTER *ioc;
	u8			VF_ID;
	u8			VP_ID;
	u8			host_reset_handling;
	u8			ignore;
	u16			event;
	void			*event_data;
};

/**
 * struct _scsi_io_transfer - scsi io transfer
 * @handle: sas device handle (assigned by firmware)
 * @is_raid: flag set for hidden raid components
 * @dir: DMA_TO_DEVICE, DMA_FROM_DEVICE,
 * @data_length: data transfer length
 * @data_dma: dma pointer to data
 * @sense: sense data
 * @lun: lun number
 * @cdb_length: cdb length
 * @cdb: cdb contents
 * @timeout: timeout for this command
 * @VF_ID: virtual function id
 * @VP_ID: virtual port id
 * @valid_reply: flag set for reply message
 * @sense_length: sense length
 * @ioc_status: ioc status
 * @scsi_state: scsi state
 * @scsi_status: scsi staus
 * @log_info: log information
 * @transfer_length: data length transfer when there is a reply message
 *
 * Used for sending internal scsi commands to devices within this module.
 * Refer to _scsi_send_scsi_io().
 */
struct _scsi_io_transfer {
	u16	handle;
	u8	is_raid;
	enum dma_data_direction dir;
	u32	data_length;
	dma_addr_t data_dma;
	u8 	sense[SCSI_SENSE_BUFFERSIZE];
	u32	lun;
	u8	cdb_length;
	u8	cdb[32];
	u8	timeout;
	u8	VF_ID;
	u8	VP_ID;
	u8	valid_reply;
  /* the following bits are only valid when 'valid_reply = 1' */
	u32	sense_length;
	u16	ioc_status;
	u8	scsi_state;
	u8	scsi_status;
	u32	log_info;
	u32	transfer_length;
};

/*
 * The pci device ids are defined in mpi/mpi2_cnfg.h.
 */
static struct pci_device_id scsih_pci_table[] = {
	{ MPI2_MFGPAGE_VENDORID_LSI, MPI2_MFGPAGE_DEVID_SAS2004,
		PCI_ANY_ID, PCI_ANY_ID },
	/* Falcon ~ 2008*/
	{ MPI2_MFGPAGE_VENDORID_LSI, MPI2_MFGPAGE_DEVID_SAS2008,
		PCI_ANY_ID, PCI_ANY_ID },
	/* Liberator ~ 2108 */
	{ MPI2_MFGPAGE_VENDORID_LSI, MPI2_MFGPAGE_DEVID_SAS2108_1,
		PCI_ANY_ID, PCI_ANY_ID },
	{ MPI2_MFGPAGE_VENDORID_LSI, MPI2_MFGPAGE_DEVID_SAS2108_2,
		PCI_ANY_ID, PCI_ANY_ID },
	{ MPI2_MFGPAGE_VENDORID_LSI, MPI2_MFGPAGE_DEVID_SAS2108_3,
		PCI_ANY_ID, PCI_ANY_ID },
	/* Meteor ~ 2116 */
	{ MPI2_MFGPAGE_VENDORID_LSI, MPI2_MFGPAGE_DEVID_SAS2116_1,
		PCI_ANY_ID, PCI_ANY_ID },
	{ MPI2_MFGPAGE_VENDORID_LSI, MPI2_MFGPAGE_DEVID_SAS2116_2,
		PCI_ANY_ID, PCI_ANY_ID },
	/* Thunderbolt ~ 2208 */
	{ MPI2_MFGPAGE_VENDORID_LSI, MPI2_MFGPAGE_DEVID_SAS2208_1,
		PCI_ANY_ID, PCI_ANY_ID },
	{ MPI2_MFGPAGE_VENDORID_LSI, MPI2_MFGPAGE_DEVID_SAS2208_2,
		PCI_ANY_ID, PCI_ANY_ID },
	{ MPI2_MFGPAGE_VENDORID_LSI, MPI2_MFGPAGE_DEVID_SAS2208_3,
		PCI_ANY_ID, PCI_ANY_ID },
	{ MPI2_MFGPAGE_VENDORID_LSI, MPI2_MFGPAGE_DEVID_SAS2208_4,
		PCI_ANY_ID, PCI_ANY_ID },
	{ MPI2_MFGPAGE_VENDORID_LSI, MPI2_MFGPAGE_DEVID_SAS2208_5,
		PCI_ANY_ID, PCI_ANY_ID },
	{ MPI2_MFGPAGE_VENDORID_LSI, MPI2_MFGPAGE_DEVID_SAS2208_6,
		PCI_ANY_ID, PCI_ANY_ID },
	{ MPI2_MFGPAGE_VENDORID_LSI, MPI2_MFGPAGE_DEVID_SAS2208_7,
		PCI_ANY_ID, PCI_ANY_ID },
	{ MPI2_MFGPAGE_VENDORID_LSI, MPI2_MFGPAGE_DEVID_SAS2208_8,
		PCI_ANY_ID, PCI_ANY_ID },
	{0}	/* Terminating entry */
};
MODULE_DEVICE_TABLE(pci, scsih_pci_table);

/**
 * _scsih_set_debug_level - global setting of ioc->logging_level.
 *
 * Note: The logging levels are defined in mpt2sas_debug.h.
 */
static int
_scsih_set_debug_level(const char *val, struct kernel_param *kp)
{
	int ret = param_set_int(val, kp);
	struct MPT2SAS_ADAPTER *ioc;

	if (ret)
		return ret;

	printk(KERN_INFO "setting logging_level(0x%08x)\n", logging_level);
	list_for_each_entry(ioc, &mpt2sas_ioc_list, list)
		ioc->logging_level = logging_level;
	return 0;
}
module_param_call(logging_level, _scsih_set_debug_level, param_get_int,
    &logging_level, 0644);

/**
 * _scsih_srch_boot_sas_address - search based on sas_address
 * @sas_address: sas address
 * @boot_device: boot device object from bios page 2
 *
 * Returns 1 when there's a match, 0 means no match.
 */
static inline int
_scsih_srch_boot_sas_address(u64 sas_address,
    Mpi2BootDeviceSasWwid_t *boot_device)
{
	return (sas_address == le64_to_cpu(boot_device->SASAddress)) ?  1 : 0;
}

/**
 * _scsih_srch_boot_device_name - search based on device name
 * @device_name: device name specified in INDENTIFY fram
 * @boot_device: boot device object from bios page 2
 *
 * Returns 1 when there's a match, 0 means no match.
 */
static inline int
_scsih_srch_boot_device_name(u64 device_name,
    Mpi2BootDeviceDeviceName_t *boot_device)
{
	return (device_name == le64_to_cpu(boot_device->DeviceName)) ? 1 : 0;
}

/**
 * _scsih_srch_boot_encl_slot - search based on enclosure_logical_id/slot
 * @enclosure_logical_id: enclosure logical id
 * @slot_number: slot number
 * @boot_device: boot device object from bios page 2
 *
 * Returns 1 when there's a match, 0 means no match.
 */
static inline int
_scsih_srch_boot_encl_slot(u64 enclosure_logical_id, u16 slot_number,
    Mpi2BootDeviceEnclosureSlot_t *boot_device)
{
	return (enclosure_logical_id == le64_to_cpu(boot_device->
	    EnclosureLogicalID) && slot_number == le16_to_cpu(boot_device->
	    SlotNumber)) ? 1 : 0;
}

/**
 * _scsih_is_boot_device - search for matching boot device.
 * @sas_address: sas address
 * @device_name: device name specified in INDENTIFY fram
 * @enclosure_logical_id: enclosure logical id
 * @slot_number: slot number
 * @form: specifies boot device form
 * @boot_device: boot device object from bios page 2
 *
 * Returns 1 when there's a match, 0 means no match.
 */
static int
_scsih_is_boot_device(u64 sas_address, u64 device_name,
    u64 enclosure_logical_id, u16 slot, u8 form,
    Mpi2BiosPage2BootDevice_t *boot_device)
{
	int rc = 0;

	switch (form) {
	case MPI2_BIOSPAGE2_FORM_SAS_WWID:
		if (!sas_address)
			break;
		rc = _scsih_srch_boot_sas_address(
		    sas_address, &boot_device->SasWwid);
		break;
	case MPI2_BIOSPAGE2_FORM_ENCLOSURE_SLOT:
		if (!enclosure_logical_id)
			break;
		rc = _scsih_srch_boot_encl_slot(
		    enclosure_logical_id,
		    slot, &boot_device->EnclosureSlot);
		break;
	case MPI2_BIOSPAGE2_FORM_DEVICE_NAME:
		if (!device_name)
			break;
		rc = _scsih_srch_boot_device_name(
		    device_name, &boot_device->DeviceName);
		break;
	case MPI2_BIOSPAGE2_FORM_NO_DEVICE_SPECIFIED:
		break;
	}

	return rc;
}

/**
 * _scsih_determine_boot_device - determine boot device.
 * @ioc: per adapter object
 * @device: either sas_device or raid_device object
 * @is_raid: [flag] 1 = raid object, 0 = sas object
 *
 * Determines whether this device should be first reported device to
 * to scsi-ml or sas transport, this purpose is for persistant boot device.
 * There are primary, alternate, and current entries in bios page 2. The order
 * priority is primary, alternate, then current.  This routine saves
 * the corresponding device object and is_raid flag in the ioc object.
 * The saved data to be used later in _scsih_probe_boot_devices().
 */
static void
_scsih_determine_boot_device(struct MPT2SAS_ADAPTER *ioc,
    void *device, u8 is_raid)
{
	struct _sas_device *sas_device;
	struct _raid_device *raid_device;
	u64 sas_address;
	u64 device_name;
	u64 enclosure_logical_id;
	u16 slot;

	 /* only process this function when driver loads */
	if (!ioc->wait_for_port_enable_to_complete)
		return;

	if (!is_raid) {
		sas_device = device;
		sas_address = sas_device->sas_address;
		device_name = sas_device->device_name;
		enclosure_logical_id = sas_device->enclosure_logical_id;
		slot = sas_device->slot;
	} else {
		raid_device = device;
		sas_address = raid_device->wwid;
		device_name = 0;
		enclosure_logical_id = 0;
		slot = 0;
	}

	if (!ioc->req_boot_device.device) {
		if (_scsih_is_boot_device(sas_address, device_name,
		    enclosure_logical_id, slot,
		    (ioc->bios_pg2.ReqBootDeviceForm &
		    MPI2_BIOSPAGE2_FORM_MASK),
		    &ioc->bios_pg2.RequestedBootDevice)) {
			dinitprintk(ioc, printk(MPT2SAS_DEBUG_FMT
			   "%s: req_boot_device(0x%016llx)\n",
			    ioc->name, __func__,
			    (unsigned long long)sas_address));
			ioc->req_boot_device.device = device;
			ioc->req_boot_device.is_raid = is_raid;
		}
	}

	if (!ioc->req_alt_boot_device.device) {
		if (_scsih_is_boot_device(sas_address, device_name,
		    enclosure_logical_id, slot,
		    (ioc->bios_pg2.ReqAltBootDeviceForm &
		    MPI2_BIOSPAGE2_FORM_MASK),
		    &ioc->bios_pg2.RequestedAltBootDevice)) {
			dinitprintk(ioc, printk(MPT2SAS_DEBUG_FMT
			   "%s: req_alt_boot_device(0x%016llx)\n",
			    ioc->name, __func__,
			    (unsigned long long)sas_address));
			ioc->req_alt_boot_device.device = device;
			ioc->req_alt_boot_device.is_raid = is_raid;
		}
	}

	if (!ioc->current_boot_device.device) {
		if (_scsih_is_boot_device(sas_address, device_name,
		    enclosure_logical_id, slot,
		    (ioc->bios_pg2.CurrentBootDeviceForm &
		    MPI2_BIOSPAGE2_FORM_MASK),
		    &ioc->bios_pg2.CurrentBootDevice)) {
			dinitprintk(ioc, printk(MPT2SAS_DEBUG_FMT
			   "%s: current_boot_device(0x%016llx)\n",
			    ioc->name, __func__,
			    (unsigned long long)sas_address));
			ioc->current_boot_device.device = device;
			ioc->current_boot_device.is_raid = is_raid;
		}
	}
}

/**
 * mpt2sas_scsih_sas_device_find_by_sas_address - sas device search
 * @ioc: per adapter object
 * @sas_address: sas address
 * Context: Calling function should acquire ioc->sas_device_lock
 *
 * This searches for sas_device based on sas_address, then return sas_device
 * object.
 */
struct _sas_device *
mpt2sas_scsih_sas_device_find_by_sas_address(struct MPT2SAS_ADAPTER *ioc,
    u64 sas_address)
{
	struct _sas_device *sas_device, *r;

	r = NULL;
	/* check the sas_device_init_list */
	list_for_each_entry(sas_device, &ioc->sas_device_init_list,
	    list) {
		if (sas_device->sas_address != sas_address)
			continue;
		r = sas_device;
		goto out;
	}

	/* then check the sas_device_list */
	list_for_each_entry(sas_device, &ioc->sas_device_list, list) {
		if (sas_device->sas_address != sas_address)
			continue;
		r = sas_device;
		goto out;
	}
 out:
	return r;
}

/**
 * _scsih_sas_device_find_by_handle - sas device search
 * @ioc: per adapter object
 * @handle: sas device handle (assigned by firmware)
 * Context: Calling function should acquire ioc->sas_device_lock
 *
 * This searches for sas_device based on sas_address, then return sas_device
 * object.
 */
static struct _sas_device *
_scsih_sas_device_find_by_handle(struct MPT2SAS_ADAPTER *ioc, u16 handle)
{
	struct _sas_device *sas_device, *r;

	r = NULL;
	if (ioc->wait_for_port_enable_to_complete) {
		list_for_each_entry(sas_device, &ioc->sas_device_init_list,
		    list) {
			if (sas_device->handle != handle)
				continue;
			r = sas_device;
			goto out;
		}
	} else {
		list_for_each_entry(sas_device, &ioc->sas_device_list, list) {
			if (sas_device->handle != handle)
				continue;
			r = sas_device;
			goto out;
		}
	}

 out:
	return r;
}

/**
 * _scsih_sas_device_remove - remove sas_device from list.
 * @ioc: per adapter object
 * @sas_device: the sas_device object
 * Context: This function will acquire ioc->sas_device_lock.
 *
 * Removing object and freeing associated memory from the ioc->sas_device_list.
 */
static void
_scsih_sas_device_remove(struct MPT2SAS_ADAPTER *ioc,
    struct _sas_device *sas_device)
{
	unsigned long flags;

	spin_lock_irqsave(&ioc->sas_device_lock, flags);
	list_del(&sas_device->list);
	memset(sas_device, 0, sizeof(struct _sas_device));
	kfree(sas_device);
	spin_unlock_irqrestore(&ioc->sas_device_lock, flags);
}

/**
 * _scsih_sas_device_add - insert sas_device to the list.
 * @ioc: per adapter object
 * @sas_device: the sas_device object
 * Context: This function will acquire ioc->sas_device_lock.
 *
 * Adding new object to the ioc->sas_device_list.
 */
static void
_scsih_sas_device_add(struct MPT2SAS_ADAPTER *ioc,
    struct _sas_device *sas_device)
{
	unsigned long flags;
	u16 handle, parent_handle;
	u64 sas_address;

	dewtprintk(ioc, printk(MPT2SAS_DEBUG_FMT "%s: handle"
	    "(0x%04x), sas_addr(0x%016llx)\n", ioc->name, __func__,
	    sas_device->handle, (unsigned long long)sas_device->sas_address));

	spin_lock_irqsave(&ioc->sas_device_lock, flags);
	list_add_tail(&sas_device->list, &ioc->sas_device_list);
	spin_unlock_irqrestore(&ioc->sas_device_lock, flags);

	handle = sas_device->handle;
	parent_handle = sas_device->parent_handle;
	sas_address = sas_device->sas_address;
	if (!mpt2sas_transport_port_add(ioc, handle, parent_handle))
		_scsih_sas_device_remove(ioc, sas_device);
}

/**
 * _scsih_sas_device_init_add - insert sas_device to the list.
 * @ioc: per adapter object
 * @sas_device: the sas_device object
 * Context: This function will acquire ioc->sas_device_lock.
 *
 * Adding new object at driver load time to the ioc->sas_device_init_list.
 */
static void
_scsih_sas_device_init_add(struct MPT2SAS_ADAPTER *ioc,
    struct _sas_device *sas_device)
{
	unsigned long flags;

	dewtprintk(ioc, printk(MPT2SAS_DEBUG_FMT "%s: handle"
	    "(0x%04x), sas_addr(0x%016llx)\n", ioc->name, __func__,
	    sas_device->handle, (unsigned long long)sas_device->sas_address));

	spin_lock_irqsave(&ioc->sas_device_lock, flags);
	list_add_tail(&sas_device->list, &ioc->sas_device_init_list);
	spin_unlock_irqrestore(&ioc->sas_device_lock, flags);
	_scsih_determine_boot_device(ioc, sas_device, 0);
}

/**
 * mpt2sas_scsih_expander_find_by_handle - expander device search
 * @ioc: per adapter object
 * @handle: expander handle (assigned by firmware)
 * Context: Calling function should acquire ioc->sas_device_lock
 *
 * This searches for expander device based on handle, then returns the
 * sas_node object.
 */
struct _sas_node *
mpt2sas_scsih_expander_find_by_handle(struct MPT2SAS_ADAPTER *ioc, u16 handle)
{
	struct _sas_node *sas_expander, *r;

	r = NULL;
	list_for_each_entry(sas_expander, &ioc->sas_expander_list, list) {
		if (sas_expander->handle != handle)
			continue;
		r = sas_expander;
		goto out;
	}
 out:
	return r;
}

/**
 * _scsih_raid_device_find_by_id - raid device search
 * @ioc: per adapter object
 * @id: sas device target id
 * @channel: sas device channel
 * Context: Calling function should acquire ioc->raid_device_lock
 *
 * This searches for raid_device based on target id, then return raid_device
 * object.
 */
static struct _raid_device *
_scsih_raid_device_find_by_id(struct MPT2SAS_ADAPTER *ioc, int id, int channel)
{
	struct _raid_device *raid_device, *r;

	r = NULL;
	list_for_each_entry(raid_device, &ioc->raid_device_list, list) {
		if (raid_device->id == id && raid_device->channel == channel) {
			r = raid_device;
			goto out;
		}
	}

 out:
	return r;
}

/**
 * _scsih_raid_device_find_by_handle - raid device search
 * @ioc: per adapter object
 * @handle: sas device handle (assigned by firmware)
 * Context: Calling function should acquire ioc->raid_device_lock
 *
 * This searches for raid_device based on handle, then return raid_device
 * object.
 */
static struct _raid_device *
_scsih_raid_device_find_by_handle(struct MPT2SAS_ADAPTER *ioc, u16 handle)
{
	struct _raid_device *raid_device, *r;

	r = NULL;
	list_for_each_entry(raid_device, &ioc->raid_device_list, list) {
		if (raid_device->handle != handle)
			continue;
		r = raid_device;
		goto out;
	}

 out:
	return r;
}

/**
 * _scsih_raid_device_find_by_wwid - raid device search
 * @ioc: per adapter object
 * @handle: sas device handle (assigned by firmware)
 * Context: Calling function should acquire ioc->raid_device_lock
 *
 * This searches for raid_device based on wwid, then return raid_device
 * object.
 */
static struct _raid_device *
_scsih_raid_device_find_by_wwid(struct MPT2SAS_ADAPTER *ioc, u64 wwid)
{
	struct _raid_device *raid_device, *r;

	r = NULL;
	list_for_each_entry(raid_device, &ioc->raid_device_list, list) {
		if (raid_device->wwid != wwid)
			continue;
		r = raid_device;
		goto out;
	}

 out:
	return r;
}

/**
 * _scsih_raid_device_add - add raid_device object
 * @ioc: per adapter object
 * @raid_device: raid_device object
 *
 * This is added to the raid_device_list link list.
 */
static void
_scsih_raid_device_add(struct MPT2SAS_ADAPTER *ioc,
    struct _raid_device *raid_device)
{
	unsigned long flags;

	dewtprintk(ioc, printk(MPT2SAS_DEBUG_FMT "%s: handle"
	    "(0x%04x), wwid(0x%016llx)\n", ioc->name, __func__,
	    raid_device->handle, (unsigned long long)raid_device->wwid));

	spin_lock_irqsave(&ioc->raid_device_lock, flags);
	list_add_tail(&raid_device->list, &ioc->raid_device_list);
	spin_unlock_irqrestore(&ioc->raid_device_lock, flags);
}

/**
 * _scsih_raid_device_remove - delete raid_device object
 * @ioc: per adapter object
 * @raid_device: raid_device object
 *
 * This is removed from the raid_device_list link list.
 */
static void
_scsih_raid_device_remove(struct MPT2SAS_ADAPTER *ioc,
    struct _raid_device *raid_device)
{
	unsigned long flags;

	spin_lock_irqsave(&ioc->raid_device_lock, flags);
	list_del(&raid_device->list);
	memset(raid_device, 0, sizeof(struct _raid_device));
	kfree(raid_device);
	spin_unlock_irqrestore(&ioc->raid_device_lock, flags);
}

/**
 * mpt2sas_scsih_expander_find_by_sas_address - expander device search
 * @ioc: per adapter object
 * @sas_address: sas address
 * Context: Calling function should acquire ioc->sas_node_lock.
 *
 * This searches for expander device based on sas_address, then returns the
 * sas_node object.
 */
struct _sas_node *
mpt2sas_scsih_expander_find_by_sas_address(struct MPT2SAS_ADAPTER *ioc,
    u64 sas_address)
{
	struct _sas_node *sas_expander, *r;

	r = NULL;
	list_for_each_entry(sas_expander, &ioc->sas_expander_list, list) {
		if (sas_expander->sas_address != sas_address)
			continue;
		r = sas_expander;
		goto out;
	}
 out:
	return r;
}

/**
 * _scsih_expander_node_add - insert expander device to the list.
 * @ioc: per adapter object
 * @sas_expander: the sas_device object
 * Context: This function will acquire ioc->sas_node_lock.
 *
 * Adding new object to the ioc->sas_expander_list.
 *
 * Return nothing.
 */
static void
_scsih_expander_node_add(struct MPT2SAS_ADAPTER *ioc,
    struct _sas_node *sas_expander)
{
	unsigned long flags;

	spin_lock_irqsave(&ioc->sas_node_lock, flags);
	list_add_tail(&sas_expander->list, &ioc->sas_expander_list);
	spin_unlock_irqrestore(&ioc->sas_node_lock, flags);
}

/**
 * _scsih_is_end_device - determines if device is an end device
 * @device_info: bitfield providing information about the device.
 * Context: none
 *
 * Returns 1 if end device.
 */
static int
_scsih_is_end_device(u32 device_info)
{
	if (device_info & MPI2_SAS_DEVICE_INFO_END_DEVICE &&
		((device_info & MPI2_SAS_DEVICE_INFO_SSP_TARGET) |
		(device_info & MPI2_SAS_DEVICE_INFO_STP_TARGET) |
		(device_info & MPI2_SAS_DEVICE_INFO_SATA_DEVICE)))
		return 1;
	else
		return 0;
}

/**
 * mptscsih_get_scsi_lookup - returns scmd entry
 * @ioc: per adapter object
 * @smid: system request message index
 *
 * Returns the smid stored scmd pointer.
 */
static struct scsi_cmnd *
_scsih_scsi_lookup_get(struct MPT2SAS_ADAPTER *ioc, u16 smid)
{
	return ioc->scsi_lookup[smid - 1].scmd;
}

/**
 * _scsih_scsi_lookup_find_by_scmd - scmd lookup
 * @ioc: per adapter object
 * @smid: system request message index
 * @scmd: pointer to scsi command object
 * Context: This function will acquire ioc->scsi_lookup_lock.
 *
 * This will search for a scmd pointer in the scsi_lookup array,
 * returning the revelent smid.  A returned value of zero means invalid.
 */
static u16
_scsih_scsi_lookup_find_by_scmd(struct MPT2SAS_ADAPTER *ioc, struct scsi_cmnd
    *scmd)
{
	u16 smid;
	unsigned long	flags;
	int i;

	spin_lock_irqsave(&ioc->scsi_lookup_lock, flags);
	smid = 0;
	for (i = 0; i < ioc->scsiio_depth; i++) {
		if (ioc->scsi_lookup[i].scmd == scmd) {
			smid = ioc->scsi_lookup[i].smid;
			goto out;
		}
	}
 out:
	spin_unlock_irqrestore(&ioc->scsi_lookup_lock, flags);
	return smid;
}

/**
 * _scsih_scsi_lookup_find_by_target - search for matching channel:id
 * @ioc: per adapter object
 * @id: target id
 * @channel: channel
 * Context: This function will acquire ioc->scsi_lookup_lock.
 *
 * This will search for a matching channel:id in the scsi_lookup array,
 * returning 1 if found.
 */
static u8
_scsih_scsi_lookup_find_by_target(struct MPT2SAS_ADAPTER *ioc, int id,
    int channel)
{
	u8 found;
	unsigned long	flags;
	int i;

	spin_lock_irqsave(&ioc->scsi_lookup_lock, flags);
	found = 0;
	for (i = 0 ; i < ioc->scsiio_depth; i++) {
		if (ioc->scsi_lookup[i].scmd &&
		    (ioc->scsi_lookup[i].scmd->device->id == id &&
		    ioc->scsi_lookup[i].scmd->device->channel == channel)) {
			found = 1;
			goto out;
		}
	}
 out:
	spin_unlock_irqrestore(&ioc->scsi_lookup_lock, flags);
	return found;
}

/**
 * _scsih_scsi_lookup_find_by_lun - search for matching channel:id:lun
 * @ioc: per adapter object
 * @id: target id
 * @lun: lun number
 * @channel: channel
 * Context: This function will acquire ioc->scsi_lookup_lock.
 *
 * This will search for a matching channel:id:lun in the scsi_lookup array,
 * returning 1 if found.
 */
static u8
_scsih_scsi_lookup_find_by_lun(struct MPT2SAS_ADAPTER *ioc, int id,
    unsigned int lun, int channel)
{
	u8 found;
	unsigned long	flags;
	int i;

	spin_lock_irqsave(&ioc->scsi_lookup_lock, flags);
	found = 0;
	for (i = 0 ; i < ioc->scsiio_depth; i++) {
		if (ioc->scsi_lookup[i].scmd &&
		    (ioc->scsi_lookup[i].scmd->device->id == id &&
		    ioc->scsi_lookup[i].scmd->device->channel == channel &&
		    ioc->scsi_lookup[i].scmd->device->lun == lun)) {
			found = 1;
			goto out;
		}
	}
 out:
	spin_unlock_irqrestore(&ioc->scsi_lookup_lock, flags);
	return found;
}

/**
 * _scsih_get_chain_buffer_dma - obtain block of chains (dma address)
 * @ioc: per adapter object
 * @smid: system request message index
 *
 * Returns phys pointer to chain buffer.
 */
static dma_addr_t
_scsih_get_chain_buffer_dma(struct MPT2SAS_ADAPTER *ioc, u16 smid)
{
	return ioc->chain_dma + ((smid - 1) * (ioc->request_sz *
	    ioc->chains_needed_per_io));
}

/**
 * _scsih_get_chain_buffer - obtain block of chains assigned to a mf request
 * @ioc: per adapter object
 * @smid: system request message index
 *
 * Returns virt pointer to chain buffer.
 */
static void *
_scsih_get_chain_buffer(struct MPT2SAS_ADAPTER *ioc, u16 smid)
{
	return (void *)(ioc->chain + ((smid - 1) * (ioc->request_sz *
	    ioc->chains_needed_per_io)));
}

/**
 * _scsih_build_scatter_gather - main sg creation routine
 * @ioc: per adapter object
 * @scmd: scsi command
 * @smid: system request message index
 * Context: none.
 *
 * The main routine that builds scatter gather table from a given
 * scsi request sent via the .queuecommand main handler.
 *
 * Returns 0 success, anything else error
 */
static int
_scsih_build_scatter_gather(struct MPT2SAS_ADAPTER *ioc,
    struct scsi_cmnd *scmd, u16 smid)
{
	Mpi2SCSIIORequest_t *mpi_request;
	dma_addr_t chain_dma;
	struct scatterlist *sg_scmd;
	void *sg_local, *chain;
	u32 chain_offset;
	u32 chain_length;
	u32 chain_flags;
	u32 sges_left;
	u32 sges_in_segment;
	u32 sgl_flags;
	u32 sgl_flags_last_element;
	u32 sgl_flags_end_buffer;

	mpi_request = mpt2sas_base_get_msg_frame(ioc, smid);

	/* init scatter gather flags */
	sgl_flags = MPI2_SGE_FLAGS_SIMPLE_ELEMENT;
	if (scmd->sc_data_direction == DMA_TO_DEVICE)
		sgl_flags |= MPI2_SGE_FLAGS_HOST_TO_IOC;
	sgl_flags_last_element = (sgl_flags | MPI2_SGE_FLAGS_LAST_ELEMENT)
	    << MPI2_SGE_FLAGS_SHIFT;
	sgl_flags_end_buffer = (sgl_flags | MPI2_SGE_FLAGS_LAST_ELEMENT |
	    MPI2_SGE_FLAGS_END_OF_BUFFER | MPI2_SGE_FLAGS_END_OF_LIST)
	    << MPI2_SGE_FLAGS_SHIFT;
	sgl_flags = sgl_flags << MPI2_SGE_FLAGS_SHIFT;

	sg_scmd = scsi_sglist(scmd);
	sges_left = scsi_dma_map(scmd);
	if (!sges_left) {
		sdev_printk(KERN_ERR, scmd->device, "pci_map_sg"
		" failed: request for %d bytes!\n", scsi_bufflen(scmd));
		return -ENOMEM;
	}

	sg_local = &mpi_request->SGL;
	sges_in_segment = ioc->max_sges_in_main_message;
	if (sges_left <= sges_in_segment)
		goto fill_in_last_segment;

	mpi_request->ChainOffset = (offsetof(Mpi2SCSIIORequest_t, SGL) +
	    (sges_in_segment * ioc->sge_size))/4;

	/* fill in main message segment when there is a chain following */
	while (sges_in_segment) {
		if (sges_in_segment == 1)
			ioc->base_add_sg_single(sg_local,
			    sgl_flags_last_element | sg_dma_len(sg_scmd),
			    sg_dma_address(sg_scmd));
		else
			ioc->base_add_sg_single(sg_local, sgl_flags |
			    sg_dma_len(sg_scmd), sg_dma_address(sg_scmd));
		sg_scmd = sg_next(sg_scmd);
		sg_local += ioc->sge_size;
		sges_left--;
		sges_in_segment--;
	}

	/* initializing the chain flags and pointers */
	chain_flags = MPI2_SGE_FLAGS_CHAIN_ELEMENT << MPI2_SGE_FLAGS_SHIFT;
	chain = _scsih_get_chain_buffer(ioc, smid);
	chain_dma = _scsih_get_chain_buffer_dma(ioc, smid);
	do {
		sges_in_segment = (sges_left <=
		    ioc->max_sges_in_chain_message) ? sges_left :
		    ioc->max_sges_in_chain_message;
		chain_offset = (sges_left == sges_in_segment) ?
		    0 : (sges_in_segment * ioc->sge_size)/4;
		chain_length = sges_in_segment * ioc->sge_size;
		if (chain_offset) {
			chain_offset = chain_offset <<
			    MPI2_SGE_CHAIN_OFFSET_SHIFT;
			chain_length += ioc->sge_size;
		}
		ioc->base_add_sg_single(sg_local, chain_flags | chain_offset |
		    chain_length, chain_dma);
		sg_local = chain;
		if (!chain_offset)
			goto fill_in_last_segment;

		/* fill in chain segments */
		while (sges_in_segment) {
			if (sges_in_segment == 1)
				ioc->base_add_sg_single(sg_local,
				    sgl_flags_last_element |
				    sg_dma_len(sg_scmd),
				    sg_dma_address(sg_scmd));
			else
				ioc->base_add_sg_single(sg_local, sgl_flags |
				    sg_dma_len(sg_scmd),
				    sg_dma_address(sg_scmd));
			sg_scmd = sg_next(sg_scmd);
			sg_local += ioc->sge_size;
			sges_left--;
			sges_in_segment--;
		}

		chain_dma += ioc->request_sz;
		chain += ioc->request_sz;
	} while (1);


 fill_in_last_segment:

	/* fill the last segment */
	while (sges_left) {
		if (sges_left == 1)
			ioc->base_add_sg_single(sg_local, sgl_flags_end_buffer |
			    sg_dma_len(sg_scmd), sg_dma_address(sg_scmd));
		else
			ioc->base_add_sg_single(sg_local, sgl_flags |
			    sg_dma_len(sg_scmd), sg_dma_address(sg_scmd));
		sg_scmd = sg_next(sg_scmd);
		sg_local += ioc->sge_size;
		sges_left--;
	}

	return 0;
}

/**
 * _scsih_change_queue_depth - setting device queue depth
 * @sdev: scsi device struct
 * @qdepth: requested queue depth
 *
 * Returns queue depth.
 */
static int
_scsih_change_queue_depth(struct scsi_device *sdev, int qdepth)
{
	struct Scsi_Host *shost = sdev->host;
	int max_depth;
	int tag_type;

	max_depth = shost->can_queue;
	if (!sdev->tagged_supported)
		max_depth = 1;
	if (qdepth > max_depth)
		qdepth = max_depth;
	tag_type = (qdepth == 1) ? 0 : MSG_SIMPLE_TAG;
	scsi_adjust_queue_depth(sdev, tag_type, qdepth);

	if (sdev->inquiry_len > 7)
		sdev_printk(KERN_INFO, sdev, "qdepth(%d), tagged(%d), "
		"simple(%d), ordered(%d), scsi_level(%d), cmd_que(%d)\n",
		sdev->queue_depth, sdev->tagged_supported, sdev->simple_tags,
		sdev->ordered_tags, sdev->scsi_level,
		(sdev->inquiry[7] & 2) >> 1);

	return sdev->queue_depth;
}

/**
 * _scsih_change_queue_type - changing device queue tag type
 * @sdev: scsi device struct
 * @tag_type: requested tag type
 *
 * Returns queue tag type.
 */
static int
_scsih_change_queue_type(struct scsi_device *sdev, int tag_type)
{
	if (sdev->tagged_supported) {
		scsi_set_tag_type(sdev, tag_type);
		if (tag_type)
			scsi_activate_tcq(sdev, sdev->queue_depth);
		else
			scsi_deactivate_tcq(sdev, sdev->queue_depth);
	} else
		tag_type = 0;

	return tag_type;
}

/**
 * _scsih_target_alloc - target add routine
 * @starget: scsi target struct
 *
 * Returns 0 if ok. Any other return is assumed to be an error and
 * the device is ignored.
 */
static int
_scsih_target_alloc(struct scsi_target *starget)
{
	struct Scsi_Host *shost = dev_to_shost(&starget->dev);
	struct MPT2SAS_ADAPTER *ioc = shost_priv(shost);
	struct MPT2SAS_TARGET *sas_target_priv_data;
	struct _sas_device *sas_device;
	struct _raid_device *raid_device;
	unsigned long flags;
	struct sas_rphy *rphy;

	sas_target_priv_data = kzalloc(sizeof(struct scsi_target), GFP_KERNEL);
	if (!sas_target_priv_data)
		return -ENOMEM;

	starget->hostdata = sas_target_priv_data;
	sas_target_priv_data->starget = starget;
	sas_target_priv_data->handle = MPT2SAS_INVALID_DEVICE_HANDLE;

	/* RAID volumes */
	if (starget->channel == RAID_CHANNEL) {
		spin_lock_irqsave(&ioc->raid_device_lock, flags);
		raid_device = _scsih_raid_device_find_by_id(ioc, starget->id,
		    starget->channel);
		if (raid_device) {
			sas_target_priv_data->handle = raid_device->handle;
			sas_target_priv_data->sas_address = raid_device->wwid;
			sas_target_priv_data->flags |= MPT_TARGET_FLAGS_VOLUME;
			raid_device->starget = starget;
		}
		spin_unlock_irqrestore(&ioc->raid_device_lock, flags);
		return 0;
	}

	/* sas/sata devices */
	spin_lock_irqsave(&ioc->sas_device_lock, flags);
	rphy = dev_to_rphy(starget->dev.parent);
	sas_device = mpt2sas_scsih_sas_device_find_by_sas_address(ioc,
	   rphy->identify.sas_address);

	if (sas_device) {
		sas_target_priv_data->handle = sas_device->handle;
		sas_target_priv_data->sas_address = sas_device->sas_address;
		sas_device->starget = starget;
		sas_device->id = starget->id;
		sas_device->channel = starget->channel;
		if (sas_device->hidden_raid_component)
			sas_target_priv_data->flags |=
			    MPT_TARGET_FLAGS_RAID_COMPONENT;
	}
	spin_unlock_irqrestore(&ioc->sas_device_lock, flags);

	return 0;
}

/**
 * _scsih_target_destroy - target destroy routine
 * @starget: scsi target struct
 *
 * Returns nothing.
 */
static void
_scsih_target_destroy(struct scsi_target *starget)
{
	struct Scsi_Host *shost = dev_to_shost(&starget->dev);
	struct MPT2SAS_ADAPTER *ioc = shost_priv(shost);
	struct MPT2SAS_TARGET *sas_target_priv_data;
	struct _sas_device *sas_device;
	struct _raid_device *raid_device;
	unsigned long flags;
	struct sas_rphy *rphy;

	sas_target_priv_data = starget->hostdata;
	if (!sas_target_priv_data)
		return;

	if (starget->channel == RAID_CHANNEL) {
		spin_lock_irqsave(&ioc->raid_device_lock, flags);
		raid_device = _scsih_raid_device_find_by_id(ioc, starget->id,
		    starget->channel);
		if (raid_device) {
			raid_device->starget = NULL;
			raid_device->sdev = NULL;
		}
		spin_unlock_irqrestore(&ioc->raid_device_lock, flags);
		goto out;
	}

	spin_lock_irqsave(&ioc->sas_device_lock, flags);
	rphy = dev_to_rphy(starget->dev.parent);
	sas_device = mpt2sas_scsih_sas_device_find_by_sas_address(ioc,
	   rphy->identify.sas_address);
	if (sas_device && (sas_device->starget == starget) &&
	    (sas_device->id == starget->id) &&
	    (sas_device->channel == starget->channel))
		sas_device->starget = NULL;

	spin_unlock_irqrestore(&ioc->sas_device_lock, flags);

 out:
	kfree(sas_target_priv_data);
	starget->hostdata = NULL;
}

/**
 * _scsih_slave_alloc - device add routine
 * @sdev: scsi device struct
 *
 * Returns 0 if ok. Any other return is assumed to be an error and
 * the device is ignored.
 */
static int
_scsih_slave_alloc(struct scsi_device *sdev)
{
	struct Scsi_Host *shost;
	struct MPT2SAS_ADAPTER *ioc;
	struct MPT2SAS_TARGET *sas_target_priv_data;
	struct MPT2SAS_DEVICE *sas_device_priv_data;
	struct scsi_target *starget;
	struct _raid_device *raid_device;
	struct _sas_device *sas_device;
	unsigned long flags;

	sas_device_priv_data = kzalloc(sizeof(struct scsi_device), GFP_KERNEL);
	if (!sas_device_priv_data)
		return -ENOMEM;

	sas_device_priv_data->lun = sdev->lun;
	sas_device_priv_data->flags = MPT_DEVICE_FLAGS_INIT;

	starget = scsi_target(sdev);
	sas_target_priv_data = starget->hostdata;
	sas_target_priv_data->num_luns++;
	sas_device_priv_data->sas_target = sas_target_priv_data;
	sdev->hostdata = sas_device_priv_data;
	if ((sas_target_priv_data->flags & MPT_TARGET_FLAGS_RAID_COMPONENT))
		sdev->no_uld_attach = 1;

	shost = dev_to_shost(&starget->dev);
	ioc = shost_priv(shost);
	if (starget->channel == RAID_CHANNEL) {
		spin_lock_irqsave(&ioc->raid_device_lock, flags);
		raid_device = _scsih_raid_device_find_by_id(ioc,
		    starget->id, starget->channel);
		if (raid_device)
			raid_device->sdev = sdev; /* raid is single lun */
		spin_unlock_irqrestore(&ioc->raid_device_lock, flags);
	} else {
		/* set TLR bit for SSP devices */
		if (!(ioc->facts.IOCCapabilities &
		     MPI2_IOCFACTS_CAPABILITY_TLR))
			goto out;
		spin_lock_irqsave(&ioc->sas_device_lock, flags);
		sas_device = mpt2sas_scsih_sas_device_find_by_sas_address(ioc,
		   sas_device_priv_data->sas_target->sas_address);
		spin_unlock_irqrestore(&ioc->sas_device_lock, flags);
		if (sas_device && sas_device->device_info &
		    MPI2_SAS_DEVICE_INFO_SSP_TARGET)
			sas_device_priv_data->flags |= MPT_DEVICE_TLR_ON;
	}

 out:
	return 0;
}

/**
 * _scsih_slave_destroy - device destroy routine
 * @sdev: scsi device struct
 *
 * Returns nothing.
 */
static void
_scsih_slave_destroy(struct scsi_device *sdev)
{
	struct MPT2SAS_TARGET *sas_target_priv_data;
	struct scsi_target *starget;

	if (!sdev->hostdata)
		return;

	starget = scsi_target(sdev);
	sas_target_priv_data = starget->hostdata;
	sas_target_priv_data->num_luns--;
	kfree(sdev->hostdata);
	sdev->hostdata = NULL;
}

/**
 * _scsih_display_sata_capabilities - sata capabilities
 * @ioc: per adapter object
 * @sas_device: the sas_device object
 * @sdev: scsi device struct
 */
static void
_scsih_display_sata_capabilities(struct MPT2SAS_ADAPTER *ioc,
    struct _sas_device *sas_device, struct scsi_device *sdev)
{
	Mpi2ConfigReply_t mpi_reply;
	Mpi2SasDevicePage0_t sas_device_pg0;
	u32 ioc_status;
	u16 flags;
	u32 device_info;

	if ((mpt2sas_config_get_sas_device_pg0(ioc, &mpi_reply, &sas_device_pg0,
	    MPI2_SAS_DEVICE_PGAD_FORM_HANDLE, sas_device->handle))) {
		printk(MPT2SAS_ERR_FMT "failure at %s:%d/%s()!\n",
		    ioc->name, __FILE__, __LINE__, __func__);
		return;
	}

	ioc_status = le16_to_cpu(mpi_reply.IOCStatus) &
	    MPI2_IOCSTATUS_MASK;
	if (ioc_status != MPI2_IOCSTATUS_SUCCESS) {
		printk(MPT2SAS_ERR_FMT "failure at %s:%d/%s()!\n",
		    ioc->name, __FILE__, __LINE__, __func__);
		return;
	}

	flags = le16_to_cpu(sas_device_pg0.Flags);
	device_info = le16_to_cpu(sas_device_pg0.DeviceInfo);

	sdev_printk(KERN_INFO, sdev,
	    "atapi(%s), ncq(%s), asyn_notify(%s), smart(%s), fua(%s), "
	    "sw_preserve(%s)\n",
	    (device_info & MPI2_SAS_DEVICE_INFO_ATAPI_DEVICE) ? "y" : "n",
	    (flags & MPI2_SAS_DEVICE0_FLAGS_SATA_NCQ_SUPPORTED) ? "y" : "n",
	    (flags & MPI2_SAS_DEVICE0_FLAGS_SATA_ASYNCHRONOUS_NOTIFY) ? "y" :
	    "n",
	    (flags & MPI2_SAS_DEVICE0_FLAGS_SATA_SMART_SUPPORTED) ? "y" : "n",
	    (flags & MPI2_SAS_DEVICE0_FLAGS_SATA_FUA_SUPPORTED) ? "y" : "n",
	    (flags & MPI2_SAS_DEVICE0_FLAGS_SATA_SW_PRESERVE) ? "y" : "n");
}

/**
 * _scsih_get_volume_capabilities - volume capabilities
 * @ioc: per adapter object
 * @sas_device: the raid_device object
 */
static void
_scsih_get_volume_capabilities(struct MPT2SAS_ADAPTER *ioc,
    struct _raid_device *raid_device)
{
	Mpi2RaidVolPage0_t *vol_pg0;
	Mpi2RaidPhysDiskPage0_t pd_pg0;
	Mpi2SasDevicePage0_t sas_device_pg0;
	Mpi2ConfigReply_t mpi_reply;
	u16 sz;
	u8 num_pds;

	if ((mpt2sas_config_get_number_pds(ioc, raid_device->handle,
	    &num_pds)) || !num_pds) {
		printk(MPT2SAS_ERR_FMT "failure at %s:%d/%s()!\n",
		    ioc->name, __FILE__, __LINE__, __func__);
		return;
	}

	raid_device->num_pds = num_pds;
	sz = offsetof(Mpi2RaidVolPage0_t, PhysDisk) + (num_pds *
	    sizeof(Mpi2RaidVol0PhysDisk_t));
	vol_pg0 = kzalloc(sz, GFP_KERNEL);
	if (!vol_pg0) {
		printk(MPT2SAS_ERR_FMT "failure at %s:%d/%s()!\n",
		    ioc->name, __FILE__, __LINE__, __func__);
		return;
	}

	if ((mpt2sas_config_get_raid_volume_pg0(ioc, &mpi_reply, vol_pg0,
	     MPI2_RAID_VOLUME_PGAD_FORM_HANDLE, raid_device->handle, sz))) {
		printk(MPT2SAS_ERR_FMT "failure at %s:%d/%s()!\n",
		    ioc->name, __FILE__, __LINE__, __func__);
		kfree(vol_pg0);
		return;
	}

	raid_device->volume_type = vol_pg0->VolumeType;

	/* figure out what the underlying devices are by
	 * obtaining the device_info bits for the 1st device
	 */
	if (!(mpt2sas_config_get_phys_disk_pg0(ioc, &mpi_reply,
	    &pd_pg0, MPI2_PHYSDISK_PGAD_FORM_PHYSDISKNUM,
	    vol_pg0->PhysDisk[0].PhysDiskNum))) {
		if (!(mpt2sas_config_get_sas_device_pg0(ioc, &mpi_reply,
		    &sas_device_pg0, MPI2_SAS_DEVICE_PGAD_FORM_HANDLE,
		    le16_to_cpu(pd_pg0.DevHandle)))) {
			raid_device->device_info =
			    le32_to_cpu(sas_device_pg0.DeviceInfo);
		}
	}

	kfree(vol_pg0);
}

/**
 * _scsih_slave_configure - device configure routine.
 * @sdev: scsi device struct
 *
 * Returns 0 if ok. Any other return is assumed to be an error and
 * the device is ignored.
 */
static int
_scsih_slave_configure(struct scsi_device *sdev)
{
	struct Scsi_Host *shost = sdev->host;
	struct MPT2SAS_ADAPTER *ioc = shost_priv(shost);
	struct MPT2SAS_DEVICE *sas_device_priv_data;
	struct MPT2SAS_TARGET *sas_target_priv_data;
	struct _sas_device *sas_device;
	struct _raid_device *raid_device;
	unsigned long flags;
	int qdepth;
	u8 ssp_target = 0;
	char *ds = "";
	char *r_level = "";

	qdepth = 1;
	sas_device_priv_data = sdev->hostdata;
	sas_device_priv_data->configured_lun = 1;
	sas_device_priv_data->flags &= ~MPT_DEVICE_FLAGS_INIT;
	sas_target_priv_data = sas_device_priv_data->sas_target;

	/* raid volume handling */
	if (sas_target_priv_data->flags & MPT_TARGET_FLAGS_VOLUME) {

		spin_lock_irqsave(&ioc->raid_device_lock, flags);
		raid_device = _scsih_raid_device_find_by_handle(ioc,
		     sas_target_priv_data->handle);
		spin_unlock_irqrestore(&ioc->raid_device_lock, flags);
		if (!raid_device) {
			printk(MPT2SAS_ERR_FMT "failure at %s:%d/%s()!\n",
			    ioc->name, __FILE__, __LINE__, __func__);
			return 0;
		}

		_scsih_get_volume_capabilities(ioc, raid_device);

		/* RAID Queue Depth Support
		 * IS volume = underlying qdepth of drive type, either
		 *    MPT2SAS_SAS_QUEUE_DEPTH or MPT2SAS_SATA_QUEUE_DEPTH
		 * IM/IME/R10 = 128 (MPT2SAS_RAID_QUEUE_DEPTH)
		 */
		if (raid_device->device_info &
		    MPI2_SAS_DEVICE_INFO_SSP_TARGET) {
			qdepth = MPT2SAS_SAS_QUEUE_DEPTH;
			ds = "SSP";
		} else {
			qdepth = MPT2SAS_SATA_QUEUE_DEPTH;
			 if (raid_device->device_info &
			    MPI2_SAS_DEVICE_INFO_SATA_DEVICE)
				ds = "SATA";
			else
				ds = "STP";
		}

		switch (raid_device->volume_type) {
		case MPI2_RAID_VOL_TYPE_RAID0:
			r_level = "RAID0";
			break;
		case MPI2_RAID_VOL_TYPE_RAID1E:
			qdepth = MPT2SAS_RAID_QUEUE_DEPTH;
			if (ioc->manu_pg10.OEMIdentifier &&
			    (ioc->manu_pg10.GenericFlags0 &
			    MFG10_GF0_R10_DISPLAY) &&
			    !(raid_device->num_pds % 2))
				r_level = "RAID10";
			else
				r_level = "RAID1E";
			break;
		case MPI2_RAID_VOL_TYPE_RAID1:
			qdepth = MPT2SAS_RAID_QUEUE_DEPTH;
			r_level = "RAID1";
			break;
		case MPI2_RAID_VOL_TYPE_RAID10:
			qdepth = MPT2SAS_RAID_QUEUE_DEPTH;
			r_level = "RAID10";
			break;
		case MPI2_RAID_VOL_TYPE_UNKNOWN:
		default:
			qdepth = MPT2SAS_RAID_QUEUE_DEPTH;
			r_level = "RAIDX";
			break;
		}

		sdev_printk(KERN_INFO, sdev, "%s: "
		    "handle(0x%04x), wwid(0x%016llx), pd_count(%d), type(%s)\n",
		    r_level, raid_device->handle,
		    (unsigned long long)raid_device->wwid,
		    raid_device->num_pds, ds);
		_scsih_change_queue_depth(sdev, qdepth);
		return 0;
	}

	/* non-raid handling */
	spin_lock_irqsave(&ioc->sas_device_lock, flags);
	sas_device = mpt2sas_scsih_sas_device_find_by_sas_address(ioc,
	   sas_device_priv_data->sas_target->sas_address);
	spin_unlock_irqrestore(&ioc->sas_device_lock, flags);
	if (sas_device) {
		if (sas_target_priv_data->flags &
		    MPT_TARGET_FLAGS_RAID_COMPONENT) {
			mpt2sas_config_get_volume_handle(ioc,
			    sas_device->handle, &sas_device->volume_handle);
			mpt2sas_config_get_volume_wwid(ioc,
			    sas_device->volume_handle,
			    &sas_device->volume_wwid);
		}
		if (sas_device->device_info & MPI2_SAS_DEVICE_INFO_SSP_TARGET) {
			qdepth = MPT2SAS_SAS_QUEUE_DEPTH;
			ssp_target = 1;
			ds = "SSP";
		} else {
			qdepth = MPT2SAS_SATA_QUEUE_DEPTH;
			if (sas_device->device_info &
			    MPI2_SAS_DEVICE_INFO_STP_TARGET)
				ds = "STP";
			else if (sas_device->device_info &
			    MPI2_SAS_DEVICE_INFO_SATA_DEVICE)
				ds = "SATA";
		}

		sdev_printk(KERN_INFO, sdev, "%s: handle(0x%04x), "
		    "sas_addr(0x%016llx), device_name(0x%016llx)\n",
		    ds, sas_device->handle,
		    (unsigned long long)sas_device->sas_address,
		    (unsigned long long)sas_device->device_name);
		sdev_printk(KERN_INFO, sdev, "%s: "
		    "enclosure_logical_id(0x%016llx), slot(%d)\n", ds,
		    (unsigned long long) sas_device->enclosure_logical_id,
		    sas_device->slot);

		if (!ssp_target)
			_scsih_display_sata_capabilities(ioc, sas_device, sdev);
	}

	_scsih_change_queue_depth(sdev, qdepth);

	if (ssp_target)
		sas_read_port_mode_page(sdev);
	return 0;
}

/**
 * _scsih_bios_param - fetch head, sector, cylinder info for a disk
 * @sdev: scsi device struct
 * @bdev: pointer to block device context
 * @capacity: device size (in 512 byte sectors)
 * @params: three element array to place output:
 *              params[0] number of heads (max 255)
 *              params[1] number of sectors (max 63)
 *              params[2] number of cylinders
 *
 * Return nothing.
 */
static int
_scsih_bios_param(struct scsi_device *sdev, struct block_device *bdev,
    sector_t capacity, int params[])
{
	int		heads;
	int		sectors;
	sector_t	cylinders;
	ulong 		dummy;

	heads = 64;
	sectors = 32;

	dummy = heads * sectors;
	cylinders = capacity;
	sector_div(cylinders, dummy);

	/*
	 * Handle extended translation size for logical drives
	 * > 1Gb
	 */
	if ((ulong)capacity >= 0x200000) {
		heads = 255;
		sectors = 63;
		dummy = heads * sectors;
		cylinders = capacity;
		sector_div(cylinders, dummy);
	}

	/* return result */
	params[0] = heads;
	params[1] = sectors;
	params[2] = cylinders;

	return 0;
}

/**
 * _scsih_response_code - translation of device response code
 * @ioc: per adapter object
 * @response_code: response code returned by the device
 *
 * Return nothing.
 */
static void
_scsih_response_code(struct MPT2SAS_ADAPTER *ioc, u8 response_code)
{
	char *desc;

	switch (response_code) {
	case MPI2_SCSITASKMGMT_RSP_TM_COMPLETE:
		desc = "task management request completed";
		break;
	case MPI2_SCSITASKMGMT_RSP_INVALID_FRAME:
		desc = "invalid frame";
		break;
	case MPI2_SCSITASKMGMT_RSP_TM_NOT_SUPPORTED:
		desc = "task management request not supported";
		break;
	case MPI2_SCSITASKMGMT_RSP_TM_FAILED:
		desc = "task management request failed";
		break;
	case MPI2_SCSITASKMGMT_RSP_TM_SUCCEEDED:
		desc = "task management request succeeded";
		break;
	case MPI2_SCSITASKMGMT_RSP_TM_INVALID_LUN:
		desc = "invalid lun";
		break;
	case 0xA:
		desc = "overlapped tag attempted";
		break;
	case MPI2_SCSITASKMGMT_RSP_IO_QUEUED_ON_IOC:
		desc = "task queued, however not sent to target";
		break;
	default:
		desc = "unknown";
		break;
	}
	printk(MPT2SAS_WARN_FMT "response_code(0x%01x): %s\n",
		ioc->name, response_code, desc);
}

/**
 * _scsih_tm_done - tm completion routine
 * @ioc: per adapter object
 * @smid: system request message index
 * @msix_index: MSIX table index supplied by the OS
 * @reply: reply message frame(lower 32bit addr)
 * Context: none.
 *
 * The callback handler when using scsih_issue_tm.
 *
 * Return 1 meaning mf should be freed from _base_interrupt
 *        0 means the mf is freed from this function.
 */
static u8
_scsih_tm_done(struct MPT2SAS_ADAPTER *ioc, u16 smid, u8 msix_index, u32 reply)
{
	MPI2DefaultReply_t *mpi_reply;

	if (ioc->tm_cmds.status == MPT2_CMD_NOT_USED)
		return 1;
	if (ioc->tm_cmds.smid != smid)
		return 1;
	ioc->tm_cmds.status |= MPT2_CMD_COMPLETE;
	mpi_reply =  mpt2sas_base_get_reply_virt_addr(ioc, reply);
	if (mpi_reply) {
		memcpy(ioc->tm_cmds.reply, mpi_reply, mpi_reply->MsgLength*4);
		ioc->tm_cmds.status |= MPT2_CMD_REPLY_VALID;
	}
	ioc->tm_cmds.status &= ~MPT2_CMD_PENDING;
	complete(&ioc->tm_cmds.done);
	return 1;
}

/**
 * mpt2sas_scsih_set_tm_flag - set per target tm_busy
 * @ioc: per adapter object
 * @handle: device handle
 *
 * During taskmangement request, we need to freeze the device queue.
 */
void
mpt2sas_scsih_set_tm_flag(struct MPT2SAS_ADAPTER *ioc, u16 handle)
{
	struct MPT2SAS_DEVICE *sas_device_priv_data;
	struct scsi_device *sdev;
	u8 skip = 0;

	shost_for_each_device(sdev, ioc->shost) {
		if (skip)
			continue;
		sas_device_priv_data = sdev->hostdata;
		if (!sas_device_priv_data)
			continue;
		if (sas_device_priv_data->sas_target->handle == handle) {
			sas_device_priv_data->sas_target->tm_busy = 1;
			skip = 1;
			ioc->ignore_loginfos = 1;
		}
	}
}

/**
 * mpt2sas_scsih_clear_tm_flag - clear per target tm_busy
 * @ioc: per adapter object
 * @handle: device handle
 *
 * During taskmangement request, we need to freeze the device queue.
 */
void
mpt2sas_scsih_clear_tm_flag(struct MPT2SAS_ADAPTER *ioc, u16 handle)
{
	struct MPT2SAS_DEVICE *sas_device_priv_data;
	struct scsi_device *sdev;
	u8 skip = 0;

	shost_for_each_device(sdev, ioc->shost) {
		if (skip)
			continue;
		sas_device_priv_data = sdev->hostdata;
		if (!sas_device_priv_data)
			continue;
		if (sas_device_priv_data->sas_target->handle == handle) {
			sas_device_priv_data->sas_target->tm_busy = 0;
			skip = 1;
			ioc->ignore_loginfos = 0;
		}
	}
}

/**
 * mpt2sas_scsih_issue_tm - main routine for sending tm requests
 * @ioc: per adapter struct
 * @device_handle: device handle
 * @lun: lun number
 * @type: MPI2_SCSITASKMGMT_TASKTYPE__XXX (defined in mpi2_init.h)
 * @smid_task: smid assigned to the task
 * @timeout: timeout in seconds
 * Context: The calling function needs to acquire the tm_cmds.mutex
 *
 * A generic API for sending task management requests to firmware.
 *
 * The ioc->tm_cmds.status flag should be MPT2_CMD_NOT_USED before calling
 * this API.
 *
 * The callback index is set inside `ioc->tm_cb_idx`.
 *
 * Return nothing.
 */
void
mpt2sas_scsih_issue_tm(struct MPT2SAS_ADAPTER *ioc, u16 handle, uint lun,
    u8 type, u16 smid_task, ulong timeout)
{
	Mpi2SCSITaskManagementRequest_t *mpi_request;
	Mpi2SCSITaskManagementReply_t *mpi_reply;
	u16 smid = 0;
	u32 ioc_state;
	unsigned long timeleft;
<<<<<<< HEAD
	u8 VF_ID = 0;
=======
>>>>>>> b0e43706

	if (ioc->tm_cmds.status != MPT2_CMD_NOT_USED) {
		printk(MPT2SAS_INFO_FMT "%s: tm_cmd busy!!!\n",
		    __func__, ioc->name);
		return;
	}

	if (ioc->shost_recovery) {
		printk(MPT2SAS_INFO_FMT "%s: host reset in progress!\n",
		    __func__, ioc->name);
		return;
	}

	ioc_state = mpt2sas_base_get_iocstate(ioc, 0);
	if (ioc_state & MPI2_DOORBELL_USED) {
		dhsprintk(ioc, printk(MPT2SAS_DEBUG_FMT "unexpected doorbell "
		    "active!\n", ioc->name));
		goto issue_host_reset;
	}

	if ((ioc_state & MPI2_IOC_STATE_MASK) == MPI2_IOC_STATE_FAULT) {
		mpt2sas_base_fault_info(ioc, ioc_state &
		    MPI2_DOORBELL_DATA_MASK);
		goto issue_host_reset;
	}

	smid = mpt2sas_base_get_smid_hpr(ioc, ioc->tm_cb_idx);
	if (!smid) {
		printk(MPT2SAS_ERR_FMT "%s: failed obtaining a smid\n",
		    ioc->name, __func__);
		return;
	}

	dtmprintk(ioc, printk(MPT2SAS_INFO_FMT "sending tm: handle(0x%04x),"
	    " task_type(0x%02x), smid(%d)\n", ioc->name, handle, type,
	    smid_task));
	ioc->tm_cmds.status = MPT2_CMD_PENDING;
	mpi_request = mpt2sas_base_get_msg_frame(ioc, smid);
	ioc->tm_cmds.smid = smid;
	memset(mpi_request, 0, sizeof(Mpi2SCSITaskManagementRequest_t));
	mpi_request->Function = MPI2_FUNCTION_SCSI_TASK_MGMT;
	mpi_request->DevHandle = cpu_to_le16(handle);
	mpi_request->TaskType = type;
	mpi_request->TaskMID = cpu_to_le16(smid_task);
	mpi_request->VP_ID = 0;  /* TODO */
	mpi_request->VF_ID = 0;
	int_to_scsilun(lun, (struct scsi_lun *)mpi_request->LUN);
	mpt2sas_scsih_set_tm_flag(ioc, handle);
	init_completion(&ioc->tm_cmds.done);
	mpt2sas_base_put_smid_hi_priority(ioc, smid);
	timeleft = wait_for_completion_timeout(&ioc->tm_cmds.done, timeout*HZ);
	mpt2sas_scsih_clear_tm_flag(ioc, handle);
	if (!(ioc->tm_cmds.status & MPT2_CMD_COMPLETE)) {
		printk(MPT2SAS_ERR_FMT "%s: timeout\n",
		    ioc->name, __func__);
		_debug_dump_mf(mpi_request,
		    sizeof(Mpi2SCSITaskManagementRequest_t)/4);
		if (!(ioc->tm_cmds.status & MPT2_CMD_RESET))
			goto issue_host_reset;
	}

	if (ioc->tm_cmds.status & MPT2_CMD_REPLY_VALID) {
		mpi_reply = ioc->tm_cmds.reply;
		dtmprintk(ioc, printk(MPT2SAS_INFO_FMT "complete tm: "
		    "ioc_status(0x%04x), loginfo(0x%08x), term_count(0x%08x)\n",
		    ioc->name, le16_to_cpu(mpi_reply->IOCStatus),
		    le32_to_cpu(mpi_reply->IOCLogInfo),
		    le32_to_cpu(mpi_reply->TerminationCount)));
		if (ioc->logging_level & MPT_DEBUG_TM)
			_scsih_response_code(ioc, mpi_reply->ResponseCode);
	}
	return;
 issue_host_reset:
	mpt2sas_base_hard_reset_handler(ioc, CAN_SLEEP, FORCE_BIG_HAMMER);
}

/**
 * _scsih_abort - eh threads main abort routine
 * @sdev: scsi device struct
 *
 * Returns SUCCESS if command aborted else FAILED
 */
static int
_scsih_abort(struct scsi_cmnd *scmd)
{
	struct MPT2SAS_ADAPTER *ioc = shost_priv(scmd->device->host);
	struct MPT2SAS_DEVICE *sas_device_priv_data;
	u16 smid;
	u16 handle;
	int r;
	struct scsi_cmnd *scmd_lookup;

	printk(MPT2SAS_INFO_FMT "attempting task abort! scmd(%p)\n",
	    ioc->name, scmd);
	scsi_print_command(scmd);

	sas_device_priv_data = scmd->device->hostdata;
	if (!sas_device_priv_data || !sas_device_priv_data->sas_target) {
		printk(MPT2SAS_INFO_FMT "device been deleted! scmd(%p)\n",
		    ioc->name, scmd);
		scmd->result = DID_NO_CONNECT << 16;
		scmd->scsi_done(scmd);
		r = SUCCESS;
		goto out;
	}

	/* search for the command */
	smid = _scsih_scsi_lookup_find_by_scmd(ioc, scmd);
	if (!smid) {
		scmd->result = DID_RESET << 16;
		r = SUCCESS;
		goto out;
	}

	/* for hidden raid components and volumes this is not supported */
	if (sas_device_priv_data->sas_target->flags &
	    MPT_TARGET_FLAGS_RAID_COMPONENT ||
	    sas_device_priv_data->sas_target->flags & MPT_TARGET_FLAGS_VOLUME) {
		scmd->result = DID_RESET << 16;
		r = FAILED;
		goto out;
	}

	mutex_lock(&ioc->tm_cmds.mutex);
	handle = sas_device_priv_data->sas_target->handle;
	mpt2sas_scsih_issue_tm(ioc, handle, sas_device_priv_data->lun,
	    MPI2_SCSITASKMGMT_TASKTYPE_ABORT_TASK, smid, 30);

	/* sanity check - see whether command actually completed */
	scmd_lookup = _scsih_scsi_lookup_get(ioc, smid);
	if (scmd_lookup && (scmd_lookup->serial_number == scmd->serial_number))
		r = FAILED;
	else
		r = SUCCESS;
	ioc->tm_cmds.status = MPT2_CMD_NOT_USED;
	mutex_unlock(&ioc->tm_cmds.mutex);

 out:
	printk(MPT2SAS_INFO_FMT "task abort: %s scmd(%p)\n",
	    ioc->name, ((r == SUCCESS) ? "SUCCESS" : "FAILED"), scmd);
	return r;
}

/**
 * _scsih_dev_reset - eh threads main device reset routine
 * @sdev: scsi device struct
 *
 * Returns SUCCESS if command aborted else FAILED
 */
static int
_scsih_dev_reset(struct scsi_cmnd *scmd)
{
	struct MPT2SAS_ADAPTER *ioc = shost_priv(scmd->device->host);
	struct MPT2SAS_DEVICE *sas_device_priv_data;
	struct _sas_device *sas_device;
	unsigned long flags;
	u16	handle;
	int r;

	printk(MPT2SAS_INFO_FMT "attempting device reset! scmd(%p)\n",
	    ioc->name, scmd);
	scsi_print_command(scmd);

	sas_device_priv_data = scmd->device->hostdata;
	if (!sas_device_priv_data || !sas_device_priv_data->sas_target) {
		printk(MPT2SAS_INFO_FMT "device been deleted! scmd(%p)\n",
		    ioc->name, scmd);
		scmd->result = DID_NO_CONNECT << 16;
		scmd->scsi_done(scmd);
		r = SUCCESS;
		goto out;
	}

	/* for hidden raid components obtain the volume_handle */
	handle = 0;
	if (sas_device_priv_data->sas_target->flags &
	    MPT_TARGET_FLAGS_RAID_COMPONENT) {
		spin_lock_irqsave(&ioc->sas_device_lock, flags);
		sas_device = _scsih_sas_device_find_by_handle(ioc,
		   sas_device_priv_data->sas_target->handle);
		if (sas_device)
			handle = sas_device->volume_handle;
		spin_unlock_irqrestore(&ioc->sas_device_lock, flags);
	} else
		handle = sas_device_priv_data->sas_target->handle;

	if (!handle) {
		scmd->result = DID_RESET << 16;
		r = FAILED;
		goto out;
	}

	mutex_lock(&ioc->tm_cmds.mutex);
	mpt2sas_scsih_issue_tm(ioc, handle, 0,
	    MPI2_SCSITASKMGMT_TASKTYPE_LOGICAL_UNIT_RESET, scmd->device->lun,
	    30);

	/*
	 *  sanity check see whether all commands to this device been
	 *  completed
	 */
	if (_scsih_scsi_lookup_find_by_lun(ioc, scmd->device->id,
	    scmd->device->lun, scmd->device->channel))
		r = FAILED;
	else
		r = SUCCESS;
	ioc->tm_cmds.status = MPT2_CMD_NOT_USED;
	mutex_unlock(&ioc->tm_cmds.mutex);

 out:
	printk(MPT2SAS_INFO_FMT "device reset: %s scmd(%p)\n",
	    ioc->name, ((r == SUCCESS) ? "SUCCESS" : "FAILED"), scmd);
	return r;
}

/**
 * _scsih_target_reset - eh threads main target reset routine
 * @sdev: scsi device struct
 *
 * Returns SUCCESS if command aborted else FAILED
 */
static int
_scsih_target_reset(struct scsi_cmnd *scmd)
{
	struct MPT2SAS_ADAPTER *ioc = shost_priv(scmd->device->host);
	struct MPT2SAS_DEVICE *sas_device_priv_data;
	struct _sas_device *sas_device;
	unsigned long flags;
	u16	handle;
	int r;

	printk(MPT2SAS_INFO_FMT "attempting target reset! scmd(%p)\n",
	    ioc->name, scmd);
	scsi_print_command(scmd);

	sas_device_priv_data = scmd->device->hostdata;
	if (!sas_device_priv_data || !sas_device_priv_data->sas_target) {
		printk(MPT2SAS_INFO_FMT "target been deleted! scmd(%p)\n",
		    ioc->name, scmd);
		scmd->result = DID_NO_CONNECT << 16;
		scmd->scsi_done(scmd);
		r = SUCCESS;
		goto out;
	}

	/* for hidden raid components obtain the volume_handle */
	handle = 0;
	if (sas_device_priv_data->sas_target->flags &
	    MPT_TARGET_FLAGS_RAID_COMPONENT) {
		spin_lock_irqsave(&ioc->sas_device_lock, flags);
		sas_device = _scsih_sas_device_find_by_handle(ioc,
		   sas_device_priv_data->sas_target->handle);
		if (sas_device)
			handle = sas_device->volume_handle;
		spin_unlock_irqrestore(&ioc->sas_device_lock, flags);
	} else
		handle = sas_device_priv_data->sas_target->handle;

	if (!handle) {
		scmd->result = DID_RESET << 16;
		r = FAILED;
		goto out;
	}

	mutex_lock(&ioc->tm_cmds.mutex);
	mpt2sas_scsih_issue_tm(ioc, handle, 0,
	    MPI2_SCSITASKMGMT_TASKTYPE_TARGET_RESET, 0, 30);

	/*
	 *  sanity check see whether all commands to this target been
	 *  completed
	 */
	if (_scsih_scsi_lookup_find_by_target(ioc, scmd->device->id,
	    scmd->device->channel))
		r = FAILED;
	else
		r = SUCCESS;
	ioc->tm_cmds.status = MPT2_CMD_NOT_USED;
	mutex_unlock(&ioc->tm_cmds.mutex);

 out:
	printk(MPT2SAS_INFO_FMT "target reset: %s scmd(%p)\n",
	    ioc->name, ((r == SUCCESS) ? "SUCCESS" : "FAILED"), scmd);
	return r;
}

/**
 * _scsih_host_reset - eh threads main host reset routine
 * @sdev: scsi device struct
 *
 * Returns SUCCESS if command aborted else FAILED
 */
static int
_scsih_host_reset(struct scsi_cmnd *scmd)
{
	struct MPT2SAS_ADAPTER *ioc = shost_priv(scmd->device->host);
	int r, retval;

	printk(MPT2SAS_INFO_FMT "attempting host reset! scmd(%p)\n",
	    ioc->name, scmd);
	scsi_print_command(scmd);

	retval = mpt2sas_base_hard_reset_handler(ioc, CAN_SLEEP,
	    FORCE_BIG_HAMMER);
	r = (retval < 0) ? FAILED : SUCCESS;
	printk(MPT2SAS_INFO_FMT "host reset: %s scmd(%p)\n",
	    ioc->name, ((r == SUCCESS) ? "SUCCESS" : "FAILED"), scmd);

	return r;
}

/**
 * _scsih_fw_event_add - insert and queue up fw_event
 * @ioc: per adapter object
 * @fw_event: object describing the event
 * Context: This function will acquire ioc->fw_event_lock.
 *
 * This adds the firmware event object into link list, then queues it up to
 * be processed from user context.
 *
 * Return nothing.
 */
static void
_scsih_fw_event_add(struct MPT2SAS_ADAPTER *ioc, struct fw_event_work *fw_event)
{
	unsigned long flags;

	if (ioc->firmware_event_thread == NULL)
		return;

	spin_lock_irqsave(&ioc->fw_event_lock, flags);
	list_add_tail(&fw_event->list, &ioc->fw_event_list);
	INIT_WORK(&fw_event->work, _firmware_event_work);
	queue_work(ioc->firmware_event_thread, &fw_event->work);
	spin_unlock_irqrestore(&ioc->fw_event_lock, flags);
}

/**
 * _scsih_fw_event_free - delete fw_event
 * @ioc: per adapter object
 * @fw_event: object describing the event
 * Context: This function will acquire ioc->fw_event_lock.
 *
 * This removes firmware event object from link list, frees associated memory.
 *
 * Return nothing.
 */
static void
_scsih_fw_event_free(struct MPT2SAS_ADAPTER *ioc, struct fw_event_work
    *fw_event)
{
	unsigned long flags;

	spin_lock_irqsave(&ioc->fw_event_lock, flags);
	list_del(&fw_event->list);
	kfree(fw_event->event_data);
	kfree(fw_event);
	spin_unlock_irqrestore(&ioc->fw_event_lock, flags);
}

/**
 * _scsih_fw_event_add - requeue an event
 * @ioc: per adapter object
 * @fw_event: object describing the event
 * Context: This function will acquire ioc->fw_event_lock.
 *
 * Return nothing.
 */
static void
_scsih_fw_event_requeue(struct MPT2SAS_ADAPTER *ioc, struct fw_event_work
    *fw_event, unsigned long delay)
{
	unsigned long flags;
	if (ioc->firmware_event_thread == NULL)
		return;

	spin_lock_irqsave(&ioc->fw_event_lock, flags);
	queue_work(ioc->firmware_event_thread, &fw_event->work);
	spin_unlock_irqrestore(&ioc->fw_event_lock, flags);
}

/**
 * _scsih_fw_event_off - turn flag off preventing event handling
 * @ioc: per adapter object
 *
 * Used to prevent handling of firmware events during adapter reset
 * driver unload.
 *
 * Return nothing.
 */
static void
_scsih_fw_event_off(struct MPT2SAS_ADAPTER *ioc)
{
	unsigned long flags;

	spin_lock_irqsave(&ioc->fw_event_lock, flags);
	ioc->fw_events_off = 1;
	spin_unlock_irqrestore(&ioc->fw_event_lock, flags);

}

/**
 * _scsih_fw_event_on - turn flag on allowing firmware event handling
 * @ioc: per adapter object
 *
 * Returns nothing.
 */
static void
_scsih_fw_event_on(struct MPT2SAS_ADAPTER *ioc)
{
	unsigned long flags;

	spin_lock_irqsave(&ioc->fw_event_lock, flags);
	ioc->fw_events_off = 0;
	spin_unlock_irqrestore(&ioc->fw_event_lock, flags);
}

/**
 * _scsih_ublock_io_device - set the device state to SDEV_RUNNING
 * @ioc: per adapter object
 * @handle: device handle
 *
 * During device pull we need to appropiately set the sdev state.
 */
static void
_scsih_ublock_io_device(struct MPT2SAS_ADAPTER *ioc, u16 handle)
{
	struct MPT2SAS_DEVICE *sas_device_priv_data;
	struct scsi_device *sdev;

	shost_for_each_device(sdev, ioc->shost) {
		sas_device_priv_data = sdev->hostdata;
		if (!sas_device_priv_data)
			continue;
		if (!sas_device_priv_data->block)
			continue;
		if (sas_device_priv_data->sas_target->handle == handle) {
			dewtprintk(ioc, sdev_printk(KERN_INFO, sdev,
			    MPT2SAS_INFO_FMT "SDEV_RUNNING: "
			    "handle(0x%04x)\n", ioc->name, handle));
			sas_device_priv_data->block = 0;
			scsi_internal_device_unblock(sdev);
		}
	}
}

/**
 * _scsih_block_io_device - set the device state to SDEV_BLOCK
 * @ioc: per adapter object
 * @handle: device handle
 *
 * During device pull we need to appropiately set the sdev state.
 */
static void
_scsih_block_io_device(struct MPT2SAS_ADAPTER *ioc, u16 handle)
{
	struct MPT2SAS_DEVICE *sas_device_priv_data;
	struct scsi_device *sdev;

	shost_for_each_device(sdev, ioc->shost) {
		sas_device_priv_data = sdev->hostdata;
		if (!sas_device_priv_data)
			continue;
		if (sas_device_priv_data->block)
			continue;
		if (sas_device_priv_data->sas_target->handle == handle) {
			dewtprintk(ioc, sdev_printk(KERN_INFO, sdev,
			    MPT2SAS_INFO_FMT "SDEV_BLOCK: "
			    "handle(0x%04x)\n", ioc->name, handle));
			sas_device_priv_data->block = 1;
			scsi_internal_device_block(sdev);
		}
	}
}

/**
 * _scsih_block_io_to_children_attached_to_ex
 * @ioc: per adapter object
 * @sas_expander: the sas_device object
 *
 * This routine set sdev state to SDEV_BLOCK for all devices
 * attached to this expander. This function called when expander is
 * pulled.
 */
static void
_scsih_block_io_to_children_attached_to_ex(struct MPT2SAS_ADAPTER *ioc,
    struct _sas_node *sas_expander)
{
	struct _sas_port *mpt2sas_port;
	struct _sas_device *sas_device;
	struct _sas_node *expander_sibling;
	unsigned long flags;

	if (!sas_expander)
		return;

	list_for_each_entry(mpt2sas_port,
	   &sas_expander->sas_port_list, port_list) {
		if (mpt2sas_port->remote_identify.device_type ==
		    SAS_END_DEVICE) {
			spin_lock_irqsave(&ioc->sas_device_lock, flags);
			sas_device =
			    mpt2sas_scsih_sas_device_find_by_sas_address(ioc,
			   mpt2sas_port->remote_identify.sas_address);
			spin_unlock_irqrestore(&ioc->sas_device_lock, flags);
			if (!sas_device)
				continue;
			_scsih_block_io_device(ioc, sas_device->handle);
		}
	}

	list_for_each_entry(mpt2sas_port,
	   &sas_expander->sas_port_list, port_list) {

		if (mpt2sas_port->remote_identify.device_type ==
		    MPI2_SAS_DEVICE_INFO_EDGE_EXPANDER ||
		    mpt2sas_port->remote_identify.device_type ==
		    MPI2_SAS_DEVICE_INFO_FANOUT_EXPANDER) {

			spin_lock_irqsave(&ioc->sas_node_lock, flags);
			expander_sibling =
			    mpt2sas_scsih_expander_find_by_sas_address(
			    ioc, mpt2sas_port->remote_identify.sas_address);
			spin_unlock_irqrestore(&ioc->sas_node_lock, flags);
			_scsih_block_io_to_children_attached_to_ex(ioc,
			    expander_sibling);
		}
	}
}

/**
 * _scsih_block_io_to_children_attached_directly
 * @ioc: per adapter object
 * @event_data: topology change event data
 *
 * This routine set sdev state to SDEV_BLOCK for all devices
 * direct attached during device pull.
 */
static void
_scsih_block_io_to_children_attached_directly(struct MPT2SAS_ADAPTER *ioc,
    Mpi2EventDataSasTopologyChangeList_t *event_data)
{
	int i;
	u16 handle;
	u16 reason_code;
	u8 phy_number;
	u8 link_rate;

	for (i = 0; i < event_data->NumEntries; i++) {
		handle = le16_to_cpu(event_data->PHY[i].AttachedDevHandle);
		if (!handle)
			continue;
		phy_number = event_data->StartPhyNum + i;
		reason_code = event_data->PHY[i].PhyStatus &
		    MPI2_EVENT_SAS_TOPO_RC_MASK;
		if (reason_code == MPI2_EVENT_SAS_TOPO_RC_DELAY_NOT_RESPONDING)
			_scsih_block_io_device(ioc, handle);
		if (reason_code == MPI2_EVENT_SAS_TOPO_RC_PHY_CHANGED) {
			link_rate = event_data->PHY[i].LinkRate >> 4;
			if (link_rate >= MPI2_SAS_NEG_LINK_RATE_1_5)
				_scsih_ublock_io_device(ioc, handle);
		}
<<<<<<< HEAD
=======
	}
}

/**
 * _scsih_tm_tr_send - send task management request
 * @ioc: per adapter object
 * @handle: device handle
 * Context: interrupt time.
 *
 * This code is to initiate the device removal handshake protocal
 * with controller firmware.  This function will issue target reset
 * using high priority request queue.  It will send a sas iounit
 * controll request (MPI2_SAS_OP_REMOVE_DEVICE) from this completion.
 *
 * This is designed to send muliple task management request at the same
 * time to the fifo. If the fifo is full, we will append the request,
 * and process it in a future completion.
 */
static void
_scsih_tm_tr_send(struct MPT2SAS_ADAPTER *ioc, u16 handle)
{
	Mpi2SCSITaskManagementRequest_t *mpi_request;
	struct MPT2SAS_TARGET *sas_target_priv_data;
	u16 smid;
	struct _sas_device *sas_device;
	unsigned long flags;
	struct _tr_list *delayed_tr;

	if (ioc->shost_recovery) {
		printk(MPT2SAS_INFO_FMT "%s: host reset in progress!\n",
		    __func__, ioc->name);
		return;
	}

	spin_lock_irqsave(&ioc->sas_device_lock, flags);
	sas_device = _scsih_sas_device_find_by_handle(ioc, handle);
	if (!sas_device) {
		spin_unlock_irqrestore(&ioc->sas_device_lock, flags);
		printk(MPT2SAS_ERR_FMT "%s: failed finding sas_device\n",
		    ioc->name, __func__);
		return;
	}
	spin_unlock_irqrestore(&ioc->sas_device_lock, flags);

	/* skip is hidden raid component */
	if (sas_device->hidden_raid_component)
		return;

	smid = mpt2sas_base_get_smid_hpr(ioc, ioc->tm_tr_cb_idx);
	if (!smid) {
		delayed_tr = kzalloc(sizeof(*delayed_tr), GFP_ATOMIC);
		if (!delayed_tr)
			return;
		INIT_LIST_HEAD(&delayed_tr->list);
		delayed_tr->handle = handle;
		delayed_tr->state = MPT2SAS_REQ_SAS_CNTRL;
		list_add_tail(&delayed_tr->list,
		    &ioc->delayed_tr_list);
		if (sas_device->starget)
			dewtprintk(ioc, starget_printk(KERN_INFO,
			    sas_device->starget, "DELAYED:tr:handle(0x%04x), "
			    "(open)\n", sas_device->handle));
		return;
	}

	if (sas_device->starget && sas_device->starget->hostdata) {
		sas_target_priv_data = sas_device->starget->hostdata;
		sas_target_priv_data->tm_busy = 1;
		dewtprintk(ioc, starget_printk(KERN_INFO, sas_device->starget,
		    "tr:handle(0x%04x), (open)\n", sas_device->handle));
	}

	mpi_request = mpt2sas_base_get_msg_frame(ioc, smid);
	memset(mpi_request, 0, sizeof(Mpi2SCSITaskManagementRequest_t));
	mpi_request->Function = MPI2_FUNCTION_SCSI_TASK_MGMT;
	mpi_request->DevHandle = cpu_to_le16(handle);
	mpi_request->TaskType = MPI2_SCSITASKMGMT_TASKTYPE_TARGET_RESET;
	sas_device->state |= MPTSAS_STATE_TR_SEND;
	sas_device->state |= MPT2SAS_REQ_SAS_CNTRL;
	mpt2sas_base_put_smid_hi_priority(ioc, smid);
}



/**
 * _scsih_sas_control_complete - completion routine
 * @ioc: per adapter object
 * @smid: system request message index
 * @msix_index: MSIX table index supplied by the OS
 * @reply: reply message frame(lower 32bit addr)
 * Context: interrupt time.
 *
 * This is the sas iounit controll completion routine.
 * This code is part of the code to initiate the device removal
 * handshake protocal with controller firmware.
 *
 * Return 1 meaning mf should be freed from _base_interrupt
 *        0 means the mf is freed from this function.
 */
static u8
_scsih_sas_control_complete(struct MPT2SAS_ADAPTER *ioc, u16 smid,
    u8 msix_index, u32 reply)
{
	unsigned long flags;
	u16 handle;
	struct _sas_device *sas_device;
	Mpi2SasIoUnitControlReply_t *mpi_reply =
	    mpt2sas_base_get_reply_virt_addr(ioc, reply);

	handle = le16_to_cpu(mpi_reply->DevHandle);

	spin_lock_irqsave(&ioc->sas_device_lock, flags);
	sas_device = _scsih_sas_device_find_by_handle(ioc, handle);
	if (!sas_device) {
		spin_unlock_irqrestore(&ioc->sas_device_lock, flags);
		printk(MPT2SAS_ERR_FMT "%s: failed finding sas_device\n",
		    ioc->name, __func__);
		return 1;
	}
	sas_device->state |= MPTSAS_STATE_CNTRL_COMPLETE;
	spin_unlock_irqrestore(&ioc->sas_device_lock, flags);

	if (sas_device->starget)
		dewtprintk(ioc, starget_printk(KERN_INFO, sas_device->starget,
		    "sc_complete:handle(0x%04x), "
		    "ioc_status(0x%04x), loginfo(0x%08x)\n",
		    handle, le16_to_cpu(mpi_reply->IOCStatus),
		    le32_to_cpu(mpi_reply->IOCLogInfo)));
	return 1;
}

/**
 * _scsih_tm_tr_complete -
 * @ioc: per adapter object
 * @smid: system request message index
 * @msix_index: MSIX table index supplied by the OS
 * @reply: reply message frame(lower 32bit addr)
 * Context: interrupt time.
 *
 * This is the target reset completion routine.
 * This code is part of the code to initiate the device removal
 * handshake protocal with controller firmware.
 * It will send a sas iounit controll request (MPI2_SAS_OP_REMOVE_DEVICE)
 *
 * Return 1 meaning mf should be freed from _base_interrupt
 *        0 means the mf is freed from this function.
 */
static u8
_scsih_tm_tr_complete(struct MPT2SAS_ADAPTER *ioc, u16 smid, u8 msix_index,
    u32 reply)
{
	unsigned long flags;
	u16 handle;
	struct _sas_device *sas_device;
	Mpi2SCSITaskManagementReply_t *mpi_reply =
	    mpt2sas_base_get_reply_virt_addr(ioc, reply);
	Mpi2SasIoUnitControlRequest_t *mpi_request;
	u16 smid_sas_ctrl;
	struct MPT2SAS_TARGET *sas_target_priv_data;
	struct _tr_list *delayed_tr;
	u8 rc;

	handle = le16_to_cpu(mpi_reply->DevHandle);
	spin_lock_irqsave(&ioc->sas_device_lock, flags);
	sas_device = _scsih_sas_device_find_by_handle(ioc, handle);
	if (!sas_device) {
		spin_unlock_irqrestore(&ioc->sas_device_lock, flags);
		printk(MPT2SAS_ERR_FMT "%s: failed finding sas_device\n",
		    ioc->name, __func__);
		return 1;
	}
	sas_device->state |= MPTSAS_STATE_TR_COMPLETE;
	spin_unlock_irqrestore(&ioc->sas_device_lock, flags);

	if (sas_device->starget)
		dewtprintk(ioc, starget_printk(KERN_INFO, sas_device->starget,
		    "tr_complete:handle(0x%04x), (%s) ioc_status(0x%04x), "
		    "loginfo(0x%08x), completed(%d)\n",
		    sas_device->handle, (sas_device->state &
		    MPT2SAS_REQ_SAS_CNTRL) ? "open" : "active",
		    le16_to_cpu(mpi_reply->IOCStatus),
		    le32_to_cpu(mpi_reply->IOCLogInfo),
		    le32_to_cpu(mpi_reply->TerminationCount)));

	if (sas_device->starget && sas_device->starget->hostdata) {
		sas_target_priv_data = sas_device->starget->hostdata;
		sas_target_priv_data->tm_busy = 0;
	}

	if (!list_empty(&ioc->delayed_tr_list)) {
		delayed_tr = list_entry(ioc->delayed_tr_list.next,
		    struct _tr_list, list);
		mpt2sas_base_free_smid(ioc, smid);
		if (delayed_tr->state & MPT2SAS_REQ_SAS_CNTRL)
			_scsih_tm_tr_send(ioc, delayed_tr->handle);
		list_del(&delayed_tr->list);
		kfree(delayed_tr);
		rc = 0; /* tells base_interrupt not to free mf */
	} else
		rc = 1;


	if (!(sas_device->state & MPT2SAS_REQ_SAS_CNTRL))
		return rc;

	if (ioc->shost_recovery) {
		printk(MPT2SAS_INFO_FMT "%s: host reset in progress!\n",
		    __func__, ioc->name);
		return rc;
>>>>>>> b0e43706
	}

	smid_sas_ctrl = mpt2sas_base_get_smid(ioc, ioc->tm_sas_control_cb_idx);
	if (!smid_sas_ctrl) {
		printk(MPT2SAS_ERR_FMT "%s: failed obtaining a smid\n",
		    ioc->name, __func__);
		return rc;
	}

	mpi_request = mpt2sas_base_get_msg_frame(ioc, smid_sas_ctrl);
	memset(mpi_request, 0, sizeof(Mpi2SasIoUnitControlRequest_t));
	mpi_request->Function = MPI2_FUNCTION_SAS_IO_UNIT_CONTROL;
	mpi_request->Operation = MPI2_SAS_OP_REMOVE_DEVICE;
	mpi_request->DevHandle = mpi_reply->DevHandle;
	sas_device->state |= MPTSAS_STATE_CNTRL_SEND;
	mpt2sas_base_put_smid_default(ioc, smid_sas_ctrl);
	return rc;
}

/**
 * _scsih_check_topo_delete_events - sanity check on topo events
 * @ioc: per adapter object
 * @event_data: the event data payload
 *
 * This routine added to better handle cable breaker.
 *
 * This handles the case where driver recieves multiple expander
 * add and delete events in a single shot.  When there is a delete event
 * the routine will void any pending add events waiting in the event queue.
 *
 * Return nothing.
 */
static void
_scsih_check_topo_delete_events(struct MPT2SAS_ADAPTER *ioc,
    Mpi2EventDataSasTopologyChangeList_t *event_data)
{
	struct fw_event_work *fw_event;
	Mpi2EventDataSasTopologyChangeList_t *local_event_data;
	u16 expander_handle;
	struct _sas_node *sas_expander;
	unsigned long flags;
	int i, reason_code;
	u16 handle;

	for (i = 0 ; i < event_data->NumEntries; i++) {
		if (event_data->PHY[i].PhyStatus &
		    MPI2_EVENT_SAS_TOPO_PHYSTATUS_VACANT)
			continue;
		handle = le16_to_cpu(event_data->PHY[i].AttachedDevHandle);
		if (!handle)
			continue;
		reason_code = event_data->PHY[i].PhyStatus &
		    MPI2_EVENT_SAS_TOPO_RC_MASK;
		if (reason_code == MPI2_EVENT_SAS_TOPO_RC_TARG_NOT_RESPONDING)
			_scsih_tm_tr_send(ioc, handle);
	}

	expander_handle = le16_to_cpu(event_data->ExpanderDevHandle);
	if (expander_handle < ioc->sas_hba.num_phys) {
		_scsih_block_io_to_children_attached_directly(ioc, event_data);
		return;
	}

	if (event_data->ExpStatus == MPI2_EVENT_SAS_TOPO_ES_DELAY_NOT_RESPONDING
	 || event_data->ExpStatus == MPI2_EVENT_SAS_TOPO_ES_NOT_RESPONDING) {
		spin_lock_irqsave(&ioc->sas_node_lock, flags);
		sas_expander = mpt2sas_scsih_expander_find_by_handle(ioc,
		    expander_handle);
		spin_unlock_irqrestore(&ioc->sas_node_lock, flags);
		_scsih_block_io_to_children_attached_to_ex(ioc, sas_expander);
	} else if (event_data->ExpStatus == MPI2_EVENT_SAS_TOPO_ES_RESPONDING)
		_scsih_block_io_to_children_attached_directly(ioc, event_data);

	if (event_data->ExpStatus != MPI2_EVENT_SAS_TOPO_ES_NOT_RESPONDING)
		return;

	/* mark ignore flag for pending events */
	spin_lock_irqsave(&ioc->fw_event_lock, flags);
	list_for_each_entry(fw_event, &ioc->fw_event_list, list) {
		if (fw_event->event != MPI2_EVENT_SAS_TOPOLOGY_CHANGE_LIST ||
		    fw_event->ignore)
			continue;
		local_event_data = fw_event->event_data;
		if (local_event_data->ExpStatus ==
		    MPI2_EVENT_SAS_TOPO_ES_ADDED ||
		    local_event_data->ExpStatus ==
		    MPI2_EVENT_SAS_TOPO_ES_RESPONDING) {
			if (le16_to_cpu(local_event_data->ExpanderDevHandle) ==
			    expander_handle) {
				dewtprintk(ioc, printk(MPT2SAS_DEBUG_FMT
				    "setting ignoring flag\n", ioc->name));
				fw_event->ignore = 1;
			}
		}
	}
	spin_unlock_irqrestore(&ioc->fw_event_lock, flags);
}

/**
 * _scsih_flush_running_cmds - completing outstanding commands.
 * @ioc: per adapter object
 *
 * The flushing out of all pending scmd commands following host reset,
 * where all IO is dropped to the floor.
 *
 * Return nothing.
 */
static void
_scsih_flush_running_cmds(struct MPT2SAS_ADAPTER *ioc)
{
	struct scsi_cmnd *scmd;
	u16 smid;
	u16 count = 0;

	for (smid = 1; smid <= ioc->scsiio_depth; smid++) {
		scmd = _scsih_scsi_lookup_get(ioc, smid);
		if (!scmd)
			continue;
		count++;
		mpt2sas_base_free_smid(ioc, smid);
		scsi_dma_unmap(scmd);
		scmd->result = DID_RESET << 16;
		scmd->scsi_done(scmd);
	}
	dtmprintk(ioc, printk(MPT2SAS_INFO_FMT "completing %d cmds\n",
	    ioc->name, count));
}

/**
 * _scsih_setup_eedp - setup MPI request for EEDP transfer
 * @scmd: pointer to scsi command object
 * @mpi_request: pointer to the SCSI_IO reqest message frame
 *
 * Supporting protection 1 and 3.
 *
 * Returns nothing
 */
static void
_scsih_setup_eedp(struct scsi_cmnd *scmd, Mpi2SCSIIORequest_t *mpi_request)
{
	u16 eedp_flags;
	unsigned char prot_op = scsi_get_prot_op(scmd);
	unsigned char prot_type = scsi_get_prot_type(scmd);

	if (prot_type == SCSI_PROT_DIF_TYPE0 ||
	   prot_type == SCSI_PROT_DIF_TYPE2 ||
	   prot_op == SCSI_PROT_NORMAL)
		return;

	if (prot_op ==  SCSI_PROT_READ_STRIP)
		eedp_flags = MPI2_SCSIIO_EEDPFLAGS_CHECK_REMOVE_OP;
	else if (prot_op ==  SCSI_PROT_WRITE_INSERT)
		eedp_flags = MPI2_SCSIIO_EEDPFLAGS_INSERT_OP;
	else
		return;

	mpi_request->EEDPBlockSize = scmd->device->sector_size;

	switch (prot_type) {
	case SCSI_PROT_DIF_TYPE1:

		/*
		* enable ref/guard checking
		* auto increment ref tag
		*/
		mpi_request->EEDPFlags = eedp_flags |
		    MPI2_SCSIIO_EEDPFLAGS_INC_PRI_REFTAG |
		    MPI2_SCSIIO_EEDPFLAGS_CHECK_REFTAG |
		    MPI2_SCSIIO_EEDPFLAGS_CHECK_GUARD;
		mpi_request->CDB.EEDP32.PrimaryReferenceTag =
		    cpu_to_be32(scsi_get_lba(scmd));

		break;

	case SCSI_PROT_DIF_TYPE3:

		/*
		* enable guard checking
		*/
		mpi_request->EEDPFlags = eedp_flags |
		    MPI2_SCSIIO_EEDPFLAGS_CHECK_GUARD;

		break;
	}
}

/**
 * _scsih_eedp_error_handling - return sense code for EEDP errors
 * @scmd: pointer to scsi command object
 * @ioc_status: ioc status
 *
 * Returns nothing
 */
static void
_scsih_eedp_error_handling(struct scsi_cmnd *scmd, u16 ioc_status)
{
	u8 ascq;
	u8 sk;
	u8 host_byte;

	switch (ioc_status) {
	case MPI2_IOCSTATUS_EEDP_GUARD_ERROR:
		ascq = 0x01;
		break;
	case MPI2_IOCSTATUS_EEDP_APP_TAG_ERROR:
		ascq = 0x02;
		break;
	case MPI2_IOCSTATUS_EEDP_REF_TAG_ERROR:
		ascq = 0x03;
		break;
	default:
		ascq = 0x00;
		break;
	}

	if (scmd->sc_data_direction == DMA_TO_DEVICE) {
		sk = ILLEGAL_REQUEST;
		host_byte = DID_ABORT;
	} else {
		sk = ABORTED_COMMAND;
		host_byte = DID_OK;
	}

	scsi_build_sense_buffer(0, scmd->sense_buffer, sk, 0x10, ascq);
	scmd->result = DRIVER_SENSE << 24 | (host_byte << 16) |
	    SAM_STAT_CHECK_CONDITION;
}

/**
 * _scsih_qcmd - main scsi request entry point
 * @scmd: pointer to scsi command object
 * @done: function pointer to be invoked on completion
 *
 * The callback index is set inside `ioc->scsi_io_cb_idx`.
 *
 * Returns 0 on success.  If there's a failure, return either:
 * SCSI_MLQUEUE_DEVICE_BUSY if the device queue is full, or
 * SCSI_MLQUEUE_HOST_BUSY if the entire host queue is full
 */
static int
_scsih_qcmd(struct scsi_cmnd *scmd, void (*done)(struct scsi_cmnd *))
{
	struct MPT2SAS_ADAPTER *ioc = shost_priv(scmd->device->host);
	struct MPT2SAS_DEVICE *sas_device_priv_data;
	struct MPT2SAS_TARGET *sas_target_priv_data;
	Mpi2SCSIIORequest_t *mpi_request;
	u32 mpi_control;
	u16 smid;

	scmd->scsi_done = done;
	sas_device_priv_data = scmd->device->hostdata;
	if (!sas_device_priv_data) {
		scmd->result = DID_NO_CONNECT << 16;
		scmd->scsi_done(scmd);
		return 0;
	}

	sas_target_priv_data = sas_device_priv_data->sas_target;
	if (!sas_target_priv_data || sas_target_priv_data->handle ==
	    MPT2SAS_INVALID_DEVICE_HANDLE || sas_target_priv_data->deleted) {
		scmd->result = DID_NO_CONNECT << 16;
		scmd->scsi_done(scmd);
		return 0;
	}

	/* see if we are busy with task managment stuff */
	if (sas_target_priv_data->tm_busy)
		return SCSI_MLQUEUE_DEVICE_BUSY;
	else if (ioc->shost_recovery || ioc->ioc_link_reset_in_progress)
		return SCSI_MLQUEUE_HOST_BUSY;

	if (scmd->sc_data_direction == DMA_FROM_DEVICE)
		mpi_control = MPI2_SCSIIO_CONTROL_READ;
	else if (scmd->sc_data_direction == DMA_TO_DEVICE)
		mpi_control = MPI2_SCSIIO_CONTROL_WRITE;
	else
		mpi_control = MPI2_SCSIIO_CONTROL_NODATATRANSFER;

	/* set tags */
	if (!(sas_device_priv_data->flags & MPT_DEVICE_FLAGS_INIT)) {
		if (scmd->device->tagged_supported) {
			if (scmd->device->ordered_tags)
				mpi_control |= MPI2_SCSIIO_CONTROL_ORDEREDQ;
			else
				mpi_control |= MPI2_SCSIIO_CONTROL_SIMPLEQ;
		} else
/* MPI Revision I (UNIT = 0xA) - removed MPI2_SCSIIO_CONTROL_UNTAGGED */
/*			mpi_control |= MPI2_SCSIIO_CONTROL_UNTAGGED;
 */
			mpi_control |= (0x500);

	} else
		mpi_control |= MPI2_SCSIIO_CONTROL_SIMPLEQ;

	if ((sas_device_priv_data->flags & MPT_DEVICE_TLR_ON))
		mpi_control |= MPI2_SCSIIO_CONTROL_TLR_ON;

	smid = mpt2sas_base_get_smid_scsiio(ioc, ioc->scsi_io_cb_idx, scmd);
	if (!smid) {
		printk(MPT2SAS_ERR_FMT "%s: failed obtaining a smid\n",
		    ioc->name, __func__);
		goto out;
	}
	mpi_request = mpt2sas_base_get_msg_frame(ioc, smid);
	memset(mpi_request, 0, sizeof(Mpi2SCSIIORequest_t));
	_scsih_setup_eedp(scmd, mpi_request);
	mpi_request->Function = MPI2_FUNCTION_SCSI_IO_REQUEST;
	if (sas_device_priv_data->sas_target->flags &
	    MPT_TARGET_FLAGS_RAID_COMPONENT)
		mpi_request->Function = MPI2_FUNCTION_RAID_SCSI_IO_PASSTHROUGH;
	else
		mpi_request->Function = MPI2_FUNCTION_SCSI_IO_REQUEST;
	mpi_request->DevHandle =
	    cpu_to_le16(sas_device_priv_data->sas_target->handle);
	mpi_request->DataLength = cpu_to_le32(scsi_bufflen(scmd));
	mpi_request->Control = cpu_to_le32(mpi_control);
	mpi_request->IoFlags = cpu_to_le16(scmd->cmd_len);
	mpi_request->MsgFlags = MPI2_SCSIIO_MSGFLAGS_SYSTEM_SENSE_ADDR;
	mpi_request->SenseBufferLength = SCSI_SENSE_BUFFERSIZE;
	mpi_request->SenseBufferLowAddress =
	    (u32)mpt2sas_base_get_sense_buffer_dma(ioc, smid);
	mpi_request->SGLOffset0 = offsetof(Mpi2SCSIIORequest_t, SGL) / 4;
	mpi_request->SGLFlags = cpu_to_le16(MPI2_SCSIIO_SGLFLAGS_TYPE_MPI +
	    MPI2_SCSIIO_SGLFLAGS_SYSTEM_ADDR);
	mpi_request->VF_ID = 0; /* TODO */
	mpi_request->VP_ID = 0;
	int_to_scsilun(sas_device_priv_data->lun, (struct scsi_lun *)
	    mpi_request->LUN);
	memcpy(mpi_request->CDB.CDB32, scmd->cmnd, scmd->cmd_len);

	if (!mpi_request->DataLength) {
		mpt2sas_base_build_zero_len_sge(ioc, &mpi_request->SGL);
	} else {
		if (_scsih_build_scatter_gather(ioc, scmd, smid)) {
			mpt2sas_base_free_smid(ioc, smid);
			goto out;
		}
	}

	mpt2sas_base_put_smid_scsi_io(ioc, smid,
	    sas_device_priv_data->sas_target->handle);
	return 0;

 out:
	return SCSI_MLQUEUE_HOST_BUSY;
}

/**
 * _scsih_normalize_sense - normalize descriptor and fixed format sense data
 * @sense_buffer: sense data returned by target
 * @data: normalized skey/asc/ascq
 *
 * Return nothing.
 */
static void
_scsih_normalize_sense(char *sense_buffer, struct sense_info *data)
{
	if ((sense_buffer[0] & 0x7F) >= 0x72) {
		/* descriptor format */
		data->skey = sense_buffer[1] & 0x0F;
		data->asc = sense_buffer[2];
		data->ascq = sense_buffer[3];
	} else {
		/* fixed format */
		data->skey = sense_buffer[2] & 0x0F;
		data->asc = sense_buffer[12];
		data->ascq = sense_buffer[13];
	}
}

#ifdef CONFIG_SCSI_MPT2SAS_LOGGING
/**
 * _scsih_scsi_ioc_info - translated non-succesfull SCSI_IO request
 * @ioc: per adapter object
 * @scmd: pointer to scsi command object
 * @mpi_reply: reply mf payload returned from firmware
 *
 * scsi_status - SCSI Status code returned from target device
 * scsi_state - state info associated with SCSI_IO determined by ioc
 * ioc_status - ioc supplied status info
 *
 * Return nothing.
 */
static void
_scsih_scsi_ioc_info(struct MPT2SAS_ADAPTER *ioc, struct scsi_cmnd *scmd,
    Mpi2SCSIIOReply_t *mpi_reply, u16 smid)
{
	u32 response_info;
	u8 *response_bytes;
	u16 ioc_status = le16_to_cpu(mpi_reply->IOCStatus) &
	    MPI2_IOCSTATUS_MASK;
	u8 scsi_state = mpi_reply->SCSIState;
	u8 scsi_status = mpi_reply->SCSIStatus;
	char *desc_ioc_state = NULL;
	char *desc_scsi_status = NULL;
	char *desc_scsi_state = ioc->tmp_string;
	u32 log_info = le32_to_cpu(mpi_reply->IOCLogInfo);

	if (log_info == 0x31170000)
		return;

	switch (ioc_status) {
	case MPI2_IOCSTATUS_SUCCESS:
		desc_ioc_state = "success";
		break;
	case MPI2_IOCSTATUS_INVALID_FUNCTION:
		desc_ioc_state = "invalid function";
		break;
	case MPI2_IOCSTATUS_SCSI_RECOVERED_ERROR:
		desc_ioc_state = "scsi recovered error";
		break;
	case MPI2_IOCSTATUS_SCSI_INVALID_DEVHANDLE:
		desc_ioc_state = "scsi invalid dev handle";
		break;
	case MPI2_IOCSTATUS_SCSI_DEVICE_NOT_THERE:
		desc_ioc_state = "scsi device not there";
		break;
	case MPI2_IOCSTATUS_SCSI_DATA_OVERRUN:
		desc_ioc_state = "scsi data overrun";
		break;
	case MPI2_IOCSTATUS_SCSI_DATA_UNDERRUN:
		desc_ioc_state = "scsi data underrun";
		break;
	case MPI2_IOCSTATUS_SCSI_IO_DATA_ERROR:
		desc_ioc_state = "scsi io data error";
		break;
	case MPI2_IOCSTATUS_SCSI_PROTOCOL_ERROR:
		desc_ioc_state = "scsi protocol error";
		break;
	case MPI2_IOCSTATUS_SCSI_TASK_TERMINATED:
		desc_ioc_state = "scsi task terminated";
		break;
	case MPI2_IOCSTATUS_SCSI_RESIDUAL_MISMATCH:
		desc_ioc_state = "scsi residual mismatch";
		break;
	case MPI2_IOCSTATUS_SCSI_TASK_MGMT_FAILED:
		desc_ioc_state = "scsi task mgmt failed";
		break;
	case MPI2_IOCSTATUS_SCSI_IOC_TERMINATED:
		desc_ioc_state = "scsi ioc terminated";
		break;
	case MPI2_IOCSTATUS_SCSI_EXT_TERMINATED:
		desc_ioc_state = "scsi ext terminated";
		break;
	case MPI2_IOCSTATUS_EEDP_GUARD_ERROR:
		desc_ioc_state = "eedp guard error";
		break;
	case MPI2_IOCSTATUS_EEDP_REF_TAG_ERROR:
		desc_ioc_state = "eedp ref tag error";
		break;
	case MPI2_IOCSTATUS_EEDP_APP_TAG_ERROR:
		desc_ioc_state = "eedp app tag error";
		break;
	default:
		desc_ioc_state = "unknown";
		break;
	}

	switch (scsi_status) {
	case MPI2_SCSI_STATUS_GOOD:
		desc_scsi_status = "good";
		break;
	case MPI2_SCSI_STATUS_CHECK_CONDITION:
		desc_scsi_status = "check condition";
		break;
	case MPI2_SCSI_STATUS_CONDITION_MET:
		desc_scsi_status = "condition met";
		break;
	case MPI2_SCSI_STATUS_BUSY:
		desc_scsi_status = "busy";
		break;
	case MPI2_SCSI_STATUS_INTERMEDIATE:
		desc_scsi_status = "intermediate";
		break;
	case MPI2_SCSI_STATUS_INTERMEDIATE_CONDMET:
		desc_scsi_status = "intermediate condmet";
		break;
	case MPI2_SCSI_STATUS_RESERVATION_CONFLICT:
		desc_scsi_status = "reservation conflict";
		break;
	case MPI2_SCSI_STATUS_COMMAND_TERMINATED:
		desc_scsi_status = "command terminated";
		break;
	case MPI2_SCSI_STATUS_TASK_SET_FULL:
		desc_scsi_status = "task set full";
		break;
	case MPI2_SCSI_STATUS_ACA_ACTIVE:
		desc_scsi_status = "aca active";
		break;
	case MPI2_SCSI_STATUS_TASK_ABORTED:
		desc_scsi_status = "task aborted";
		break;
	default:
		desc_scsi_status = "unknown";
		break;
	}

	desc_scsi_state[0] = '\0';
	if (!scsi_state)
		desc_scsi_state = " ";
	if (scsi_state & MPI2_SCSI_STATE_RESPONSE_INFO_VALID)
		strcat(desc_scsi_state, "response info ");
	if (scsi_state & MPI2_SCSI_STATE_TERMINATED)
		strcat(desc_scsi_state, "state terminated ");
	if (scsi_state & MPI2_SCSI_STATE_NO_SCSI_STATUS)
		strcat(desc_scsi_state, "no status ");
	if (scsi_state & MPI2_SCSI_STATE_AUTOSENSE_FAILED)
		strcat(desc_scsi_state, "autosense failed ");
	if (scsi_state & MPI2_SCSI_STATE_AUTOSENSE_VALID)
		strcat(desc_scsi_state, "autosense valid ");

	scsi_print_command(scmd);
	printk(MPT2SAS_WARN_FMT "\tdev handle(0x%04x), "
	    "ioc_status(%s)(0x%04x), smid(%d)\n", ioc->name,
	    le16_to_cpu(mpi_reply->DevHandle), desc_ioc_state,
		ioc_status, smid);
	printk(MPT2SAS_WARN_FMT "\trequest_len(%d), underflow(%d), "
	    "resid(%d)\n", ioc->name, scsi_bufflen(scmd), scmd->underflow,
	    scsi_get_resid(scmd));
	printk(MPT2SAS_WARN_FMT "\ttag(%d), transfer_count(%d), "
	    "sc->result(0x%08x)\n", ioc->name, le16_to_cpu(mpi_reply->TaskTag),
	    le32_to_cpu(mpi_reply->TransferCount), scmd->result);
	printk(MPT2SAS_WARN_FMT "\tscsi_status(%s)(0x%02x), "
	    "scsi_state(%s)(0x%02x)\n", ioc->name, desc_scsi_status,
	    scsi_status, desc_scsi_state, scsi_state);

	if (scsi_state & MPI2_SCSI_STATE_AUTOSENSE_VALID) {
		struct sense_info data;
		_scsih_normalize_sense(scmd->sense_buffer, &data);
		printk(MPT2SAS_WARN_FMT "\t[sense_key,asc,ascq]: "
		    "[0x%02x,0x%02x,0x%02x]\n", ioc->name, data.skey,
		    data.asc, data.ascq);
	}

	if (scsi_state & MPI2_SCSI_STATE_RESPONSE_INFO_VALID) {
		response_info = le32_to_cpu(mpi_reply->ResponseInfo);
		response_bytes = (u8 *)&response_info;
		_scsih_response_code(ioc, response_bytes[3]);
	}
}
#endif

/**
 * _scsih_smart_predicted_fault - illuminate Fault LED
 * @ioc: per adapter object
 * @handle: device handle
 *
 * Return nothing.
 */
static void
_scsih_smart_predicted_fault(struct MPT2SAS_ADAPTER *ioc, u16 handle)
{
	Mpi2SepReply_t mpi_reply;
	Mpi2SepRequest_t mpi_request;
	struct scsi_target *starget;
	struct MPT2SAS_TARGET *sas_target_priv_data;
	Mpi2EventNotificationReply_t *event_reply;
	Mpi2EventDataSasDeviceStatusChange_t *event_data;
	struct _sas_device *sas_device;
	ssize_t sz;
	unsigned long flags;

	/* only handle non-raid devices */
	spin_lock_irqsave(&ioc->sas_device_lock, flags);
	sas_device = _scsih_sas_device_find_by_handle(ioc, handle);
	if (!sas_device) {
		spin_unlock_irqrestore(&ioc->sas_device_lock, flags);
		return;
	}
	starget = sas_device->starget;
	sas_target_priv_data = starget->hostdata;

	if ((sas_target_priv_data->flags & MPT_TARGET_FLAGS_RAID_COMPONENT) ||
	   ((sas_target_priv_data->flags & MPT_TARGET_FLAGS_VOLUME))) {
		spin_unlock_irqrestore(&ioc->sas_device_lock, flags);
		return;
	}
	starget_printk(KERN_WARNING, starget, "predicted fault\n");
	spin_unlock_irqrestore(&ioc->sas_device_lock, flags);

	if (ioc->pdev->subsystem_vendor == PCI_VENDOR_ID_IBM) {
		memset(&mpi_request, 0, sizeof(Mpi2SepRequest_t));
		mpi_request.Function = MPI2_FUNCTION_SCSI_ENCLOSURE_PROCESSOR;
		mpi_request.Action = MPI2_SEP_REQ_ACTION_WRITE_STATUS;
		mpi_request.SlotStatus =
		    MPI2_SEP_REQ_SLOTSTATUS_PREDICTED_FAULT;
		mpi_request.DevHandle = cpu_to_le16(handle);
		mpi_request.Flags = MPI2_SEP_REQ_FLAGS_DEVHANDLE_ADDRESS;
		if ((mpt2sas_base_scsi_enclosure_processor(ioc, &mpi_reply,
		    &mpi_request)) != 0) {
			printk(MPT2SAS_ERR_FMT "failure at %s:%d/%s()!\n",
			    ioc->name, __FILE__, __LINE__, __func__);
			return;
		}

		if (mpi_reply.IOCStatus || mpi_reply.IOCLogInfo) {
			dewtprintk(ioc, printk(MPT2SAS_INFO_FMT
			    "enclosure_processor: ioc_status (0x%04x), "
			    "loginfo(0x%08x)\n", ioc->name,
			    le16_to_cpu(mpi_reply.IOCStatus),
			    le32_to_cpu(mpi_reply.IOCLogInfo)));
			return;
		}
	}

	/* insert into event log */
	sz = offsetof(Mpi2EventNotificationReply_t, EventData) +
	     sizeof(Mpi2EventDataSasDeviceStatusChange_t);
	event_reply = kzalloc(sz, GFP_KERNEL);
	if (!event_reply) {
		printk(MPT2SAS_ERR_FMT "failure at %s:%d/%s()!\n",
		    ioc->name, __FILE__, __LINE__, __func__);
		return;
	}

	event_reply->Function = MPI2_FUNCTION_EVENT_NOTIFICATION;
	event_reply->Event =
	    cpu_to_le16(MPI2_EVENT_SAS_DEVICE_STATUS_CHANGE);
	event_reply->MsgLength = sz/4;
	event_reply->EventDataLength =
	    cpu_to_le16(sizeof(Mpi2EventDataSasDeviceStatusChange_t)/4);
	event_data = (Mpi2EventDataSasDeviceStatusChange_t *)
	    event_reply->EventData;
	event_data->ReasonCode = MPI2_EVENT_SAS_DEV_STAT_RC_SMART_DATA;
	event_data->ASC = 0x5D;
	event_data->DevHandle = cpu_to_le16(handle);
	event_data->SASAddress = cpu_to_le64(sas_target_priv_data->sas_address);
	mpt2sas_ctl_add_to_event_log(ioc, event_reply);
	kfree(event_reply);
}

/**
 * _scsih_io_done - scsi request callback
 * @ioc: per adapter object
 * @smid: system request message index
 * @msix_index: MSIX table index supplied by the OS
 * @reply: reply message frame(lower 32bit addr)
 *
 * Callback handler when using _scsih_qcmd.
 *
 * Return 1 meaning mf should be freed from _base_interrupt
 *        0 means the mf is freed from this function.
 */
static u8
_scsih_io_done(struct MPT2SAS_ADAPTER *ioc, u16 smid, u8 msix_index, u32 reply)
{
	Mpi2SCSIIORequest_t *mpi_request;
	Mpi2SCSIIOReply_t *mpi_reply;
	struct scsi_cmnd *scmd;
	u16 ioc_status;
	u32 xfer_cnt;
	u8 scsi_state;
	u8 scsi_status;
	u32 log_info;
	struct MPT2SAS_DEVICE *sas_device_priv_data;
	u32 response_code;

	mpi_reply = mpt2sas_base_get_reply_virt_addr(ioc, reply);
	scmd = _scsih_scsi_lookup_get(ioc, smid);
	if (scmd == NULL)
		return 1;

	mpi_request = mpt2sas_base_get_msg_frame(ioc, smid);

	if (mpi_reply == NULL) {
		scmd->result = DID_OK << 16;
		goto out;
	}

	sas_device_priv_data = scmd->device->hostdata;
	if (!sas_device_priv_data || !sas_device_priv_data->sas_target ||
	     sas_device_priv_data->sas_target->deleted) {
		scmd->result = DID_NO_CONNECT << 16;
		goto out;
	}

	/* turning off TLR */
	if (!sas_device_priv_data->tlr_snoop_check) {
		sas_device_priv_data->tlr_snoop_check++;
		if (sas_device_priv_data->flags & MPT_DEVICE_TLR_ON) {
			response_code = (le32_to_cpu(mpi_reply->ResponseInfo)
			    >> 24);
			if (response_code ==
			    MPI2_SCSITASKMGMT_RSP_INVALID_FRAME)
				sas_device_priv_data->flags &=
				    ~MPT_DEVICE_TLR_ON;
		}
	}

	xfer_cnt = le32_to_cpu(mpi_reply->TransferCount);
	scsi_set_resid(scmd, scsi_bufflen(scmd) - xfer_cnt);
	ioc_status = le16_to_cpu(mpi_reply->IOCStatus);
	if (ioc_status & MPI2_IOCSTATUS_FLAG_LOG_INFO_AVAILABLE)
		log_info =  le32_to_cpu(mpi_reply->IOCLogInfo);
	else
		log_info = 0;
	ioc_status &= MPI2_IOCSTATUS_MASK;
	scsi_state = mpi_reply->SCSIState;
	scsi_status = mpi_reply->SCSIStatus;

	if (ioc_status == MPI2_IOCSTATUS_SCSI_DATA_UNDERRUN && xfer_cnt == 0 &&
	    (scsi_status == MPI2_SCSI_STATUS_BUSY ||
	     scsi_status == MPI2_SCSI_STATUS_RESERVATION_CONFLICT ||
	     scsi_status == MPI2_SCSI_STATUS_TASK_SET_FULL)) {
		ioc_status = MPI2_IOCSTATUS_SUCCESS;
	}

	if (scsi_state & MPI2_SCSI_STATE_AUTOSENSE_VALID) {
		struct sense_info data;
		const void *sense_data = mpt2sas_base_get_sense_buffer(ioc,
		    smid);
		u32 sz = min_t(u32, SCSI_SENSE_BUFFERSIZE,
		    le32_to_cpu(mpi_reply->SenseCount));
		memcpy(scmd->sense_buffer, sense_data, sz);
		_scsih_normalize_sense(scmd->sense_buffer, &data);
		/* failure prediction threshold exceeded */
		if (data.asc == 0x5D)
			_scsih_smart_predicted_fault(ioc,
			    le16_to_cpu(mpi_reply->DevHandle));
	}

	switch (ioc_status) {
	case MPI2_IOCSTATUS_BUSY:
	case MPI2_IOCSTATUS_INSUFFICIENT_RESOURCES:
		scmd->result = SAM_STAT_BUSY;
		break;

	case MPI2_IOCSTATUS_SCSI_DEVICE_NOT_THERE:
		scmd->result = DID_NO_CONNECT << 16;
		break;

	case MPI2_IOCSTATUS_SCSI_IOC_TERMINATED:
		if (sas_device_priv_data->block) {
			scmd->result = (DID_BUS_BUSY << 16);
			break;
		}

	case MPI2_IOCSTATUS_SCSI_TASK_TERMINATED:
	case MPI2_IOCSTATUS_SCSI_EXT_TERMINATED:
		scmd->result = DID_RESET << 16;
		break;

	case MPI2_IOCSTATUS_SCSI_RESIDUAL_MISMATCH:
		if ((xfer_cnt == 0) || (scmd->underflow > xfer_cnt))
			scmd->result = DID_SOFT_ERROR << 16;
		else
			scmd->result = (DID_OK << 16) | scsi_status;
		break;

	case MPI2_IOCSTATUS_SCSI_DATA_UNDERRUN:
		scmd->result = (DID_OK << 16) | scsi_status;

		if ((scsi_state & MPI2_SCSI_STATE_AUTOSENSE_VALID))
			break;

		if (xfer_cnt < scmd->underflow) {
			if (scsi_status == SAM_STAT_BUSY)
				scmd->result = SAM_STAT_BUSY;
			else
				scmd->result = DID_SOFT_ERROR << 16;
		} else if (scsi_state & (MPI2_SCSI_STATE_AUTOSENSE_FAILED |
		     MPI2_SCSI_STATE_NO_SCSI_STATUS))
			scmd->result = DID_SOFT_ERROR << 16;
		else if (scsi_state & MPI2_SCSI_STATE_TERMINATED)
			scmd->result = DID_RESET << 16;
		else if (!xfer_cnt && scmd->cmnd[0] == REPORT_LUNS) {
			mpi_reply->SCSIState = MPI2_SCSI_STATE_AUTOSENSE_VALID;
			mpi_reply->SCSIStatus = SAM_STAT_CHECK_CONDITION;
			scmd->result = (DRIVER_SENSE << 24) |
			    SAM_STAT_CHECK_CONDITION;
			scmd->sense_buffer[0] = 0x70;
			scmd->sense_buffer[2] = ILLEGAL_REQUEST;
			scmd->sense_buffer[12] = 0x20;
			scmd->sense_buffer[13] = 0;
		}
		break;

	case MPI2_IOCSTATUS_SCSI_DATA_OVERRUN:
		scsi_set_resid(scmd, 0);
	case MPI2_IOCSTATUS_SCSI_RECOVERED_ERROR:
	case MPI2_IOCSTATUS_SUCCESS:
		scmd->result = (DID_OK << 16) | scsi_status;
		if (scsi_state & (MPI2_SCSI_STATE_AUTOSENSE_FAILED |
		     MPI2_SCSI_STATE_NO_SCSI_STATUS))
			scmd->result = DID_SOFT_ERROR << 16;
		else if (scsi_state & MPI2_SCSI_STATE_TERMINATED)
			scmd->result = DID_RESET << 16;
		break;

	case MPI2_IOCSTATUS_EEDP_GUARD_ERROR:
	case MPI2_IOCSTATUS_EEDP_REF_TAG_ERROR:
	case MPI2_IOCSTATUS_EEDP_APP_TAG_ERROR:
		_scsih_eedp_error_handling(scmd, ioc_status);
		break;
	case MPI2_IOCSTATUS_SCSI_PROTOCOL_ERROR:
	case MPI2_IOCSTATUS_INVALID_FUNCTION:
	case MPI2_IOCSTATUS_INVALID_SGL:
	case MPI2_IOCSTATUS_INTERNAL_ERROR:
	case MPI2_IOCSTATUS_INVALID_FIELD:
	case MPI2_IOCSTATUS_INVALID_STATE:
	case MPI2_IOCSTATUS_SCSI_IO_DATA_ERROR:
	case MPI2_IOCSTATUS_SCSI_TASK_MGMT_FAILED:
	default:
		scmd->result = DID_SOFT_ERROR << 16;
		break;

	}

#ifdef CONFIG_SCSI_MPT2SAS_LOGGING
	if (scmd->result && (ioc->logging_level & MPT_DEBUG_REPLY))
		_scsih_scsi_ioc_info(ioc , scmd, mpi_reply, smid);
#endif

 out:
	scsi_dma_unmap(scmd);
	scmd->scsi_done(scmd);
	return 1;
}

/**
 * _scsih_sas_host_refresh - refreshing sas host object contents
 * @ioc: per adapter object
 * @update: update link information
 * Context: user
 *
 * During port enable, fw will send topology events for every device. Its
 * possible that the handles may change from the previous setting, so this
 * code keeping handles updating if changed.
 *
 * Return nothing.
 */
static void
_scsih_sas_host_refresh(struct MPT2SAS_ADAPTER *ioc, u8 update)
{
	u16 sz;
	u16 ioc_status;
	int i;
	Mpi2ConfigReply_t mpi_reply;
	Mpi2SasIOUnitPage0_t *sas_iounit_pg0 = NULL;

	dtmprintk(ioc, printk(MPT2SAS_INFO_FMT
	    "updating handles for sas_host(0x%016llx)\n",
	    ioc->name, (unsigned long long)ioc->sas_hba.sas_address));

	sz = offsetof(Mpi2SasIOUnitPage0_t, PhyData) + (ioc->sas_hba.num_phys
	    * sizeof(Mpi2SasIOUnit0PhyData_t));
	sas_iounit_pg0 = kzalloc(sz, GFP_KERNEL);
	if (!sas_iounit_pg0) {
		printk(MPT2SAS_ERR_FMT "failure at %s:%d/%s()!\n",
		    ioc->name, __FILE__, __LINE__, __func__);
		return;
	}
	if (!(mpt2sas_config_get_sas_iounit_pg0(ioc, &mpi_reply,
	    sas_iounit_pg0, sz))) {
		ioc_status = le16_to_cpu(mpi_reply.IOCStatus) &
		    MPI2_IOCSTATUS_MASK;
		if (ioc_status != MPI2_IOCSTATUS_SUCCESS)
			goto out;
		for (i = 0; i < ioc->sas_hba.num_phys ; i++) {
			ioc->sas_hba.phy[i].handle =
			    le16_to_cpu(sas_iounit_pg0->PhyData[i].
				ControllerDevHandle);
			if (update)
				mpt2sas_transport_update_links(
				    ioc,
				    ioc->sas_hba.phy[i].handle,
				    le16_to_cpu(sas_iounit_pg0->PhyData[i].
				    AttachedDevHandle), i,
				    sas_iounit_pg0->PhyData[i].
				    NegotiatedLinkRate >> 4);
		}
	}

 out:
	kfree(sas_iounit_pg0);
}

/**
 * _scsih_sas_host_add - create sas host object
 * @ioc: per adapter object
 *
 * Creating host side data object, stored in ioc->sas_hba
 *
 * Return nothing.
 */
static void
_scsih_sas_host_add(struct MPT2SAS_ADAPTER *ioc)
{
	int i;
	Mpi2ConfigReply_t mpi_reply;
	Mpi2SasIOUnitPage0_t *sas_iounit_pg0 = NULL;
	Mpi2SasIOUnitPage1_t *sas_iounit_pg1 = NULL;
	Mpi2SasPhyPage0_t phy_pg0;
	Mpi2SasDevicePage0_t sas_device_pg0;
	Mpi2SasEnclosurePage0_t enclosure_pg0;
	u16 ioc_status;
	u16 sz;
	u16 device_missing_delay;

	mpt2sas_config_get_number_hba_phys(ioc, &ioc->sas_hba.num_phys);
	if (!ioc->sas_hba.num_phys) {
		printk(MPT2SAS_ERR_FMT "failure at %s:%d/%s()!\n",
		    ioc->name, __FILE__, __LINE__, __func__);
		return;
	}

	/* sas_iounit page 0 */
	sz = offsetof(Mpi2SasIOUnitPage0_t, PhyData) + (ioc->sas_hba.num_phys *
	    sizeof(Mpi2SasIOUnit0PhyData_t));
	sas_iounit_pg0 = kzalloc(sz, GFP_KERNEL);
	if (!sas_iounit_pg0) {
		printk(MPT2SAS_ERR_FMT "failure at %s:%d/%s()!\n",
		    ioc->name, __FILE__, __LINE__, __func__);
		return;
	}
	if ((mpt2sas_config_get_sas_iounit_pg0(ioc, &mpi_reply,
	    sas_iounit_pg0, sz))) {
		printk(MPT2SAS_ERR_FMT "failure at %s:%d/%s()!\n",
		    ioc->name, __FILE__, __LINE__, __func__);
		goto out;
	}
	ioc_status = le16_to_cpu(mpi_reply.IOCStatus) &
	    MPI2_IOCSTATUS_MASK;
	if (ioc_status != MPI2_IOCSTATUS_SUCCESS) {
		printk(MPT2SAS_ERR_FMT "failure at %s:%d/%s()!\n",
		    ioc->name, __FILE__, __LINE__, __func__);
		goto out;
	}

	/* sas_iounit page 1 */
	sz = offsetof(Mpi2SasIOUnitPage1_t, PhyData) + (ioc->sas_hba.num_phys *
	    sizeof(Mpi2SasIOUnit1PhyData_t));
	sas_iounit_pg1 = kzalloc(sz, GFP_KERNEL);
	if (!sas_iounit_pg1) {
		printk(MPT2SAS_ERR_FMT "failure at %s:%d/%s()!\n",
		    ioc->name, __FILE__, __LINE__, __func__);
		goto out;
	}
	if ((mpt2sas_config_get_sas_iounit_pg1(ioc, &mpi_reply,
	    sas_iounit_pg1, sz))) {
		printk(MPT2SAS_ERR_FMT "failure at %s:%d/%s()!\n",
		    ioc->name, __FILE__, __LINE__, __func__);
		goto out;
	}
	ioc_status = le16_to_cpu(mpi_reply.IOCStatus) &
	    MPI2_IOCSTATUS_MASK;
	if (ioc_status != MPI2_IOCSTATUS_SUCCESS) {
		printk(MPT2SAS_ERR_FMT "failure at %s:%d/%s()!\n",
		    ioc->name, __FILE__, __LINE__, __func__);
		goto out;
	}

	ioc->io_missing_delay =
	    le16_to_cpu(sas_iounit_pg1->IODeviceMissingDelay);
	device_missing_delay =
	    le16_to_cpu(sas_iounit_pg1->ReportDeviceMissingDelay);
	if (device_missing_delay & MPI2_SASIOUNIT1_REPORT_MISSING_UNIT_16)
		ioc->device_missing_delay = (device_missing_delay &
		    MPI2_SASIOUNIT1_REPORT_MISSING_TIMEOUT_MASK) * 16;
	else
		ioc->device_missing_delay = device_missing_delay &
		    MPI2_SASIOUNIT1_REPORT_MISSING_TIMEOUT_MASK;

	ioc->sas_hba.parent_dev = &ioc->shost->shost_gendev;
	ioc->sas_hba.phy = kcalloc(ioc->sas_hba.num_phys,
	    sizeof(struct _sas_phy), GFP_KERNEL);
	if (!ioc->sas_hba.phy) {
		printk(MPT2SAS_ERR_FMT "failure at %s:%d/%s()!\n",
		    ioc->name, __FILE__, __LINE__, __func__);
		goto out;
	}
	for (i = 0; i < ioc->sas_hba.num_phys ; i++) {
		if ((mpt2sas_config_get_phy_pg0(ioc, &mpi_reply, &phy_pg0,
		    i))) {
			printk(MPT2SAS_ERR_FMT "failure at %s:%d/%s()!\n",
			    ioc->name, __FILE__, __LINE__, __func__);
			goto out;
		}
		ioc_status = le16_to_cpu(mpi_reply.IOCStatus) &
		    MPI2_IOCSTATUS_MASK;
		if (ioc_status != MPI2_IOCSTATUS_SUCCESS) {
			printk(MPT2SAS_ERR_FMT "failure at %s:%d/%s()!\n",
			    ioc->name, __FILE__, __LINE__, __func__);
			goto out;
		}
		ioc->sas_hba.phy[i].handle =
		    le16_to_cpu(sas_iounit_pg0->PhyData[i].ControllerDevHandle);
		ioc->sas_hba.phy[i].phy_id = i;
		mpt2sas_transport_add_host_phy(ioc, &ioc->sas_hba.phy[i],
		    phy_pg0, ioc->sas_hba.parent_dev);
	}
	if ((mpt2sas_config_get_sas_device_pg0(ioc, &mpi_reply, &sas_device_pg0,
	    MPI2_SAS_DEVICE_PGAD_FORM_HANDLE, ioc->sas_hba.phy[0].handle))) {
		printk(MPT2SAS_ERR_FMT "failure at %s:%d/%s()!\n",
		    ioc->name, __FILE__, __LINE__, __func__);
		goto out;
	}
	ioc->sas_hba.handle = le16_to_cpu(sas_device_pg0.DevHandle);
	ioc->sas_hba.enclosure_handle =
	    le16_to_cpu(sas_device_pg0.EnclosureHandle);
	ioc->sas_hba.sas_address = le64_to_cpu(sas_device_pg0.SASAddress);
	printk(MPT2SAS_INFO_FMT "host_add: handle(0x%04x), "
	    "sas_addr(0x%016llx), phys(%d)\n", ioc->name, ioc->sas_hba.handle,
	    (unsigned long long) ioc->sas_hba.sas_address,
	    ioc->sas_hba.num_phys) ;

	if (ioc->sas_hba.enclosure_handle) {
		if (!(mpt2sas_config_get_enclosure_pg0(ioc, &mpi_reply,
		    &enclosure_pg0,
		   MPI2_SAS_ENCLOS_PGAD_FORM_HANDLE,
		   ioc->sas_hba.enclosure_handle))) {
			ioc->sas_hba.enclosure_logical_id =
			    le64_to_cpu(enclosure_pg0.EnclosureLogicalID);
		}
	}

 out:
	kfree(sas_iounit_pg1);
	kfree(sas_iounit_pg0);
}

/**
 * _scsih_expander_add -  creating expander object
 * @ioc: per adapter object
 * @handle: expander handle
 *
 * Creating expander object, stored in ioc->sas_expander_list.
 *
 * Return 0 for success, else error.
 */
static int
_scsih_expander_add(struct MPT2SAS_ADAPTER *ioc, u16 handle)
{
	struct _sas_node *sas_expander;
	Mpi2ConfigReply_t mpi_reply;
	Mpi2ExpanderPage0_t expander_pg0;
	Mpi2ExpanderPage1_t expander_pg1;
	Mpi2SasEnclosurePage0_t enclosure_pg0;
	u32 ioc_status;
	u16 parent_handle;
	__le64 sas_address;
	int i;
	unsigned long flags;
	struct _sas_port *mpt2sas_port = NULL;
	int rc = 0;

	if (!handle)
		return -1;

	if (ioc->shost_recovery)
		return -1;

	if ((mpt2sas_config_get_expander_pg0(ioc, &mpi_reply, &expander_pg0,
	    MPI2_SAS_EXPAND_PGAD_FORM_HNDL, handle))) {
		printk(MPT2SAS_ERR_FMT "failure at %s:%d/%s()!\n",
		    ioc->name, __FILE__, __LINE__, __func__);
		return -1;
	}

	ioc_status = le16_to_cpu(mpi_reply.IOCStatus) &
	    MPI2_IOCSTATUS_MASK;
	if (ioc_status != MPI2_IOCSTATUS_SUCCESS) {
		printk(MPT2SAS_ERR_FMT "failure at %s:%d/%s()!\n",
		    ioc->name, __FILE__, __LINE__, __func__);
		return -1;
	}

	/* handle out of order topology events */
	parent_handle = le16_to_cpu(expander_pg0.ParentDevHandle);
	if (parent_handle >= ioc->sas_hba.num_phys) {
		spin_lock_irqsave(&ioc->sas_node_lock, flags);
		sas_expander = mpt2sas_scsih_expander_find_by_handle(ioc,
		    parent_handle);
		spin_unlock_irqrestore(&ioc->sas_node_lock, flags);
		if (!sas_expander) {
			rc = _scsih_expander_add(ioc, parent_handle);
			if (rc != 0)
				return rc;
		}
	}

	spin_lock_irqsave(&ioc->sas_node_lock, flags);
	sas_address = le64_to_cpu(expander_pg0.SASAddress);
	sas_expander = mpt2sas_scsih_expander_find_by_sas_address(ioc,
	    sas_address);
	spin_unlock_irqrestore(&ioc->sas_node_lock, flags);

	if (sas_expander)
		return 0;

	sas_expander = kzalloc(sizeof(struct _sas_node),
	    GFP_KERNEL);
	if (!sas_expander) {
		printk(MPT2SAS_ERR_FMT "failure at %s:%d/%s()!\n",
		    ioc->name, __FILE__, __LINE__, __func__);
		return -1;
	}

	sas_expander->handle = handle;
	sas_expander->num_phys = expander_pg0.NumPhys;
	sas_expander->parent_handle = parent_handle;
	sas_expander->enclosure_handle =
	    le16_to_cpu(expander_pg0.EnclosureHandle);
	sas_expander->sas_address = sas_address;

	printk(MPT2SAS_INFO_FMT "expander_add: handle(0x%04x),"
	    " parent(0x%04x), sas_addr(0x%016llx), phys(%d)\n", ioc->name,
	    handle, sas_expander->parent_handle, (unsigned long long)
	    sas_expander->sas_address, sas_expander->num_phys);

	if (!sas_expander->num_phys)
		goto out_fail;
	sas_expander->phy = kcalloc(sas_expander->num_phys,
	    sizeof(struct _sas_phy), GFP_KERNEL);
	if (!sas_expander->phy) {
		printk(MPT2SAS_ERR_FMT "failure at %s:%d/%s()!\n",
		    ioc->name, __FILE__, __LINE__, __func__);
		rc = -1;
		goto out_fail;
	}

	INIT_LIST_HEAD(&sas_expander->sas_port_list);
	mpt2sas_port = mpt2sas_transport_port_add(ioc, handle,
	    sas_expander->parent_handle);
	if (!mpt2sas_port) {
		printk(MPT2SAS_ERR_FMT "failure at %s:%d/%s()!\n",
		    ioc->name, __FILE__, __LINE__, __func__);
		rc = -1;
		goto out_fail;
	}
	sas_expander->parent_dev = &mpt2sas_port->rphy->dev;

	for (i = 0 ; i < sas_expander->num_phys ; i++) {
		if ((mpt2sas_config_get_expander_pg1(ioc, &mpi_reply,
		    &expander_pg1, i, handle))) {
			printk(MPT2SAS_ERR_FMT "failure at %s:%d/%s()!\n",
			    ioc->name, __FILE__, __LINE__, __func__);
			rc = -1;
			goto out_fail;
		}
		sas_expander->phy[i].handle = handle;
		sas_expander->phy[i].phy_id = i;

		if ((mpt2sas_transport_add_expander_phy(ioc,
		    &sas_expander->phy[i], expander_pg1,
		    sas_expander->parent_dev))) {
			printk(MPT2SAS_ERR_FMT "failure at %s:%d/%s()!\n",
			    ioc->name, __FILE__, __LINE__, __func__);
			rc = -1;
			goto out_fail;
		}
	}

	if (sas_expander->enclosure_handle) {
		if (!(mpt2sas_config_get_enclosure_pg0(ioc, &mpi_reply,
		    &enclosure_pg0, MPI2_SAS_ENCLOS_PGAD_FORM_HANDLE,
		   sas_expander->enclosure_handle))) {
			sas_expander->enclosure_logical_id =
			    le64_to_cpu(enclosure_pg0.EnclosureLogicalID);
		}
	}

	_scsih_expander_node_add(ioc, sas_expander);
	 return 0;

 out_fail:

	if (mpt2sas_port)
		mpt2sas_transport_port_remove(ioc, sas_expander->sas_address,
		    sas_expander->parent_handle);
	kfree(sas_expander);
	return rc;
}

/**
 * _scsih_expander_remove - removing expander object
 * @ioc: per adapter object
 * @handle: expander handle
 *
 * Return nothing.
 */
static void
_scsih_expander_remove(struct MPT2SAS_ADAPTER *ioc, u16 handle)
{
	struct _sas_node *sas_expander;
	unsigned long flags;

	if (ioc->shost_recovery)
		return;

	spin_lock_irqsave(&ioc->sas_node_lock, flags);
	sas_expander = mpt2sas_scsih_expander_find_by_handle(ioc, handle);
	spin_unlock_irqrestore(&ioc->sas_node_lock, flags);
	_scsih_expander_node_remove(ioc, sas_expander);
}

/**
 * _scsih_add_device -  creating sas device object
 * @ioc: per adapter object
 * @handle: sas device handle
 * @phy_num: phy number end device attached to
 * @is_pd: is this hidden raid component
 *
 * Creating end device object, stored in ioc->sas_device_list.
 *
 * Returns 0 for success, non-zero for failure.
 */
static int
_scsih_add_device(struct MPT2SAS_ADAPTER *ioc, u16 handle, u8 phy_num, u8 is_pd)
{
	Mpi2ConfigReply_t mpi_reply;
	Mpi2SasDevicePage0_t sas_device_pg0;
	Mpi2SasEnclosurePage0_t enclosure_pg0;
	struct _sas_device *sas_device;
	u32 ioc_status;
	__le64 sas_address;
	u32 device_info;
	unsigned long flags;

	if ((mpt2sas_config_get_sas_device_pg0(ioc, &mpi_reply, &sas_device_pg0,
	    MPI2_SAS_DEVICE_PGAD_FORM_HANDLE, handle))) {
		printk(MPT2SAS_ERR_FMT "failure at %s:%d/%s()!\n",
		    ioc->name, __FILE__, __LINE__, __func__);
		return -1;
	}

	ioc_status = le16_to_cpu(mpi_reply.IOCStatus) &
	    MPI2_IOCSTATUS_MASK;
	if (ioc_status != MPI2_IOCSTATUS_SUCCESS) {
		printk(MPT2SAS_ERR_FMT "failure at %s:%d/%s()!\n",
		    ioc->name, __FILE__, __LINE__, __func__);
		return -1;
	}

	/* check if device is present */
	if (!(le16_to_cpu(sas_device_pg0.Flags) &
	    MPI2_SAS_DEVICE0_FLAGS_DEVICE_PRESENT)) {
		printk(MPT2SAS_ERR_FMT "failure at %s:%d/%s()!\n",
		    ioc->name, __FILE__, __LINE__, __func__);
		printk(MPT2SAS_ERR_FMT "Flags = 0x%04x\n",
		    ioc->name, le16_to_cpu(sas_device_pg0.Flags));
		return -1;
	}

	/* check if there were any issus with discovery */
	if (sas_device_pg0.AccessStatus ==
	    MPI2_SAS_DEVICE0_ASTATUS_SATA_INIT_FAILED) {
		printk(MPT2SAS_ERR_FMT "failure at %s:%d/%s()!\n",
		    ioc->name, __FILE__, __LINE__, __func__);
		printk(MPT2SAS_ERR_FMT "AccessStatus = 0x%02x\n",
		    ioc->name, sas_device_pg0.AccessStatus);
		return -1;
	}

	/* check if this is end device */
	device_info = le32_to_cpu(sas_device_pg0.DeviceInfo);
	if (!(_scsih_is_end_device(device_info))) {
		printk(MPT2SAS_ERR_FMT "failure at %s:%d/%s()!\n",
		    ioc->name, __FILE__, __LINE__, __func__);
		return -1;
	}

	sas_address = le64_to_cpu(sas_device_pg0.SASAddress);

	spin_lock_irqsave(&ioc->sas_device_lock, flags);
	sas_device = mpt2sas_scsih_sas_device_find_by_sas_address(ioc,
	    sas_address);
	spin_unlock_irqrestore(&ioc->sas_device_lock, flags);

	if (sas_device) {
		_scsih_ublock_io_device(ioc, handle);
		return 0;
	}

	sas_device = kzalloc(sizeof(struct _sas_device),
	    GFP_KERNEL);
	if (!sas_device) {
		printk(MPT2SAS_ERR_FMT "failure at %s:%d/%s()!\n",
		    ioc->name, __FILE__, __LINE__, __func__);
		return -1;
	}

	sas_device->handle = handle;
	sas_device->parent_handle =
	    le16_to_cpu(sas_device_pg0.ParentDevHandle);
	sas_device->enclosure_handle =
	    le16_to_cpu(sas_device_pg0.EnclosureHandle);
	sas_device->slot =
	    le16_to_cpu(sas_device_pg0.Slot);
	sas_device->device_info = device_info;
	sas_device->sas_address = sas_address;
	sas_device->hidden_raid_component = is_pd;

	/* get enclosure_logical_id */
	if (sas_device->enclosure_handle && !(mpt2sas_config_get_enclosure_pg0(
	   ioc, &mpi_reply, &enclosure_pg0, MPI2_SAS_ENCLOS_PGAD_FORM_HANDLE,
	   sas_device->enclosure_handle)))
		sas_device->enclosure_logical_id =
		    le64_to_cpu(enclosure_pg0.EnclosureLogicalID);

	/* get device name */
	sas_device->device_name = le64_to_cpu(sas_device_pg0.DeviceName);

	if (ioc->wait_for_port_enable_to_complete)
		_scsih_sas_device_init_add(ioc, sas_device);
	else
		_scsih_sas_device_add(ioc, sas_device);

	return 0;
}

/**
 * _scsih_remove_device -  removing sas device object
 * @ioc: per adapter object
 * @handle: sas device handle
 *
 * Return nothing.
 */
static void
_scsih_remove_device(struct MPT2SAS_ADAPTER *ioc, u16 handle)
{
	struct MPT2SAS_TARGET *sas_target_priv_data;
	struct _sas_device *sas_device;
	unsigned long flags;
	Mpi2SasIoUnitControlReply_t mpi_reply;
	Mpi2SasIoUnitControlRequest_t mpi_request;
	u16 device_handle;

	/* lookup sas_device */
	spin_lock_irqsave(&ioc->sas_device_lock, flags);
	sas_device = _scsih_sas_device_find_by_handle(ioc, handle);
	if (!sas_device) {
		spin_unlock_irqrestore(&ioc->sas_device_lock, flags);
		return;
	}

	dewtprintk(ioc, printk(MPT2SAS_INFO_FMT "%s: enter: handle"
	    "(0x%04x)\n", ioc->name, __func__, handle));

	if (sas_device->starget && sas_device->starget->hostdata) {
		sas_target_priv_data = sas_device->starget->hostdata;
		sas_target_priv_data->deleted = 1;
	}
	spin_unlock_irqrestore(&ioc->sas_device_lock, flags);

	if (ioc->remove_host)
		goto out;

	if ((sas_device->state & MPTSAS_STATE_TR_COMPLETE)) {
		dewtprintk(ioc, printk(MPT2SAS_INFO_FMT "\tskip "
		   "target_reset handle(0x%04x)\n", ioc->name, handle));
		goto skip_tr;
	}

	/* Target Reset to flush out all the outstanding IO */
	device_handle = (sas_device->hidden_raid_component) ?
	    sas_device->volume_handle : handle;
	if (device_handle) {
		dewtprintk(ioc, printk(MPT2SAS_INFO_FMT "issue target reset: "
		    "handle(0x%04x)\n", ioc->name, device_handle));
		mutex_lock(&ioc->tm_cmds.mutex);
		mpt2sas_scsih_issue_tm(ioc, device_handle, 0,
		    MPI2_SCSITASKMGMT_TASKTYPE_TARGET_RESET, 0, 10);
		ioc->tm_cmds.status = MPT2_CMD_NOT_USED;
		mutex_unlock(&ioc->tm_cmds.mutex);
		dewtprintk(ioc, printk(MPT2SAS_INFO_FMT "issue target reset "
		    "done: handle(0x%04x)\n", ioc->name, device_handle));
		if (ioc->shost_recovery)
			goto out;
<<<<<<< HEAD
=======
	}
 skip_tr:

	if ((sas_device->state & MPTSAS_STATE_CNTRL_COMPLETE)) {
		dewtprintk(ioc, printk(MPT2SAS_INFO_FMT "\tskip "
		   "sas_cntrl handle(0x%04x)\n", ioc->name, handle));
		goto out;
>>>>>>> b0e43706
	}

	/* SAS_IO_UNIT_CNTR - send REMOVE_DEVICE */
	dewtprintk(ioc, printk(MPT2SAS_INFO_FMT "sas_iounit: handle"
	    "(0x%04x)\n", ioc->name, handle));
	memset(&mpi_request, 0, sizeof(Mpi2SasIoUnitControlRequest_t));
	mpi_request.Function = MPI2_FUNCTION_SAS_IO_UNIT_CONTROL;
	mpi_request.Operation = MPI2_SAS_OP_REMOVE_DEVICE;
	mpi_request.DevHandle = handle;
	mpi_request.VF_ID = 0; /* TODO */
	mpi_request.VP_ID = 0;
	if ((mpt2sas_base_sas_iounit_control(ioc, &mpi_reply,
	    &mpi_request)) != 0) {
		printk(MPT2SAS_ERR_FMT "failure at %s:%d/%s()!\n",
		    ioc->name, __FILE__, __LINE__, __func__);
	}

	dewtprintk(ioc, printk(MPT2SAS_INFO_FMT "sas_iounit: ioc_status"
	    "(0x%04x), loginfo(0x%08x)\n", ioc->name,
	    le16_to_cpu(mpi_reply.IOCStatus),
	    le32_to_cpu(mpi_reply.IOCLogInfo)));

 out:

	_scsih_ublock_io_device(ioc, handle);

	mpt2sas_transport_port_remove(ioc, sas_device->sas_address,
	    sas_device->parent_handle);

	printk(MPT2SAS_INFO_FMT "removing handle(0x%04x), sas_addr"
	    "(0x%016llx)\n", ioc->name, sas_device->handle,
	    (unsigned long long) sas_device->sas_address);
	_scsih_sas_device_remove(ioc, sas_device);

	dewtprintk(ioc, printk(MPT2SAS_INFO_FMT "%s: exit: handle"
	    "(0x%04x)\n", ioc->name, __func__, handle));
}

#ifdef CONFIG_SCSI_MPT2SAS_LOGGING
/**
 * _scsih_sas_topology_change_event_debug - debug for topology event
 * @ioc: per adapter object
 * @event_data: event data payload
 * Context: user.
 */
static void
_scsih_sas_topology_change_event_debug(struct MPT2SAS_ADAPTER *ioc,
    Mpi2EventDataSasTopologyChangeList_t *event_data)
{
	int i;
	u16 handle;
	u16 reason_code;
	u8 phy_number;
	char *status_str = NULL;
	char link_rate[25];

	switch (event_data->ExpStatus) {
	case MPI2_EVENT_SAS_TOPO_ES_ADDED:
		status_str = "add";
		break;
	case MPI2_EVENT_SAS_TOPO_ES_NOT_RESPONDING:
		status_str = "remove";
		break;
	case MPI2_EVENT_SAS_TOPO_ES_RESPONDING:
		status_str =  "responding";
		break;
	case MPI2_EVENT_SAS_TOPO_ES_DELAY_NOT_RESPONDING:
		status_str = "remove delay";
		break;
	default:
		status_str = "unknown status";
		break;
	}
	printk(MPT2SAS_DEBUG_FMT "sas topology change: (%s)\n",
	    ioc->name, status_str);
	printk(KERN_DEBUG "\thandle(0x%04x), enclosure_handle(0x%04x) "
	    "start_phy(%02d), count(%d)\n",
	    le16_to_cpu(event_data->ExpanderDevHandle),
	    le16_to_cpu(event_data->EnclosureHandle),
	    event_data->StartPhyNum, event_data->NumEntries);
	for (i = 0; i < event_data->NumEntries; i++) {
		handle = le16_to_cpu(event_data->PHY[i].AttachedDevHandle);
		if (!handle)
			continue;
		phy_number = event_data->StartPhyNum + i;
		reason_code = event_data->PHY[i].PhyStatus &
		    MPI2_EVENT_SAS_TOPO_RC_MASK;
		switch (reason_code) {
		case MPI2_EVENT_SAS_TOPO_RC_TARG_ADDED:
			snprintf(link_rate, 25, ": add, link(0x%02x)",
			    (event_data->PHY[i].LinkRate >> 4));
			status_str = link_rate;
			break;
		case MPI2_EVENT_SAS_TOPO_RC_TARG_NOT_RESPONDING:
			status_str = ": remove";
			break;
		case MPI2_EVENT_SAS_TOPO_RC_DELAY_NOT_RESPONDING:
			status_str = ": remove_delay";
			break;
		case MPI2_EVENT_SAS_TOPO_RC_PHY_CHANGED:
			snprintf(link_rate, 25, ": link(0x%02x)",
			    (event_data->PHY[i].LinkRate >> 4));
			status_str = link_rate;
			break;
		case MPI2_EVENT_SAS_TOPO_RC_NO_CHANGE:
			status_str = ": responding";
			break;
		default:
			status_str = ": unknown";
			break;
		}
		printk(KERN_DEBUG "\tphy(%02d), attached_handle(0x%04x)%s\n",
		    phy_number, handle, status_str);
	}
}
#endif

/**
 * _scsih_sas_topology_change_event - handle topology changes
 * @ioc: per adapter object
 * @fw_event: The fw_event_work object
 * Context: user.
 *
 */
static void
_scsih_sas_topology_change_event(struct MPT2SAS_ADAPTER *ioc,
    struct fw_event_work *fw_event)
{
	int i;
	u16 parent_handle, handle;
	u16 reason_code;
	u8 phy_number;
	struct _sas_node *sas_expander;
	unsigned long flags;
	u8 link_rate_;
	Mpi2EventDataSasTopologyChangeList_t *event_data = fw_event->event_data;

#ifdef CONFIG_SCSI_MPT2SAS_LOGGING
	if (ioc->logging_level & MPT_DEBUG_EVENT_WORK_TASK)
		_scsih_sas_topology_change_event_debug(ioc, event_data);
#endif

	if (!ioc->sas_hba.num_phys)
		_scsih_sas_host_add(ioc);
	else
		_scsih_sas_host_refresh(ioc, 0);

	if (fw_event->ignore) {
		dewtprintk(ioc, printk(MPT2SAS_DEBUG_FMT "ignoring expander "
		    "event\n", ioc->name));
		return;
	}

	parent_handle = le16_to_cpu(event_data->ExpanderDevHandle);

	/* handle expander add */
	if (event_data->ExpStatus == MPI2_EVENT_SAS_TOPO_ES_ADDED)
		if (_scsih_expander_add(ioc, parent_handle) != 0)
			return;

	/* handle siblings events */
	for (i = 0; i < event_data->NumEntries; i++) {
		if (fw_event->ignore) {
			dewtprintk(ioc, printk(MPT2SAS_DEBUG_FMT "ignoring "
			    "expander event\n", ioc->name));
			return;
		}
		if (ioc->shost_recovery)
			return;
<<<<<<< HEAD
		if (event_data->PHY[i].PhyStatus &
		    MPI2_EVENT_SAS_TOPO_PHYSTATUS_VACANT)
=======
		phy_number = event_data->StartPhyNum + i;
		reason_code = event_data->PHY[i].PhyStatus &
		    MPI2_EVENT_SAS_TOPO_RC_MASK;
		if ((event_data->PHY[i].PhyStatus &
		    MPI2_EVENT_SAS_TOPO_PHYSTATUS_VACANT) && (reason_code !=
		    MPI2_EVENT_SAS_TOPO_RC_TARG_NOT_RESPONDING))
>>>>>>> b0e43706
			continue;
		handle = le16_to_cpu(event_data->PHY[i].AttachedDevHandle);
		if (!handle)
			continue;
		link_rate_ = event_data->PHY[i].LinkRate >> 4;
		switch (reason_code) {
		case MPI2_EVENT_SAS_TOPO_RC_PHY_CHANGED:
		case MPI2_EVENT_SAS_TOPO_RC_TARG_ADDED:
			if (!parent_handle) {
				if (phy_number < ioc->sas_hba.num_phys)
					mpt2sas_transport_update_links(
					ioc,
					ioc->sas_hba.phy[phy_number].handle,
					handle, phy_number, link_rate_);
			} else {
				spin_lock_irqsave(&ioc->sas_node_lock, flags);
				sas_expander =
				    mpt2sas_scsih_expander_find_by_handle(ioc,
					parent_handle);
				spin_unlock_irqrestore(&ioc->sas_node_lock,
				    flags);
				if (sas_expander) {
					if (phy_number < sas_expander->num_phys)
						mpt2sas_transport_update_links(
						ioc,
						sas_expander->
						phy[phy_number].handle,
						handle, phy_number,
						link_rate_);
				}
			}
			if (reason_code == MPI2_EVENT_SAS_TOPO_RC_TARG_ADDED) {
				if (link_rate_ < MPI2_SAS_NEG_LINK_RATE_1_5)
					break;
				_scsih_add_device(ioc, handle, phy_number, 0);
			}
			break;
		case MPI2_EVENT_SAS_TOPO_RC_TARG_NOT_RESPONDING:
			_scsih_remove_device(ioc, handle);
			break;
		}
	}

	/* handle expander removal */
	if (event_data->ExpStatus == MPI2_EVENT_SAS_TOPO_ES_NOT_RESPONDING)
		_scsih_expander_remove(ioc, parent_handle);

}

#ifdef CONFIG_SCSI_MPT2SAS_LOGGING
/**
 * _scsih_sas_device_status_change_event_debug - debug for device event
 * @event_data: event data payload
 * Context: user.
 *
 * Return nothing.
 */
static void
_scsih_sas_device_status_change_event_debug(struct MPT2SAS_ADAPTER *ioc,
    Mpi2EventDataSasDeviceStatusChange_t *event_data)
{
	char *reason_str = NULL;

	switch (event_data->ReasonCode) {
	case MPI2_EVENT_SAS_DEV_STAT_RC_SMART_DATA:
		reason_str = "smart data";
		break;
	case MPI2_EVENT_SAS_DEV_STAT_RC_UNSUPPORTED:
		reason_str = "unsupported device discovered";
		break;
	case MPI2_EVENT_SAS_DEV_STAT_RC_INTERNAL_DEVICE_RESET:
		reason_str = "internal device reset";
		break;
	case MPI2_EVENT_SAS_DEV_STAT_RC_TASK_ABORT_INTERNAL:
		reason_str = "internal task abort";
		break;
	case MPI2_EVENT_SAS_DEV_STAT_RC_ABORT_TASK_SET_INTERNAL:
		reason_str = "internal task abort set";
		break;
	case MPI2_EVENT_SAS_DEV_STAT_RC_CLEAR_TASK_SET_INTERNAL:
		reason_str = "internal clear task set";
		break;
	case MPI2_EVENT_SAS_DEV_STAT_RC_QUERY_TASK_INTERNAL:
		reason_str = "internal query task";
		break;
	case MPI2_EVENT_SAS_DEV_STAT_RC_SATA_INIT_FAILURE:
		reason_str = "sata init failure";
		break;
	case MPI2_EVENT_SAS_DEV_STAT_RC_CMP_INTERNAL_DEV_RESET:
		reason_str = "internal device reset complete";
		break;
	case MPI2_EVENT_SAS_DEV_STAT_RC_CMP_TASK_ABORT_INTERNAL:
		reason_str = "internal task abort complete";
		break;
	case MPI2_EVENT_SAS_DEV_STAT_RC_ASYNC_NOTIFICATION:
		reason_str = "internal async notification";
		break;
	default:
		reason_str = "unknown reason";
		break;
	}
	printk(MPT2SAS_DEBUG_FMT "device status change: (%s)\n"
	    "\thandle(0x%04x), sas address(0x%016llx)", ioc->name,
	    reason_str, le16_to_cpu(event_data->DevHandle),
	    (unsigned long long)le64_to_cpu(event_data->SASAddress));
	if (event_data->ReasonCode == MPI2_EVENT_SAS_DEV_STAT_RC_SMART_DATA)
		printk(MPT2SAS_DEBUG_FMT ", ASC(0x%x), ASCQ(0x%x)\n", ioc->name,
		    event_data->ASC, event_data->ASCQ);
	printk(KERN_INFO "\n");
}
#endif

/**
 * _scsih_sas_device_status_change_event - handle device status change
 * @ioc: per adapter object
 * @fw_event: The fw_event_work object
 * Context: user.
 *
 * Return nothing.
 */
static void
_scsih_sas_device_status_change_event(struct MPT2SAS_ADAPTER *ioc,
    struct fw_event_work *fw_event)
{
#ifdef CONFIG_SCSI_MPT2SAS_LOGGING
	if (ioc->logging_level & MPT_DEBUG_EVENT_WORK_TASK)
		_scsih_sas_device_status_change_event_debug(ioc,
		     fw_event->event_data);
#endif
}

#ifdef CONFIG_SCSI_MPT2SAS_LOGGING
/**
 * _scsih_sas_enclosure_dev_status_change_event_debug - debug for enclosure event
 * @ioc: per adapter object
 * @event_data: event data payload
 * Context: user.
 *
 * Return nothing.
 */
static void
_scsih_sas_enclosure_dev_status_change_event_debug(struct MPT2SAS_ADAPTER *ioc,
    Mpi2EventDataSasEnclDevStatusChange_t *event_data)
{
	char *reason_str = NULL;

	switch (event_data->ReasonCode) {
	case MPI2_EVENT_SAS_ENCL_RC_ADDED:
		reason_str = "enclosure add";
		break;
	case MPI2_EVENT_SAS_ENCL_RC_NOT_RESPONDING:
		reason_str = "enclosure remove";
		break;
	default:
		reason_str = "unknown reason";
		break;
	}

	printk(MPT2SAS_DEBUG_FMT "enclosure status change: (%s)\n"
	    "\thandle(0x%04x), enclosure logical id(0x%016llx)"
	    " number slots(%d)\n", ioc->name, reason_str,
	    le16_to_cpu(event_data->EnclosureHandle),
	    (unsigned long long)le64_to_cpu(event_data->EnclosureLogicalID),
	    le16_to_cpu(event_data->StartSlot));
}
#endif

/**
 * _scsih_sas_enclosure_dev_status_change_event - handle enclosure events
 * @ioc: per adapter object
 * @fw_event: The fw_event_work object
 * Context: user.
 *
 * Return nothing.
 */
static void
_scsih_sas_enclosure_dev_status_change_event(struct MPT2SAS_ADAPTER *ioc,
    struct fw_event_work *fw_event)
{
#ifdef CONFIG_SCSI_MPT2SAS_LOGGING
	if (ioc->logging_level & MPT_DEBUG_EVENT_WORK_TASK)
		_scsih_sas_enclosure_dev_status_change_event_debug(ioc,
		     fw_event->event_data);
#endif
}

/**
 * _scsih_sas_broadcast_primative_event - handle broadcast events
 * @ioc: per adapter object
 * @fw_event: The fw_event_work object
 * Context: user.
 *
 * Return nothing.
 */
static void
_scsih_sas_broadcast_primative_event(struct MPT2SAS_ADAPTER *ioc,
    struct fw_event_work *fw_event)
{
	struct scsi_cmnd *scmd;
	u16 smid, handle;
	u32 lun;
	struct MPT2SAS_DEVICE *sas_device_priv_data;
	u32 termination_count;
	u32 query_count;
	Mpi2SCSITaskManagementReply_t *mpi_reply;
#ifdef CONFIG_SCSI_MPT2SAS_LOGGING
	Mpi2EventDataSasBroadcastPrimitive_t *event_data = fw_event->event_data;
#endif
	dewtprintk(ioc, printk(MPT2SAS_DEBUG_FMT "broadcast primative: "
	    "phy number(%d), width(%d)\n", ioc->name, event_data->PhyNum,
	    event_data->PortWidth));
	dtmprintk(ioc, printk(MPT2SAS_DEBUG_FMT "%s: enter\n", ioc->name,
	    __func__));

	mutex_lock(&ioc->tm_cmds.mutex);
	termination_count = 0;
	query_count = 0;
	mpi_reply = ioc->tm_cmds.reply;
	for (smid = 1; smid <= ioc->scsiio_depth; smid++) {
		scmd = _scsih_scsi_lookup_get(ioc, smid);
		if (!scmd)
			continue;
		sas_device_priv_data = scmd->device->hostdata;
		if (!sas_device_priv_data || !sas_device_priv_data->sas_target)
			continue;
		 /* skip hidden raid components */
		if (sas_device_priv_data->sas_target->flags &
		    MPT_TARGET_FLAGS_RAID_COMPONENT)
			continue;
		 /* skip volumes */
		if (sas_device_priv_data->sas_target->flags &
		    MPT_TARGET_FLAGS_VOLUME)
			continue;

		handle = sas_device_priv_data->sas_target->handle;
		lun = sas_device_priv_data->lun;
		query_count++;

		mpt2sas_scsih_issue_tm(ioc, handle, lun,
		    MPI2_SCSITASKMGMT_TASKTYPE_QUERY_TASK, smid, 30);
		ioc->tm_cmds.status = MPT2_CMD_NOT_USED;

		if ((mpi_reply->IOCStatus == MPI2_IOCSTATUS_SUCCESS) &&
		    (mpi_reply->ResponseCode ==
		     MPI2_SCSITASKMGMT_RSP_TM_SUCCEEDED ||
		     mpi_reply->ResponseCode ==
		     MPI2_SCSITASKMGMT_RSP_IO_QUEUED_ON_IOC))
			continue;

		mpt2sas_scsih_issue_tm(ioc, handle, lun,
		    MPI2_SCSITASKMGMT_TASKTYPE_ABRT_TASK_SET, 0, 30);
		ioc->tm_cmds.status = MPT2_CMD_NOT_USED;
		termination_count += le32_to_cpu(mpi_reply->TerminationCount);
	}
	ioc->broadcast_aen_busy = 0;
	mutex_unlock(&ioc->tm_cmds.mutex);

	dtmprintk(ioc, printk(MPT2SAS_DEBUG_FMT
	    "%s - exit, query_count = %d termination_count = %d\n",
	    ioc->name, __func__, query_count, termination_count));
}

/**
 * _scsih_sas_discovery_event - handle discovery events
 * @ioc: per adapter object
 * @fw_event: The fw_event_work object
 * Context: user.
 *
 * Return nothing.
 */
static void
_scsih_sas_discovery_event(struct MPT2SAS_ADAPTER *ioc,
    struct fw_event_work *fw_event)
{
	Mpi2EventDataSasDiscovery_t *event_data = fw_event->event_data;

#ifdef CONFIG_SCSI_MPT2SAS_LOGGING
	if (ioc->logging_level & MPT_DEBUG_EVENT_WORK_TASK) {
		printk(MPT2SAS_DEBUG_FMT "discovery event: (%s)", ioc->name,
		    (event_data->ReasonCode == MPI2_EVENT_SAS_DISC_RC_STARTED) ?
		    "start" : "stop");
	if (event_data->DiscoveryStatus)
		printk("discovery_status(0x%08x)",
		    le32_to_cpu(event_data->DiscoveryStatus));
	printk("\n");
	}
#endif

	if (event_data->ReasonCode == MPI2_EVENT_SAS_DISC_RC_STARTED &&
	    !ioc->sas_hba.num_phys)
		_scsih_sas_host_add(ioc);
}

/**
 * _scsih_reprobe_lun - reprobing lun
 * @sdev: scsi device struct
 * @no_uld_attach: sdev->no_uld_attach flag setting
 *
 **/
static void
_scsih_reprobe_lun(struct scsi_device *sdev, void *no_uld_attach)
{
	int rc;

	sdev->no_uld_attach = no_uld_attach ? 1 : 0;
	sdev_printk(KERN_INFO, sdev, "%s raid component\n",
	    sdev->no_uld_attach ? "hidding" : "exposing");
	rc = scsi_device_reprobe(sdev);
}

/**
 * _scsih_reprobe_target - reprobing target
 * @starget: scsi target struct
 * @no_uld_attach: sdev->no_uld_attach flag setting
 *
 * Note: no_uld_attach flag determines whether the disk device is attached
 * to block layer. A value of `1` means to not attach.
 **/
static void
_scsih_reprobe_target(struct scsi_target *starget, int no_uld_attach)
{
	struct MPT2SAS_TARGET *sas_target_priv_data = starget->hostdata;

	if (no_uld_attach)
		sas_target_priv_data->flags |= MPT_TARGET_FLAGS_RAID_COMPONENT;
	else
		sas_target_priv_data->flags &= ~MPT_TARGET_FLAGS_RAID_COMPONENT;

	starget_for_each_device(starget, no_uld_attach ? (void *)1 : NULL,
	    _scsih_reprobe_lun);
}
/**
 * _scsih_sas_volume_add - add new volume
 * @ioc: per adapter object
 * @element: IR config element data
 * Context: user.
 *
 * Return nothing.
 */
static void
_scsih_sas_volume_add(struct MPT2SAS_ADAPTER *ioc,
    Mpi2EventIrConfigElement_t *element)
{
	struct _raid_device *raid_device;
	unsigned long flags;
	u64 wwid;
	u16 handle = le16_to_cpu(element->VolDevHandle);
	int rc;

	mpt2sas_config_get_volume_wwid(ioc, handle, &wwid);
	if (!wwid) {
		printk(MPT2SAS_ERR_FMT
		    "failure at %s:%d/%s()!\n", ioc->name,
		    __FILE__, __LINE__, __func__);
		return;
	}

	spin_lock_irqsave(&ioc->raid_device_lock, flags);
	raid_device = _scsih_raid_device_find_by_wwid(ioc, wwid);
	spin_unlock_irqrestore(&ioc->raid_device_lock, flags);

	if (raid_device)
		return;

	raid_device = kzalloc(sizeof(struct _raid_device), GFP_KERNEL);
	if (!raid_device) {
		printk(MPT2SAS_ERR_FMT
		    "failure at %s:%d/%s()!\n", ioc->name,
		    __FILE__, __LINE__, __func__);
		return;
	}

	raid_device->id = ioc->sas_id++;
	raid_device->channel = RAID_CHANNEL;
	raid_device->handle = handle;
	raid_device->wwid = wwid;
	_scsih_raid_device_add(ioc, raid_device);
	if (!ioc->wait_for_port_enable_to_complete) {
		rc = scsi_add_device(ioc->shost, RAID_CHANNEL,
		    raid_device->id, 0);
		if (rc)
			_scsih_raid_device_remove(ioc, raid_device);
	} else
		_scsih_determine_boot_device(ioc, raid_device, 1);
}

/**
 * _scsih_sas_volume_delete - delete volume
 * @ioc: per adapter object
 * @element: IR config element data
 * Context: user.
 *
 * Return nothing.
 */
static void
_scsih_sas_volume_delete(struct MPT2SAS_ADAPTER *ioc,
    Mpi2EventIrConfigElement_t *element)
{
	struct _raid_device *raid_device;
	u16 handle = le16_to_cpu(element->VolDevHandle);
	unsigned long flags;
	struct MPT2SAS_TARGET *sas_target_priv_data;

	spin_lock_irqsave(&ioc->raid_device_lock, flags);
	raid_device = _scsih_raid_device_find_by_handle(ioc, handle);
	spin_unlock_irqrestore(&ioc->raid_device_lock, flags);
	if (!raid_device)
		return;
	if (raid_device->starget) {
		sas_target_priv_data = raid_device->starget->hostdata;
		sas_target_priv_data->deleted = 1;
		scsi_remove_target(&raid_device->starget->dev);
	}
	_scsih_raid_device_remove(ioc, raid_device);
}

/**
 * _scsih_sas_pd_expose - expose pd component to /dev/sdX
 * @ioc: per adapter object
 * @element: IR config element data
 * Context: user.
 *
 * Return nothing.
 */
static void
_scsih_sas_pd_expose(struct MPT2SAS_ADAPTER *ioc,
    Mpi2EventIrConfigElement_t *element)
{
	struct _sas_device *sas_device;
	unsigned long flags;
	u16 handle = le16_to_cpu(element->PhysDiskDevHandle);

	spin_lock_irqsave(&ioc->sas_device_lock, flags);
	sas_device = _scsih_sas_device_find_by_handle(ioc, handle);
	spin_unlock_irqrestore(&ioc->sas_device_lock, flags);
	if (!sas_device)
		return;

	/* exposing raid component */
	sas_device->volume_handle = 0;
	sas_device->volume_wwid = 0;
	sas_device->hidden_raid_component = 0;
	_scsih_reprobe_target(sas_device->starget, 0);
}

/**
 * _scsih_sas_pd_hide - hide pd component from /dev/sdX
 * @ioc: per adapter object
 * @element: IR config element data
 * Context: user.
 *
 * Return nothing.
 */
static void
_scsih_sas_pd_hide(struct MPT2SAS_ADAPTER *ioc,
    Mpi2EventIrConfigElement_t *element)
{
	struct _sas_device *sas_device;
	unsigned long flags;
	u16 handle = le16_to_cpu(element->PhysDiskDevHandle);

	spin_lock_irqsave(&ioc->sas_device_lock, flags);
	sas_device = _scsih_sas_device_find_by_handle(ioc, handle);
	spin_unlock_irqrestore(&ioc->sas_device_lock, flags);
	if (!sas_device)
		return;

	/* hiding raid component */
	mpt2sas_config_get_volume_handle(ioc, handle,
	    &sas_device->volume_handle);
	mpt2sas_config_get_volume_wwid(ioc, sas_device->volume_handle,
	    &sas_device->volume_wwid);
	sas_device->hidden_raid_component = 1;
	_scsih_reprobe_target(sas_device->starget, 1);
}

/**
 * _scsih_sas_pd_delete - delete pd component
 * @ioc: per adapter object
 * @element: IR config element data
 * Context: user.
 *
 * Return nothing.
 */
static void
_scsih_sas_pd_delete(struct MPT2SAS_ADAPTER *ioc,
    Mpi2EventIrConfigElement_t *element)
{
	struct _sas_device *sas_device;
	unsigned long flags;
	u16 handle = le16_to_cpu(element->PhysDiskDevHandle);

	spin_lock_irqsave(&ioc->sas_device_lock, flags);
	sas_device = _scsih_sas_device_find_by_handle(ioc, handle);
	spin_unlock_irqrestore(&ioc->sas_device_lock, flags);
	if (!sas_device)
		return;
	_scsih_remove_device(ioc, handle);
}

/**
 * _scsih_sas_pd_add - remove pd component
 * @ioc: per adapter object
 * @element: IR config element data
 * Context: user.
 *
 * Return nothing.
 */
static void
_scsih_sas_pd_add(struct MPT2SAS_ADAPTER *ioc,
    Mpi2EventIrConfigElement_t *element)
{
	struct _sas_device *sas_device;
	unsigned long flags;
	u16 handle = le16_to_cpu(element->PhysDiskDevHandle);
	Mpi2ConfigReply_t mpi_reply;
	Mpi2SasDevicePage0_t sas_device_pg0;
	u32 ioc_status;

	spin_lock_irqsave(&ioc->sas_device_lock, flags);
	sas_device = _scsih_sas_device_find_by_handle(ioc, handle);
	spin_unlock_irqrestore(&ioc->sas_device_lock, flags);
	if (sas_device) {
		sas_device->hidden_raid_component = 1;
		return;
	}

	if ((mpt2sas_config_get_sas_device_pg0(ioc, &mpi_reply, &sas_device_pg0,
	    MPI2_SAS_DEVICE_PGAD_FORM_HANDLE, handle))) {
		printk(MPT2SAS_ERR_FMT "failure at %s:%d/%s()!\n",
		    ioc->name, __FILE__, __LINE__, __func__);
		return;
	}

	ioc_status = le16_to_cpu(mpi_reply.IOCStatus) &
	    MPI2_IOCSTATUS_MASK;
	if (ioc_status != MPI2_IOCSTATUS_SUCCESS) {
		printk(MPT2SAS_ERR_FMT "failure at %s:%d/%s()!\n",
		    ioc->name, __FILE__, __LINE__, __func__);
		return;
	}

	mpt2sas_transport_update_links(ioc,
	    le16_to_cpu(sas_device_pg0.ParentDevHandle),
	    handle, sas_device_pg0.PhyNum, MPI2_SAS_NEG_LINK_RATE_1_5);

	_scsih_add_device(ioc, handle, 0, 1);
}

#ifdef CONFIG_SCSI_MPT2SAS_LOGGING
/**
 * _scsih_sas_ir_config_change_event_debug - debug for IR Config Change events
 * @ioc: per adapter object
 * @event_data: event data payload
 * Context: user.
 *
 * Return nothing.
 */
static void
_scsih_sas_ir_config_change_event_debug(struct MPT2SAS_ADAPTER *ioc,
    Mpi2EventDataIrConfigChangeList_t *event_data)
{
	Mpi2EventIrConfigElement_t *element;
	u8 element_type;
	int i;
	char *reason_str = NULL, *element_str = NULL;

	element = (Mpi2EventIrConfigElement_t *)&event_data->ConfigElement[0];

	printk(MPT2SAS_DEBUG_FMT "raid config change: (%s), elements(%d)\n",
	    ioc->name, (le32_to_cpu(event_data->Flags) &
	    MPI2_EVENT_IR_CHANGE_FLAGS_FOREIGN_CONFIG) ?
	    "foreign" : "native", event_data->NumElements);
	for (i = 0; i < event_data->NumElements; i++, element++) {
		switch (element->ReasonCode) {
		case MPI2_EVENT_IR_CHANGE_RC_ADDED:
			reason_str = "add";
			break;
		case MPI2_EVENT_IR_CHANGE_RC_REMOVED:
			reason_str = "remove";
			break;
		case MPI2_EVENT_IR_CHANGE_RC_NO_CHANGE:
			reason_str = "no change";
			break;
		case MPI2_EVENT_IR_CHANGE_RC_HIDE:
			reason_str = "hide";
			break;
		case MPI2_EVENT_IR_CHANGE_RC_UNHIDE:
			reason_str = "unhide";
			break;
		case MPI2_EVENT_IR_CHANGE_RC_VOLUME_CREATED:
			reason_str = "volume_created";
			break;
		case MPI2_EVENT_IR_CHANGE_RC_VOLUME_DELETED:
			reason_str = "volume_deleted";
			break;
		case MPI2_EVENT_IR_CHANGE_RC_PD_CREATED:
			reason_str = "pd_created";
			break;
		case MPI2_EVENT_IR_CHANGE_RC_PD_DELETED:
			reason_str = "pd_deleted";
			break;
		default:
			reason_str = "unknown reason";
			break;
		}
		element_type = le16_to_cpu(element->ElementFlags) &
		    MPI2_EVENT_IR_CHANGE_EFLAGS_ELEMENT_TYPE_MASK;
		switch (element_type) {
		case MPI2_EVENT_IR_CHANGE_EFLAGS_VOLUME_ELEMENT:
			element_str = "volume";
			break;
		case MPI2_EVENT_IR_CHANGE_EFLAGS_VOLPHYSDISK_ELEMENT:
			element_str = "phys disk";
			break;
		case MPI2_EVENT_IR_CHANGE_EFLAGS_HOTSPARE_ELEMENT:
			element_str = "hot spare";
			break;
		default:
			element_str = "unknown element";
			break;
		}
		printk(KERN_DEBUG "\t(%s:%s), vol handle(0x%04x), "
		    "pd handle(0x%04x), pd num(0x%02x)\n", element_str,
		    reason_str, le16_to_cpu(element->VolDevHandle),
		    le16_to_cpu(element->PhysDiskDevHandle),
		    element->PhysDiskNum);
	}
}
#endif

/**
 * _scsih_sas_ir_config_change_event - handle ir configuration change events
 * @ioc: per adapter object
 * @fw_event: The fw_event_work object
 * Context: user.
 *
 * Return nothing.
 */
static void
_scsih_sas_ir_config_change_event(struct MPT2SAS_ADAPTER *ioc,
    struct fw_event_work *fw_event)
{
	Mpi2EventIrConfigElement_t *element;
	int i;
	u8 foreign_config;
	Mpi2EventDataIrConfigChangeList_t *event_data = fw_event->event_data;

#ifdef CONFIG_SCSI_MPT2SAS_LOGGING
	if (ioc->logging_level & MPT_DEBUG_EVENT_WORK_TASK)
		_scsih_sas_ir_config_change_event_debug(ioc, event_data);

#endif
	foreign_config = (le32_to_cpu(event_data->Flags) &
	    MPI2_EVENT_IR_CHANGE_FLAGS_FOREIGN_CONFIG) ? 1 : 0;

	element = (Mpi2EventIrConfigElement_t *)&event_data->ConfigElement[0];
	for (i = 0; i < event_data->NumElements; i++, element++) {

		switch (element->ReasonCode) {
		case MPI2_EVENT_IR_CHANGE_RC_VOLUME_CREATED:
		case MPI2_EVENT_IR_CHANGE_RC_ADDED:
			if (!foreign_config)
				_scsih_sas_volume_add(ioc, element);
			break;
		case MPI2_EVENT_IR_CHANGE_RC_VOLUME_DELETED:
		case MPI2_EVENT_IR_CHANGE_RC_REMOVED:
			if (!foreign_config)
				_scsih_sas_volume_delete(ioc, element);
			break;
		case MPI2_EVENT_IR_CHANGE_RC_PD_CREATED:
			_scsih_sas_pd_hide(ioc, element);
			break;
		case MPI2_EVENT_IR_CHANGE_RC_PD_DELETED:
			_scsih_sas_pd_expose(ioc, element);
			break;
		case MPI2_EVENT_IR_CHANGE_RC_HIDE:
			_scsih_sas_pd_add(ioc, element);
			break;
		case MPI2_EVENT_IR_CHANGE_RC_UNHIDE:
			_scsih_sas_pd_delete(ioc, element);
			break;
		}
	}
}

/**
 * _scsih_sas_ir_volume_event - IR volume event
 * @ioc: per adapter object
 * @fw_event: The fw_event_work object
 * Context: user.
 *
 * Return nothing.
 */
static void
_scsih_sas_ir_volume_event(struct MPT2SAS_ADAPTER *ioc,
    struct fw_event_work *fw_event)
{
	u64 wwid;
	unsigned long flags;
	struct _raid_device *raid_device;
	u16 handle;
	u32 state;
	int rc;
	struct MPT2SAS_TARGET *sas_target_priv_data;
	Mpi2EventDataIrVolume_t *event_data = fw_event->event_data;

	if (event_data->ReasonCode != MPI2_EVENT_IR_VOLUME_RC_STATE_CHANGED)
		return;

	handle = le16_to_cpu(event_data->VolDevHandle);
	state = le32_to_cpu(event_data->NewValue);
	dewtprintk(ioc, printk(MPT2SAS_DEBUG_FMT "%s: handle(0x%04x), "
	    "old(0x%08x), new(0x%08x)\n", ioc->name, __func__,  handle,
	    le32_to_cpu(event_data->PreviousValue), state));

	spin_lock_irqsave(&ioc->raid_device_lock, flags);
	raid_device = _scsih_raid_device_find_by_handle(ioc, handle);
	spin_unlock_irqrestore(&ioc->raid_device_lock, flags);

	switch (state) {
	case MPI2_RAID_VOL_STATE_MISSING:
	case MPI2_RAID_VOL_STATE_FAILED:
		if (!raid_device)
			break;
		if (raid_device->starget) {
			sas_target_priv_data = raid_device->starget->hostdata;
			sas_target_priv_data->deleted = 1;
			scsi_remove_target(&raid_device->starget->dev);
		}
		_scsih_raid_device_remove(ioc, raid_device);
		break;

	case MPI2_RAID_VOL_STATE_ONLINE:
	case MPI2_RAID_VOL_STATE_DEGRADED:
	case MPI2_RAID_VOL_STATE_OPTIMAL:
		if (raid_device)
			break;

		mpt2sas_config_get_volume_wwid(ioc, handle, &wwid);
		if (!wwid) {
			printk(MPT2SAS_ERR_FMT
			    "failure at %s:%d/%s()!\n", ioc->name,
			    __FILE__, __LINE__, __func__);
			break;
		}

		raid_device = kzalloc(sizeof(struct _raid_device), GFP_KERNEL);
		if (!raid_device) {
			printk(MPT2SAS_ERR_FMT
			    "failure at %s:%d/%s()!\n", ioc->name,
			    __FILE__, __LINE__, __func__);
			break;
		}

		raid_device->id = ioc->sas_id++;
		raid_device->channel = RAID_CHANNEL;
		raid_device->handle = handle;
		raid_device->wwid = wwid;
		_scsih_raid_device_add(ioc, raid_device);
		rc = scsi_add_device(ioc->shost, RAID_CHANNEL,
		    raid_device->id, 0);
		if (rc)
			_scsih_raid_device_remove(ioc, raid_device);
		break;

	case MPI2_RAID_VOL_STATE_INITIALIZING:
	default:
		break;
	}
}

/**
 * _scsih_sas_ir_physical_disk_event - PD event
 * @ioc: per adapter object
 * @fw_event: The fw_event_work object
 * Context: user.
 *
 * Return nothing.
 */
static void
_scsih_sas_ir_physical_disk_event(struct MPT2SAS_ADAPTER *ioc,
    struct fw_event_work *fw_event)
{
	u16 handle;
	u32 state;
	struct _sas_device *sas_device;
	unsigned long flags;
	Mpi2ConfigReply_t mpi_reply;
	Mpi2SasDevicePage0_t sas_device_pg0;
	u32 ioc_status;
	Mpi2EventDataIrPhysicalDisk_t *event_data = fw_event->event_data;

	if (event_data->ReasonCode != MPI2_EVENT_IR_PHYSDISK_RC_STATE_CHANGED)
		return;

	handle = le16_to_cpu(event_data->PhysDiskDevHandle);
	state = le32_to_cpu(event_data->NewValue);

	dewtprintk(ioc, printk(MPT2SAS_DEBUG_FMT "%s: handle(0x%04x), "
	    "old(0x%08x), new(0x%08x)\n", ioc->name, __func__,  handle,
	    le32_to_cpu(event_data->PreviousValue), state));

	spin_lock_irqsave(&ioc->sas_device_lock, flags);
	sas_device = _scsih_sas_device_find_by_handle(ioc, handle);
	spin_unlock_irqrestore(&ioc->sas_device_lock, flags);

	switch (state) {
	case MPI2_RAID_PD_STATE_ONLINE:
	case MPI2_RAID_PD_STATE_DEGRADED:
	case MPI2_RAID_PD_STATE_REBUILDING:
	case MPI2_RAID_PD_STATE_OPTIMAL:
		if (sas_device) {
			sas_device->hidden_raid_component = 1;
			return;
		}

		if ((mpt2sas_config_get_sas_device_pg0(ioc, &mpi_reply,
		    &sas_device_pg0, MPI2_SAS_DEVICE_PGAD_FORM_HANDLE,
		    handle))) {
			printk(MPT2SAS_ERR_FMT "failure at %s:%d/%s()!\n",
			    ioc->name, __FILE__, __LINE__, __func__);
			return;
		}

		ioc_status = le16_to_cpu(mpi_reply.IOCStatus) &
		    MPI2_IOCSTATUS_MASK;
		if (ioc_status != MPI2_IOCSTATUS_SUCCESS) {
			printk(MPT2SAS_ERR_FMT "failure at %s:%d/%s()!\n",
			    ioc->name, __FILE__, __LINE__, __func__);
			return;
		}

		mpt2sas_transport_update_links(ioc,
		    le16_to_cpu(sas_device_pg0.ParentDevHandle),
		    handle, sas_device_pg0.PhyNum, MPI2_SAS_NEG_LINK_RATE_1_5);

		_scsih_add_device(ioc, handle, 0, 1);

		break;

	case MPI2_RAID_PD_STATE_OFFLINE:
	case MPI2_RAID_PD_STATE_NOT_CONFIGURED:
	case MPI2_RAID_PD_STATE_NOT_COMPATIBLE:
	case MPI2_RAID_PD_STATE_HOT_SPARE:
	default:
		break;
	}
}

#ifdef CONFIG_SCSI_MPT2SAS_LOGGING
/**
 * _scsih_sas_ir_operation_status_event_debug - debug for IR op event
 * @ioc: per adapter object
 * @event_data: event data payload
 * Context: user.
 *
 * Return nothing.
 */
static void
_scsih_sas_ir_operation_status_event_debug(struct MPT2SAS_ADAPTER *ioc,
    Mpi2EventDataIrOperationStatus_t *event_data)
{
	char *reason_str = NULL;

	switch (event_data->RAIDOperation) {
	case MPI2_EVENT_IR_RAIDOP_RESYNC:
		reason_str = "resync";
		break;
	case MPI2_EVENT_IR_RAIDOP_ONLINE_CAP_EXPANSION:
		reason_str = "online capacity expansion";
		break;
	case MPI2_EVENT_IR_RAIDOP_CONSISTENCY_CHECK:
		reason_str = "consistency check";
		break;
	default:
		reason_str = "unknown reason";
		break;
	}

	printk(MPT2SAS_INFO_FMT "raid operational status: (%s)"
	    "\thandle(0x%04x), percent complete(%d)\n",
	    ioc->name, reason_str,
	    le16_to_cpu(event_data->VolDevHandle),
	    event_data->PercentComplete);
}
#endif

/**
 * _scsih_sas_ir_operation_status_event - handle RAID operation events
 * @ioc: per adapter object
 * @fw_event: The fw_event_work object
 * Context: user.
 *
 * Return nothing.
 */
static void
_scsih_sas_ir_operation_status_event(struct MPT2SAS_ADAPTER *ioc,
    struct fw_event_work *fw_event)
{
#ifdef CONFIG_SCSI_MPT2SAS_LOGGING
	if (ioc->logging_level & MPT_DEBUG_EVENT_WORK_TASK)
		_scsih_sas_ir_operation_status_event_debug(ioc,
		     fw_event->event_data);
#endif
}

/**
 * _scsih_task_set_full - handle task set full
 * @ioc: per adapter object
 * @fw_event: The fw_event_work object
 * Context: user.
 *
 * Throttle back qdepth.
 */
static void
_scsih_task_set_full(struct MPT2SAS_ADAPTER *ioc, struct fw_event_work
	*fw_event)
{
	unsigned long flags;
	struct _sas_device *sas_device;
	static struct _raid_device *raid_device;
	struct scsi_device *sdev;
	int depth;
	u16 current_depth;
	u16 handle;
	int id, channel;
	u64 sas_address;
	Mpi2EventDataTaskSetFull_t *event_data = fw_event->event_data;

	current_depth = le16_to_cpu(event_data->CurrentDepth);
	handle = le16_to_cpu(event_data->DevHandle);
	spin_lock_irqsave(&ioc->sas_device_lock, flags);
	sas_device = _scsih_sas_device_find_by_handle(ioc, handle);
	if (!sas_device) {
		spin_unlock_irqrestore(&ioc->sas_device_lock, flags);
		return;
	}
	spin_unlock_irqrestore(&ioc->sas_device_lock, flags);
	id = sas_device->id;
	channel = sas_device->channel;
	sas_address = sas_device->sas_address;

	/* if hidden raid component, then change to volume characteristics */
	if (sas_device->hidden_raid_component && sas_device->volume_handle) {
		spin_lock_irqsave(&ioc->raid_device_lock, flags);
		raid_device = _scsih_raid_device_find_by_handle(
		    ioc, sas_device->volume_handle);
		spin_unlock_irqrestore(&ioc->raid_device_lock, flags);
		if (raid_device) {
			id = raid_device->id;
			channel = raid_device->channel;
			handle = raid_device->handle;
			sas_address = raid_device->wwid;
		}
	}

	if (ioc->logging_level & MPT_DEBUG_TASK_SET_FULL)
		starget_printk(KERN_DEBUG, sas_device->starget, "task set "
		    "full: handle(0x%04x), sas_addr(0x%016llx), depth(%d)\n",
		    handle, (unsigned long long)sas_address, current_depth);

	shost_for_each_device(sdev, ioc->shost) {
		if (sdev->id == id && sdev->channel == channel) {
			if (current_depth > sdev->queue_depth) {
				if (ioc->logging_level &
				    MPT_DEBUG_TASK_SET_FULL)
					sdev_printk(KERN_INFO, sdev, "strange "
					    "observation, the queue depth is"
					    " (%d) meanwhile fw queue depth "
					    "is (%d)\n", sdev->queue_depth,
					    current_depth);
				continue;
			}
			depth = scsi_track_queue_full(sdev,
			    current_depth - 1);
			if (depth > 0)
				sdev_printk(KERN_INFO, sdev, "Queue depth "
				    "reduced to (%d)\n", depth);
			else if (depth < 0)
				sdev_printk(KERN_INFO, sdev, "Tagged Command "
				    "Queueing is being disabled\n");
			else if (depth == 0)
				if (ioc->logging_level &
				     MPT_DEBUG_TASK_SET_FULL)
					sdev_printk(KERN_INFO, sdev,
					     "Queue depth not changed yet\n");
		}
	}
}

/**
 * _scsih_mark_responding_sas_device - mark a sas_devices as responding
 * @ioc: per adapter object
 * @sas_address: sas address
 * @slot: enclosure slot id
 * @handle: device handle
 *
 * After host reset, find out whether devices are still responding.
 * Used in _scsi_remove_unresponsive_sas_devices.
 *
 * Return nothing.
 */
static void
_scsih_mark_responding_sas_device(struct MPT2SAS_ADAPTER *ioc, u64 sas_address,
    u16 slot, u16 handle)
{
	struct MPT2SAS_TARGET *sas_target_priv_data;
	struct scsi_target *starget;
	struct _sas_device *sas_device;
	unsigned long flags;

	spin_lock_irqsave(&ioc->sas_device_lock, flags);
	list_for_each_entry(sas_device, &ioc->sas_device_list, list) {
		if (sas_device->sas_address == sas_address &&
		    sas_device->slot == slot && sas_device->starget) {
			sas_device->responding = 1;
			sas_device->state = 0;
			starget = sas_device->starget;
			sas_target_priv_data = starget->hostdata;
			sas_target_priv_data->tm_busy = 0;
			starget_printk(KERN_INFO, sas_device->starget,
			    "handle(0x%04x), sas_addr(0x%016llx), enclosure "
			    "logical id(0x%016llx), slot(%d)\n", handle,
			    (unsigned long long)sas_device->sas_address,
			    (unsigned long long)
			    sas_device->enclosure_logical_id,
			    sas_device->slot);
			if (sas_device->handle == handle)
				goto out;
			printk(KERN_INFO "\thandle changed from(0x%04x)!!!\n",
			    sas_device->handle);
			sas_device->handle = handle;
			sas_target_priv_data->handle = handle;
			goto out;
		}
	}
 out:
	spin_unlock_irqrestore(&ioc->sas_device_lock, flags);
}

/**
 * _scsih_search_responding_sas_devices -
 * @ioc: per adapter object
 *
 * After host reset, find out whether devices are still responding.
 * If not remove.
 *
 * Return nothing.
 */
static void
_scsih_search_responding_sas_devices(struct MPT2SAS_ADAPTER *ioc)
{
	Mpi2SasDevicePage0_t sas_device_pg0;
	Mpi2ConfigReply_t mpi_reply;
	u16 ioc_status;
	__le64 sas_address;
	u16 handle;
	u32 device_info;
	u16 slot;

	printk(MPT2SAS_INFO_FMT "%s\n", ioc->name, __func__);

	if (list_empty(&ioc->sas_device_list))
		return;

	handle = 0xFFFF;
	while (!(mpt2sas_config_get_sas_device_pg0(ioc, &mpi_reply,
	    &sas_device_pg0, MPI2_SAS_DEVICE_PGAD_FORM_GET_NEXT_HANDLE,
	    handle))) {
		ioc_status = le16_to_cpu(mpi_reply.IOCStatus) &
		    MPI2_IOCSTATUS_MASK;
		if (ioc_status == MPI2_IOCSTATUS_CONFIG_INVALID_PAGE)
			break;
		handle = le16_to_cpu(sas_device_pg0.DevHandle);
		device_info = le32_to_cpu(sas_device_pg0.DeviceInfo);
		if (!(_scsih_is_end_device(device_info)))
			continue;
		sas_address = le64_to_cpu(sas_device_pg0.SASAddress);
		slot = le16_to_cpu(sas_device_pg0.Slot);
		_scsih_mark_responding_sas_device(ioc, sas_address, slot,
		    handle);
	}
}

/**
 * _scsih_mark_responding_raid_device - mark a raid_device as responding
 * @ioc: per adapter object
 * @wwid: world wide identifier for raid volume
 * @handle: device handle
 *
 * After host reset, find out whether devices are still responding.
 * Used in _scsi_remove_unresponsive_raid_devices.
 *
 * Return nothing.
 */
static void
_scsih_mark_responding_raid_device(struct MPT2SAS_ADAPTER *ioc, u64 wwid,
    u16 handle)
{
	struct MPT2SAS_TARGET *sas_target_priv_data;
	struct scsi_target *starget;
	struct _raid_device *raid_device;
	unsigned long flags;

	spin_lock_irqsave(&ioc->raid_device_lock, flags);
	list_for_each_entry(raid_device, &ioc->raid_device_list, list) {
		if (raid_device->wwid == wwid && raid_device->starget) {
			raid_device->responding = 1;
			starget_printk(KERN_INFO, raid_device->starget,
			    "handle(0x%04x), wwid(0x%016llx)\n", handle,
			    (unsigned long long)raid_device->wwid);
			if (raid_device->handle == handle)
				goto out;
			printk(KERN_INFO "\thandle changed from(0x%04x)!!!\n",
			    raid_device->handle);
			raid_device->handle = handle;
			starget = raid_device->starget;
			sas_target_priv_data = starget->hostdata;
			sas_target_priv_data->handle = handle;
			goto out;
		}
	}
 out:
	spin_unlock_irqrestore(&ioc->raid_device_lock, flags);
}

/**
 * _scsih_search_responding_raid_devices -
 * @ioc: per adapter object
 *
 * After host reset, find out whether devices are still responding.
 * If not remove.
 *
 * Return nothing.
 */
static void
_scsih_search_responding_raid_devices(struct MPT2SAS_ADAPTER *ioc)
{
	Mpi2RaidVolPage1_t volume_pg1;
	Mpi2ConfigReply_t mpi_reply;
	u16 ioc_status;
	u16 handle;

	printk(MPT2SAS_INFO_FMT "%s\n", ioc->name, __func__);

	if (list_empty(&ioc->raid_device_list))
		return;

	handle = 0xFFFF;
	while (!(mpt2sas_config_get_raid_volume_pg1(ioc, &mpi_reply,
	    &volume_pg1, MPI2_RAID_VOLUME_PGAD_FORM_GET_NEXT_HANDLE, handle))) {
		ioc_status = le16_to_cpu(mpi_reply.IOCStatus) &
		    MPI2_IOCSTATUS_MASK;
		if (ioc_status == MPI2_IOCSTATUS_CONFIG_INVALID_PAGE)
			break;
		handle = le16_to_cpu(volume_pg1.DevHandle);
		_scsih_mark_responding_raid_device(ioc,
		    le64_to_cpu(volume_pg1.WWID), handle);
	}
}

/**
 * _scsih_mark_responding_expander - mark a expander as responding
 * @ioc: per adapter object
 * @sas_address: sas address
 * @handle:
 *
 * After host reset, find out whether devices are still responding.
 * Used in _scsi_remove_unresponsive_expanders.
 *
 * Return nothing.
 */
static void
_scsih_mark_responding_expander(struct MPT2SAS_ADAPTER *ioc, u64 sas_address,
     u16 handle)
{
	struct _sas_node *sas_expander;
	unsigned long flags;

	spin_lock_irqsave(&ioc->sas_node_lock, flags);
	list_for_each_entry(sas_expander, &ioc->sas_expander_list, list) {
		if (sas_expander->sas_address == sas_address) {
			sas_expander->responding = 1;
			if (sas_expander->handle != handle) {
				printk(KERN_INFO "old handle(0x%04x)\n",
				    sas_expander->handle);
				sas_expander->handle = handle;
			}
			goto out;
		}
	}
 out:
	spin_unlock_irqrestore(&ioc->sas_node_lock, flags);
}

/**
 * _scsih_search_responding_expanders -
 * @ioc: per adapter object
 *
 * After host reset, find out whether devices are still responding.
 * If not remove.
 *
 * Return nothing.
 */
static void
_scsih_search_responding_expanders(struct MPT2SAS_ADAPTER *ioc)
{
	Mpi2ExpanderPage0_t expander_pg0;
	Mpi2ConfigReply_t mpi_reply;
	u16 ioc_status;
	__le64 sas_address;
	u16 handle;

	printk(MPT2SAS_INFO_FMT "%s\n", ioc->name, __func__);

	if (list_empty(&ioc->sas_expander_list))
		return;

	handle = 0xFFFF;
	while (!(mpt2sas_config_get_expander_pg0(ioc, &mpi_reply, &expander_pg0,
	    MPI2_SAS_EXPAND_PGAD_FORM_GET_NEXT_HNDL, handle))) {

		ioc_status = le16_to_cpu(mpi_reply.IOCStatus) &
		    MPI2_IOCSTATUS_MASK;
		if (ioc_status == MPI2_IOCSTATUS_CONFIG_INVALID_PAGE)
			break;

		handle = le16_to_cpu(expander_pg0.DevHandle);
		sas_address = le64_to_cpu(expander_pg0.SASAddress);
		printk(KERN_INFO "\texpander present: handle(0x%04x), "
		    "sas_addr(0x%016llx)\n", handle,
		    (unsigned long long)sas_address);
		_scsih_mark_responding_expander(ioc, sas_address, handle);
	}

}

/**
 * _scsih_remove_unresponding_devices - removing unresponding devices
 * @ioc: per adapter object
 *
 * Return nothing.
 */
static void
_scsih_remove_unresponding_devices(struct MPT2SAS_ADAPTER *ioc)
{
	struct _sas_device *sas_device, *sas_device_next;
	struct _sas_node *sas_expander;
	struct _raid_device *raid_device, *raid_device_next;


	list_for_each_entry_safe(sas_device, sas_device_next,
	    &ioc->sas_device_list, list) {
		if (sas_device->responding) {
			sas_device->responding = 0;
			continue;
		}
		if (sas_device->starget)
			starget_printk(KERN_INFO, sas_device->starget,
			    "removing: handle(0x%04x), sas_addr(0x%016llx), "
			    "enclosure logical id(0x%016llx), slot(%d)\n",
			    sas_device->handle,
			    (unsigned long long)sas_device->sas_address,
			    (unsigned long long)
			    sas_device->enclosure_logical_id,
			    sas_device->slot);
		_scsih_remove_device(ioc, sas_device->handle);
	}

	list_for_each_entry_safe(raid_device, raid_device_next,
	    &ioc->raid_device_list, list) {
		if (raid_device->responding) {
			raid_device->responding = 0;
			continue;
		}
		if (raid_device->starget) {
			starget_printk(KERN_INFO, raid_device->starget,
			    "removing: handle(0x%04x), wwid(0x%016llx)\n",
			      raid_device->handle,
			    (unsigned long long)raid_device->wwid);
			scsi_remove_target(&raid_device->starget->dev);
		}
		_scsih_raid_device_remove(ioc, raid_device);
	}

 retry_expander_search:
	sas_expander = NULL;
	list_for_each_entry(sas_expander, &ioc->sas_expander_list, list) {
		if (sas_expander->responding) {
			sas_expander->responding = 0;
			continue;
		}
		_scsih_expander_remove(ioc, sas_expander->handle);
		goto retry_expander_search;
	}
}

/**
 * mpt2sas_scsih_reset_handler - reset callback handler (for scsih)
 * @ioc: per adapter object
 * @reset_phase: phase
 *
 * The handler for doing any required cleanup or initialization.
 *
 * The reset phase can be MPT2_IOC_PRE_RESET, MPT2_IOC_AFTER_RESET,
 * MPT2_IOC_DONE_RESET
 *
 * Return nothing.
 */
void
mpt2sas_scsih_reset_handler(struct MPT2SAS_ADAPTER *ioc, int reset_phase)
{
	switch (reset_phase) {
	case MPT2_IOC_PRE_RESET:
		dtmprintk(ioc, printk(MPT2SAS_DEBUG_FMT "%s: "
		    "MPT2_IOC_PRE_RESET\n", ioc->name, __func__));
		_scsih_fw_event_off(ioc);
		break;
	case MPT2_IOC_AFTER_RESET:
		dtmprintk(ioc, printk(MPT2SAS_DEBUG_FMT "%s: "
		    "MPT2_IOC_AFTER_RESET\n", ioc->name, __func__));
		if (ioc->tm_cmds.status & MPT2_CMD_PENDING) {
			ioc->tm_cmds.status |= MPT2_CMD_RESET;
			mpt2sas_base_free_smid(ioc, ioc->tm_cmds.smid);
			complete(&ioc->tm_cmds.done);
		}
		_scsih_fw_event_on(ioc);
		_scsih_flush_running_cmds(ioc);
		break;
	case MPT2_IOC_DONE_RESET:
		dtmprintk(ioc, printk(MPT2SAS_DEBUG_FMT "%s: "
		    "MPT2_IOC_DONE_RESET\n", ioc->name, __func__));
		_scsih_sas_host_refresh(ioc, 0);
		_scsih_search_responding_sas_devices(ioc);
		_scsih_search_responding_raid_devices(ioc);
		_scsih_search_responding_expanders(ioc);
		break;
	case MPT2_IOC_RUNNING:
		dtmprintk(ioc, printk(MPT2SAS_DEBUG_FMT "%s: "
		    "MPT2_IOC_RUNNING\n", ioc->name, __func__));
		_scsih_remove_unresponding_devices(ioc);
		break;
	}
}

/**
 * _firmware_event_work - delayed task for processing firmware events
 * @ioc: per adapter object
 * @work: equal to the fw_event_work object
 * Context: user.
 *
 * Return nothing.
 */
static void
_firmware_event_work(struct work_struct *work)
{
	struct fw_event_work *fw_event = container_of(work,
	    struct fw_event_work, work);
	unsigned long flags;
	struct MPT2SAS_ADAPTER *ioc = fw_event->ioc;

	/* the queue is being flushed so ignore this event */
	spin_lock_irqsave(&ioc->fw_event_lock, flags);
	if (ioc->fw_events_off || ioc->remove_host) {
		spin_unlock_irqrestore(&ioc->fw_event_lock, flags);
		_scsih_fw_event_free(ioc, fw_event);
		return;
	}
	spin_unlock_irqrestore(&ioc->fw_event_lock, flags);

	if (ioc->shost_recovery) {
		_scsih_fw_event_requeue(ioc, fw_event, 1000);
		return;
	}

	switch (fw_event->event) {
	case MPI2_EVENT_SAS_TOPOLOGY_CHANGE_LIST:
		_scsih_sas_topology_change_event(ioc, fw_event);
		break;
	case MPI2_EVENT_SAS_DEVICE_STATUS_CHANGE:
		_scsih_sas_device_status_change_event(ioc,
		    fw_event);
		break;
	case MPI2_EVENT_SAS_DISCOVERY:
		_scsih_sas_discovery_event(ioc,
		    fw_event);
		break;
	case MPI2_EVENT_SAS_BROADCAST_PRIMITIVE:
		_scsih_sas_broadcast_primative_event(ioc,
		    fw_event);
		break;
	case MPI2_EVENT_SAS_ENCL_DEVICE_STATUS_CHANGE:
		_scsih_sas_enclosure_dev_status_change_event(ioc,
		    fw_event);
		break;
	case MPI2_EVENT_IR_CONFIGURATION_CHANGE_LIST:
		_scsih_sas_ir_config_change_event(ioc, fw_event);
		break;
	case MPI2_EVENT_IR_VOLUME:
		_scsih_sas_ir_volume_event(ioc, fw_event);
		break;
	case MPI2_EVENT_IR_PHYSICAL_DISK:
		_scsih_sas_ir_physical_disk_event(ioc, fw_event);
		break;
	case MPI2_EVENT_IR_OPERATION_STATUS:
		_scsih_sas_ir_operation_status_event(ioc, fw_event);
		break;
	case MPI2_EVENT_TASK_SET_FULL:
		_scsih_task_set_full(ioc, fw_event);
		break;
	}
	_scsih_fw_event_free(ioc, fw_event);
}

/**
 * mpt2sas_scsih_event_callback - firmware event handler (called at ISR time)
 * @ioc: per adapter object
 * @msix_index: MSIX table index supplied by the OS
 * @reply: reply message frame(lower 32bit addr)
 * Context: interrupt.
 *
 * This function merely adds a new work task into ioc->firmware_event_thread.
 * The tasks are worked from _firmware_event_work in user context.
 *
 * Return 1 meaning mf should be freed from _base_interrupt
 *        0 means the mf is freed from this function.
 */
u8
mpt2sas_scsih_event_callback(struct MPT2SAS_ADAPTER *ioc, u8 msix_index,
	u32 reply)
{
	struct fw_event_work *fw_event;
	Mpi2EventNotificationReply_t *mpi_reply;
	unsigned long flags;
	u16 event;

	/* events turned off due to host reset or driver unloading */
	spin_lock_irqsave(&ioc->fw_event_lock, flags);
	if (ioc->fw_events_off || ioc->remove_host) {
		spin_unlock_irqrestore(&ioc->fw_event_lock, flags);
		return 1;
	}
	spin_unlock_irqrestore(&ioc->fw_event_lock, flags);

	mpi_reply = mpt2sas_base_get_reply_virt_addr(ioc, reply);
	event = le16_to_cpu(mpi_reply->Event);

	switch (event) {
	/* handle these */
	case MPI2_EVENT_SAS_BROADCAST_PRIMITIVE:
	{
		Mpi2EventDataSasBroadcastPrimitive_t *baen_data =
		    (Mpi2EventDataSasBroadcastPrimitive_t *)
		    mpi_reply->EventData;

		if (baen_data->Primitive !=
		    MPI2_EVENT_PRIMITIVE_ASYNCHRONOUS_EVENT ||
		    ioc->broadcast_aen_busy)
			return 1;
		ioc->broadcast_aen_busy = 1;
		break;
	}

	case MPI2_EVENT_SAS_TOPOLOGY_CHANGE_LIST:
		_scsih_check_topo_delete_events(ioc,
		    (Mpi2EventDataSasTopologyChangeList_t *)
		    mpi_reply->EventData);
		break;

	case MPI2_EVENT_SAS_DEVICE_STATUS_CHANGE:
	case MPI2_EVENT_IR_OPERATION_STATUS:
	case MPI2_EVENT_SAS_DISCOVERY:
	case MPI2_EVENT_SAS_ENCL_DEVICE_STATUS_CHANGE:
	case MPI2_EVENT_IR_VOLUME:
	case MPI2_EVENT_IR_PHYSICAL_DISK:
	case MPI2_EVENT_IR_CONFIGURATION_CHANGE_LIST:
	case MPI2_EVENT_TASK_SET_FULL:
		break;

	default: /* ignore the rest */
		return 1;
	}

	fw_event = kzalloc(sizeof(struct fw_event_work), GFP_ATOMIC);
	if (!fw_event) {
		printk(MPT2SAS_ERR_FMT "failure at %s:%d/%s()!\n",
		    ioc->name, __FILE__, __LINE__, __func__);
		return 1;
	}
	fw_event->event_data =
	    kzalloc(mpi_reply->EventDataLength*4, GFP_ATOMIC);
	if (!fw_event->event_data) {
		printk(MPT2SAS_ERR_FMT "failure at %s:%d/%s()!\n",
		    ioc->name, __FILE__, __LINE__, __func__);
		kfree(fw_event);
		return 1;
	}

	memcpy(fw_event->event_data, mpi_reply->EventData,
	    mpi_reply->EventDataLength*4);
	fw_event->ioc = ioc;
	fw_event->VF_ID = mpi_reply->VF_ID;
	fw_event->VP_ID = mpi_reply->VP_ID;
	fw_event->event = event;
	_scsih_fw_event_add(ioc, fw_event);
	return 1;
}

/* shost template */
static struct scsi_host_template scsih_driver_template = {
	.module				= THIS_MODULE,
	.name				= "Fusion MPT SAS Host",
	.proc_name			= MPT2SAS_DRIVER_NAME,
	.queuecommand			= _scsih_qcmd,
	.target_alloc			= _scsih_target_alloc,
	.slave_alloc			= _scsih_slave_alloc,
	.slave_configure		= _scsih_slave_configure,
	.target_destroy			= _scsih_target_destroy,
	.slave_destroy			= _scsih_slave_destroy,
	.change_queue_depth 		= _scsih_change_queue_depth,
	.change_queue_type		= _scsih_change_queue_type,
	.eh_abort_handler		= _scsih_abort,
	.eh_device_reset_handler	= _scsih_dev_reset,
	.eh_target_reset_handler	= _scsih_target_reset,
	.eh_host_reset_handler		= _scsih_host_reset,
	.bios_param			= _scsih_bios_param,
	.can_queue			= 1,
	.this_id			= -1,
	.sg_tablesize			= MPT2SAS_SG_DEPTH,
	.max_sectors			= 8192,
	.cmd_per_lun			= 7,
	.use_clustering			= ENABLE_CLUSTERING,
	.shost_attrs			= mpt2sas_host_attrs,
	.sdev_attrs			= mpt2sas_dev_attrs,
};

/**
 * _scsih_expander_node_remove - removing expander device from list.
 * @ioc: per adapter object
 * @sas_expander: the sas_device object
 * Context: Calling function should acquire ioc->sas_node_lock.
 *
 * Removing object and freeing associated memory from the
 * ioc->sas_expander_list.
 *
 * Return nothing.
 */
static void
_scsih_expander_node_remove(struct MPT2SAS_ADAPTER *ioc,
    struct _sas_node *sas_expander)
{
	struct _sas_port *mpt2sas_port;
	struct _sas_device *sas_device;
	struct _sas_node *expander_sibling;
	unsigned long flags;

	if (!sas_expander)
		return;

	/* remove sibling ports attached to this expander */
 retry_device_search:
	list_for_each_entry(mpt2sas_port,
	   &sas_expander->sas_port_list, port_list) {
		if (mpt2sas_port->remote_identify.device_type ==
		    SAS_END_DEVICE) {
			spin_lock_irqsave(&ioc->sas_device_lock, flags);
			sas_device =
			    mpt2sas_scsih_sas_device_find_by_sas_address(ioc,
			   mpt2sas_port->remote_identify.sas_address);
			spin_unlock_irqrestore(&ioc->sas_device_lock, flags);
			if (!sas_device)
				continue;
			_scsih_remove_device(ioc, sas_device->handle);
			if (ioc->shost_recovery)
				return;
			goto retry_device_search;
		}
	}

 retry_expander_search:
	list_for_each_entry(mpt2sas_port,
	   &sas_expander->sas_port_list, port_list) {

		if (mpt2sas_port->remote_identify.device_type ==
		    MPI2_SAS_DEVICE_INFO_EDGE_EXPANDER ||
		    mpt2sas_port->remote_identify.device_type ==
		    MPI2_SAS_DEVICE_INFO_FANOUT_EXPANDER) {

			spin_lock_irqsave(&ioc->sas_node_lock, flags);
			expander_sibling =
			    mpt2sas_scsih_expander_find_by_sas_address(
			    ioc, mpt2sas_port->remote_identify.sas_address);
			spin_unlock_irqrestore(&ioc->sas_node_lock, flags);
			if (!expander_sibling)
				continue;
			_scsih_expander_remove(ioc, expander_sibling->handle);
			if (ioc->shost_recovery)
				return;
			goto retry_expander_search;
		}
	}

	mpt2sas_transport_port_remove(ioc, sas_expander->sas_address,
	    sas_expander->parent_handle);

	printk(MPT2SAS_INFO_FMT "expander_remove: handle"
	   "(0x%04x), sas_addr(0x%016llx)\n", ioc->name,
	    sas_expander->handle, (unsigned long long)
	    sas_expander->sas_address);

	list_del(&sas_expander->list);
	kfree(sas_expander->phy);
	kfree(sas_expander);
}

/**
 * _scsih_remove - detach and remove add host
 * @pdev: PCI device struct
 *
 * Return nothing.
 */
static void __devexit
_scsih_remove(struct pci_dev *pdev)
{
	struct Scsi_Host *shost = pci_get_drvdata(pdev);
	struct MPT2SAS_ADAPTER *ioc = shost_priv(shost);
	struct _sas_port *mpt2sas_port;
	struct _sas_device *sas_device;
	struct _sas_node *expander_sibling;
	struct workqueue_struct	*wq;
	unsigned long flags;

	ioc->remove_host = 1;
	_scsih_fw_event_off(ioc);

	spin_lock_irqsave(&ioc->fw_event_lock, flags);
	wq = ioc->firmware_event_thread;
	ioc->firmware_event_thread = NULL;
	spin_unlock_irqrestore(&ioc->fw_event_lock, flags);
	if (wq)
		destroy_workqueue(wq);

	/* free ports attached to the sas_host */
 retry_again:
	list_for_each_entry(mpt2sas_port,
	   &ioc->sas_hba.sas_port_list, port_list) {
		if (mpt2sas_port->remote_identify.device_type ==
		    SAS_END_DEVICE) {
			sas_device =
			    mpt2sas_scsih_sas_device_find_by_sas_address(ioc,
			   mpt2sas_port->remote_identify.sas_address);
			if (sas_device) {
				_scsih_remove_device(ioc, sas_device->handle);
				goto retry_again;
			}
		} else {
			expander_sibling =
			    mpt2sas_scsih_expander_find_by_sas_address(ioc,
			    mpt2sas_port->remote_identify.sas_address);
			if (expander_sibling) {
				_scsih_expander_remove(ioc,
				    expander_sibling->handle);
				goto retry_again;
			}
		}
	}

	/* free phys attached to the sas_host */
	if (ioc->sas_hba.num_phys) {
		kfree(ioc->sas_hba.phy);
		ioc->sas_hba.phy = NULL;
		ioc->sas_hba.num_phys = 0;
	}

	sas_remove_host(shost);
	mpt2sas_base_detach(ioc);
	list_del(&ioc->list);
	scsi_remove_host(shost);
	scsi_host_put(shost);
}

/**
 * _scsih_probe_boot_devices - reports 1st device
 * @ioc: per adapter object
 *
 * If specified in bios page 2, this routine reports the 1st
 * device scsi-ml or sas transport for persistent boot device
 * purposes.  Please refer to function _scsih_determine_boot_device()
 */
static void
_scsih_probe_boot_devices(struct MPT2SAS_ADAPTER *ioc)
{
	u8 is_raid;
	void *device;
	struct _sas_device *sas_device;
	struct _raid_device *raid_device;
	u16 handle, parent_handle;
	u64 sas_address;
	unsigned long flags;
	int rc;

	device = NULL;
	if (ioc->req_boot_device.device) {
		device =  ioc->req_boot_device.device;
		is_raid = ioc->req_boot_device.is_raid;
	} else if (ioc->req_alt_boot_device.device) {
		device =  ioc->req_alt_boot_device.device;
		is_raid = ioc->req_alt_boot_device.is_raid;
	} else if (ioc->current_boot_device.device) {
		device =  ioc->current_boot_device.device;
		is_raid = ioc->current_boot_device.is_raid;
	}

	if (!device)
		return;

	if (is_raid) {
		raid_device = device;
		rc = scsi_add_device(ioc->shost, RAID_CHANNEL,
		    raid_device->id, 0);
		if (rc)
			_scsih_raid_device_remove(ioc, raid_device);
	} else {
		sas_device = device;
		handle = sas_device->handle;
		parent_handle = sas_device->parent_handle;
		sas_address = sas_device->sas_address;
		spin_lock_irqsave(&ioc->sas_device_lock, flags);
		list_move_tail(&sas_device->list, &ioc->sas_device_list);
		spin_unlock_irqrestore(&ioc->sas_device_lock, flags);
		if (!mpt2sas_transport_port_add(ioc, sas_device->handle,
		    sas_device->parent_handle)) {
			_scsih_sas_device_remove(ioc, sas_device);
		} else if (!sas_device->starget) {
			mpt2sas_transport_port_remove(ioc, sas_address,
			    parent_handle);
			_scsih_sas_device_remove(ioc, sas_device);
		}
	}
}

/**
 * _scsih_probe_raid - reporting raid volumes to scsi-ml
 * @ioc: per adapter object
 *
 * Called during initial loading of the driver.
 */
static void
_scsih_probe_raid(struct MPT2SAS_ADAPTER *ioc)
{
	struct _raid_device *raid_device, *raid_next;
	int rc;

	list_for_each_entry_safe(raid_device, raid_next,
	    &ioc->raid_device_list, list) {
		if (raid_device->starget)
			continue;
		rc = scsi_add_device(ioc->shost, RAID_CHANNEL,
		    raid_device->id, 0);
		if (rc)
			_scsih_raid_device_remove(ioc, raid_device);
	}
}

/**
 * _scsih_probe_sas - reporting sas devices to sas transport
 * @ioc: per adapter object
 *
 * Called during initial loading of the driver.
 */
static void
_scsih_probe_sas(struct MPT2SAS_ADAPTER *ioc)
{
	struct _sas_device *sas_device, *next;
	unsigned long flags;
	u16 handle, parent_handle;
	u64 sas_address;

	/* SAS Device List */
	list_for_each_entry_safe(sas_device, next, &ioc->sas_device_init_list,
	    list) {
		spin_lock_irqsave(&ioc->sas_device_lock, flags);
		list_move_tail(&sas_device->list, &ioc->sas_device_list);
		spin_unlock_irqrestore(&ioc->sas_device_lock, flags);

		handle = sas_device->handle;
		parent_handle = sas_device->parent_handle;
		sas_address = sas_device->sas_address;
		if (!mpt2sas_transport_port_add(ioc, handle, parent_handle)) {
			_scsih_sas_device_remove(ioc, sas_device);
		} else if (!sas_device->starget) {
			mpt2sas_transport_port_remove(ioc, sas_address,
			    parent_handle);
			_scsih_sas_device_remove(ioc, sas_device);
		}
	}
}

/**
 * _scsih_probe_devices - probing for devices
 * @ioc: per adapter object
 *
 * Called during initial loading of the driver.
 */
static void
_scsih_probe_devices(struct MPT2SAS_ADAPTER *ioc)
{
	u16 volume_mapping_flags =
	    le16_to_cpu(ioc->ioc_pg8.IRVolumeMappingFlags) &
	    MPI2_IOCPAGE8_IRFLAGS_MASK_VOLUME_MAPPING_MODE;

	if (!(ioc->facts.ProtocolFlags & MPI2_IOCFACTS_PROTOCOL_SCSI_INITIATOR))
		return;  /* return when IOC doesn't support initiator mode */

	_scsih_probe_boot_devices(ioc);

	if (ioc->ir_firmware) {
		if ((volume_mapping_flags &
		     MPI2_IOCPAGE8_IRFLAGS_HIGH_VOLUME_MAPPING)) {
			_scsih_probe_sas(ioc);
			_scsih_probe_raid(ioc);
		} else {
			_scsih_probe_raid(ioc);
			_scsih_probe_sas(ioc);
		}
	} else
		_scsih_probe_sas(ioc);
}

/**
 * _scsih_probe - attach and add scsi host
 * @pdev: PCI device struct
 * @id: pci device id
 *
 * Returns 0 success, anything else error.
 */
static int
_scsih_probe(struct pci_dev *pdev, const struct pci_device_id *id)
{
	struct MPT2SAS_ADAPTER *ioc;
	struct Scsi_Host *shost;

	shost = scsi_host_alloc(&scsih_driver_template,
	    sizeof(struct MPT2SAS_ADAPTER));
	if (!shost)
		return -ENODEV;

	/* init local params */
	ioc = shost_priv(shost);
	memset(ioc, 0, sizeof(struct MPT2SAS_ADAPTER));
	INIT_LIST_HEAD(&ioc->list);
	list_add_tail(&ioc->list, &mpt2sas_ioc_list);
	ioc->shost = shost;
	ioc->id = mpt_ids++;
	sprintf(ioc->name, "%s%d", MPT2SAS_DRIVER_NAME, ioc->id);
	ioc->pdev = pdev;
	ioc->scsi_io_cb_idx = scsi_io_cb_idx;
	ioc->tm_cb_idx = tm_cb_idx;
	ioc->ctl_cb_idx = ctl_cb_idx;
	ioc->base_cb_idx = base_cb_idx;
	ioc->transport_cb_idx = transport_cb_idx;
	ioc->config_cb_idx = config_cb_idx;
	ioc->tm_tr_cb_idx = tm_tr_cb_idx;
	ioc->tm_sas_control_cb_idx = tm_sas_control_cb_idx;
	ioc->logging_level = logging_level;
	/* misc semaphores and spin locks */
	spin_lock_init(&ioc->ioc_reset_in_progress_lock);
	spin_lock_init(&ioc->scsi_lookup_lock);
	spin_lock_init(&ioc->sas_device_lock);
	spin_lock_init(&ioc->sas_node_lock);
	spin_lock_init(&ioc->fw_event_lock);
	spin_lock_init(&ioc->raid_device_lock);

	INIT_LIST_HEAD(&ioc->sas_device_list);
	INIT_LIST_HEAD(&ioc->sas_device_init_list);
	INIT_LIST_HEAD(&ioc->sas_expander_list);
	INIT_LIST_HEAD(&ioc->fw_event_list);
	INIT_LIST_HEAD(&ioc->raid_device_list);
	INIT_LIST_HEAD(&ioc->sas_hba.sas_port_list);
	INIT_LIST_HEAD(&ioc->delayed_tr_list);

	/* init shost parameters */
	shost->max_cmd_len = 16;
	shost->max_lun = max_lun;
	shost->transportt = mpt2sas_transport_template;
	shost->unique_id = ioc->id;

	if ((scsi_add_host(shost, &pdev->dev))) {
		printk(MPT2SAS_ERR_FMT "failure at %s:%d/%s()!\n",
		    ioc->name, __FILE__, __LINE__, __func__);
		list_del(&ioc->list);
		goto out_add_shost_fail;
	}

	scsi_host_set_prot(shost, SHOST_DIF_TYPE1_PROTECTION
	    | SHOST_DIF_TYPE3_PROTECTION);
	scsi_host_set_guard(shost, SHOST_DIX_GUARD_CRC);

	/* event thread */
	snprintf(ioc->firmware_event_name, sizeof(ioc->firmware_event_name),
	    "fw_event%d", ioc->id);
	ioc->firmware_event_thread = create_singlethread_workqueue(
	    ioc->firmware_event_name);
	if (!ioc->firmware_event_thread) {
		printk(MPT2SAS_ERR_FMT "failure at %s:%d/%s()!\n",
		    ioc->name, __FILE__, __LINE__, __func__);
		goto out_thread_fail;
	}

	ioc->wait_for_port_enable_to_complete = 1;
	if ((mpt2sas_base_attach(ioc))) {
		printk(MPT2SAS_ERR_FMT "failure at %s:%d/%s()!\n",
		    ioc->name, __FILE__, __LINE__, __func__);
		goto out_attach_fail;
	}

	ioc->wait_for_port_enable_to_complete = 0;
	_scsih_probe_devices(ioc);
	return 0;

 out_attach_fail:
	destroy_workqueue(ioc->firmware_event_thread);
 out_thread_fail:
	list_del(&ioc->list);
	scsi_remove_host(shost);
 out_add_shost_fail:
	return -ENODEV;
}

#ifdef CONFIG_PM
/**
 * _scsih_suspend - power management suspend main entry point
 * @pdev: PCI device struct
 * @state: PM state change to (usually PCI_D3)
 *
 * Returns 0 success, anything else error.
 */
static int
_scsih_suspend(struct pci_dev *pdev, pm_message_t state)
{
	struct Scsi_Host *shost = pci_get_drvdata(pdev);
	struct MPT2SAS_ADAPTER *ioc = shost_priv(shost);
	u32 device_state;

	mpt2sas_base_stop_watchdog(ioc);
	flush_scheduled_work();
	scsi_block_requests(shost);
	device_state = pci_choose_state(pdev, state);
	printk(MPT2SAS_INFO_FMT "pdev=0x%p, slot=%s, entering "
	    "operating state [D%d]\n", ioc->name, pdev,
	    pci_name(pdev), device_state);

	mpt2sas_base_free_resources(ioc);
	pci_save_state(pdev);
	pci_disable_device(pdev);
	pci_set_power_state(pdev, device_state);
	return 0;
}

/**
 * _scsih_resume - power management resume main entry point
 * @pdev: PCI device struct
 *
 * Returns 0 success, anything else error.
 */
static int
_scsih_resume(struct pci_dev *pdev)
{
	struct Scsi_Host *shost = pci_get_drvdata(pdev);
	struct MPT2SAS_ADAPTER *ioc = shost_priv(shost);
	u32 device_state = pdev->current_state;
	int r;

	printk(MPT2SAS_INFO_FMT "pdev=0x%p, slot=%s, previous "
	    "operating state [D%d]\n", ioc->name, pdev,
	    pci_name(pdev), device_state);

	pci_set_power_state(pdev, PCI_D0);
	pci_enable_wake(pdev, PCI_D0, 0);
	pci_restore_state(pdev);
	ioc->pdev = pdev;
	r = mpt2sas_base_map_resources(ioc);
	if (r)
		return r;

	mpt2sas_base_hard_reset_handler(ioc, CAN_SLEEP, SOFT_RESET);
	scsi_unblock_requests(shost);
	mpt2sas_base_start_watchdog(ioc);
	return 0;
}
#endif /* CONFIG_PM */


static struct pci_driver scsih_driver = {
	.name		= MPT2SAS_DRIVER_NAME,
	.id_table	= scsih_pci_table,
	.probe		= _scsih_probe,
	.remove		= __devexit_p(_scsih_remove),
#ifdef CONFIG_PM
	.suspend	= _scsih_suspend,
	.resume		= _scsih_resume,
#endif
};


/**
 * _scsih_init - main entry point for this driver.
 *
 * Returns 0 success, anything else error.
 */
static int __init
_scsih_init(void)
{
	int error;

	mpt_ids = 0;
	printk(KERN_INFO "%s version %s loaded\n", MPT2SAS_DRIVER_NAME,
	    MPT2SAS_DRIVER_VERSION);

	mpt2sas_transport_template =
	    sas_attach_transport(&mpt2sas_transport_functions);
	if (!mpt2sas_transport_template)
		return -ENODEV;

	mpt2sas_base_initialize_callback_handler();

	 /* queuecommand callback hander */
	scsi_io_cb_idx = mpt2sas_base_register_callback_handler(_scsih_io_done);

	/* task managment callback handler */
	tm_cb_idx = mpt2sas_base_register_callback_handler(_scsih_tm_done);

	/* base internal commands callback handler */
	base_cb_idx = mpt2sas_base_register_callback_handler(mpt2sas_base_done);

	/* transport internal commands callback handler */
	transport_cb_idx = mpt2sas_base_register_callback_handler(
	    mpt2sas_transport_done);

	/* configuration page API internal commands callback handler */
	config_cb_idx = mpt2sas_base_register_callback_handler(
	    mpt2sas_config_done);

	/* ctl module callback handler */
	ctl_cb_idx = mpt2sas_base_register_callback_handler(mpt2sas_ctl_done);

	tm_tr_cb_idx = mpt2sas_base_register_callback_handler(
	    _scsih_tm_tr_complete);
	tm_sas_control_cb_idx = mpt2sas_base_register_callback_handler(
	    _scsih_sas_control_complete);

	mpt2sas_ctl_init();

	error = pci_register_driver(&scsih_driver);
	if (error)
		sas_release_transport(mpt2sas_transport_template);

	return error;
}

/**
 * _scsih_exit - exit point for this driver (when it is a module).
 *
 * Returns 0 success, anything else error.
 */
static void __exit
_scsih_exit(void)
{
	printk(KERN_INFO "mpt2sas version %s unloading\n",
	    MPT2SAS_DRIVER_VERSION);

	pci_unregister_driver(&scsih_driver);

	sas_release_transport(mpt2sas_transport_template);
	mpt2sas_base_release_callback_handler(scsi_io_cb_idx);
	mpt2sas_base_release_callback_handler(tm_cb_idx);
	mpt2sas_base_release_callback_handler(base_cb_idx);
	mpt2sas_base_release_callback_handler(transport_cb_idx);
	mpt2sas_base_release_callback_handler(config_cb_idx);
	mpt2sas_base_release_callback_handler(ctl_cb_idx);

	mpt2sas_base_release_callback_handler(tm_tr_cb_idx);
	mpt2sas_base_release_callback_handler(tm_sas_control_cb_idx);

	mpt2sas_ctl_exit();
}

module_init(_scsih_init);
module_exit(_scsih_exit);<|MERGE_RESOLUTION|>--- conflicted
+++ resolved
@@ -1769,10 +1769,6 @@
 	u16 smid = 0;
 	u32 ioc_state;
 	unsigned long timeleft;
-<<<<<<< HEAD
-	u8 VF_ID = 0;
-=======
->>>>>>> b0e43706
 
 	if (ioc->tm_cmds.status != MPT2_CMD_NOT_USED) {
 		printk(MPT2SAS_INFO_FMT "%s: tm_cmd busy!!!\n",
@@ -2335,8 +2331,6 @@
 			if (link_rate >= MPI2_SAS_NEG_LINK_RATE_1_5)
 				_scsih_ublock_io_device(ioc, handle);
 		}
-<<<<<<< HEAD
-=======
 	}
 }
 
@@ -2546,7 +2540,6 @@
 		printk(MPT2SAS_INFO_FMT "%s: host reset in progress!\n",
 		    __func__, ioc->name);
 		return rc;
->>>>>>> b0e43706
 	}
 
 	smid_sas_ctrl = mpt2sas_base_get_smid(ioc, ioc->tm_sas_control_cb_idx);
@@ -3916,8 +3909,6 @@
 		    "done: handle(0x%04x)\n", ioc->name, device_handle));
 		if (ioc->shost_recovery)
 			goto out;
-<<<<<<< HEAD
-=======
 	}
  skip_tr:
 
@@ -3925,7 +3916,6 @@
 		dewtprintk(ioc, printk(MPT2SAS_INFO_FMT "\tskip "
 		   "sas_cntrl handle(0x%04x)\n", ioc->name, handle));
 		goto out;
->>>>>>> b0e43706
 	}
 
 	/* SAS_IO_UNIT_CNTR - send REMOVE_DEVICE */
@@ -4095,17 +4085,12 @@
 		}
 		if (ioc->shost_recovery)
 			return;
-<<<<<<< HEAD
-		if (event_data->PHY[i].PhyStatus &
-		    MPI2_EVENT_SAS_TOPO_PHYSTATUS_VACANT)
-=======
 		phy_number = event_data->StartPhyNum + i;
 		reason_code = event_data->PHY[i].PhyStatus &
 		    MPI2_EVENT_SAS_TOPO_RC_MASK;
 		if ((event_data->PHY[i].PhyStatus &
 		    MPI2_EVENT_SAS_TOPO_PHYSTATUS_VACANT) && (reason_code !=
 		    MPI2_EVENT_SAS_TOPO_RC_TARG_NOT_RESPONDING))
->>>>>>> b0e43706
 			continue;
 		handle = le16_to_cpu(event_data->PHY[i].AttachedDevHandle);
 		if (!handle)
