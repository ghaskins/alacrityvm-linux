/*
 * Copyright(c) 2007 - 2008 Intel Corporation. All rights reserved.
 *
 * This program is free software; you can redistribute it and/or modify it
 * under the terms and conditions of the GNU General Public License,
 * version 2, as published by the Free Software Foundation.
 *
 * This program is distributed in the hope it will be useful, but WITHOUT
 * ANY WARRANTY; without even the implied warranty of MERCHANTABILITY or
 * FITNESS FOR A PARTICULAR PURPOSE.  See the GNU General Public License for
 * more details.
 *
 * You should have received a copy of the GNU General Public License along with
 * this program; if not, write to the Free Software Foundation, Inc.,
 * 51 Franklin St - Fifth Floor, Boston, MA 02110-1301 USA.
 *
 * Maintained at www.Open-FCoE.org
 */

/*
 * RPORT GENERAL INFO
 *
 * This file contains all processing regarding fc_rports. It contains the
 * rport state machine and does all rport interaction with the transport class.
 * There should be no other places in libfc that interact directly with the
 * transport class in regards to adding and deleting rports.
 *
 * fc_rport's represent N_Port's within the fabric.
 */

/*
 * RPORT LOCKING
 *
 * The rport should never hold the rport mutex and then attempt to acquire
 * either the lport or disc mutexes. The rport's mutex is considered lesser
 * than both the lport's mutex and the disc mutex. Refer to fc_lport.c for
 * more comments on the heirarchy.
 *
 * The locking strategy is similar to the lport's strategy. The lock protects
 * the rport's states and is held and released by the entry points to the rport
 * block. All _enter_* functions correspond to rport states and expect the rport
 * mutex to be locked before calling them. This means that rports only handle
 * one request or response at a time, since they're not critical for the I/O
 * path this potential over-use of the mutex is acceptable.
 */

#include <linux/kernel.h>
#include <linux/spinlock.h>
#include <linux/interrupt.h>
#include <linux/rcupdate.h>
#include <linux/timer.h>
#include <linux/workqueue.h>
#include <asm/unaligned.h>

#include <scsi/libfc.h>
#include <scsi/fc_encode.h>

#include "fc_libfc.h"

struct workqueue_struct *rport_event_queue;

static void fc_rport_enter_plogi(struct fc_rport_priv *);
static void fc_rport_enter_prli(struct fc_rport_priv *);
static void fc_rport_enter_rtv(struct fc_rport_priv *);
static void fc_rport_enter_ready(struct fc_rport_priv *);
static void fc_rport_enter_logo(struct fc_rport_priv *);
static void fc_rport_enter_adisc(struct fc_rport_priv *);

static void fc_rport_recv_plogi_req(struct fc_lport *,
				    struct fc_seq *, struct fc_frame *);
static void fc_rport_recv_prli_req(struct fc_rport_priv *,
				   struct fc_seq *, struct fc_frame *);
static void fc_rport_recv_prlo_req(struct fc_rport_priv *,
				   struct fc_seq *, struct fc_frame *);
static void fc_rport_recv_logo_req(struct fc_lport *,
				   struct fc_seq *, struct fc_frame *);
static void fc_rport_timeout(struct work_struct *);
static void fc_rport_error(struct fc_rport_priv *, struct fc_frame *);
static void fc_rport_error_retry(struct fc_rport_priv *, struct fc_frame *);
static void fc_rport_work(struct work_struct *);

static const char *fc_rport_state_names[] = {
	[RPORT_ST_INIT] = "Init",
	[RPORT_ST_PLOGI] = "PLOGI",
	[RPORT_ST_PRLI] = "PRLI",
	[RPORT_ST_RTV] = "RTV",
	[RPORT_ST_READY] = "Ready",
	[RPORT_ST_LOGO] = "LOGO",
	[RPORT_ST_ADISC] = "ADISC",
	[RPORT_ST_DELETE] = "Delete",
	[RPORT_ST_RESTART] = "Restart",
};

/**
 * fc_rport_lookup() - Lookup a remote port by port_id
 * @lport:   The local port to lookup the remote port on
 * @port_id: The remote port ID to look up
 */
static struct fc_rport_priv *fc_rport_lookup(const struct fc_lport *lport,
					     u32 port_id)
{
	struct fc_rport_priv *rdata;

	list_for_each_entry(rdata, &lport->disc.rports, peers)
		if (rdata->ids.port_id == port_id)
			return rdata;
	return NULL;
}

/**
 * fc_rport_create() - Create a new remote port
 * @lport: The local port this remote port will be associated with
 * @ids:   The identifiers for the new remote port
 *
 * The remote port will start in the INIT state.
 *
 * Locking note:  must be called with the disc_mutex held.
 */
static struct fc_rport_priv *fc_rport_create(struct fc_lport *lport,
					     u32 port_id)
{
	struct fc_rport_priv *rdata;

	rdata = lport->tt.rport_lookup(lport, port_id);
	if (rdata)
		return rdata;

	rdata = kzalloc(sizeof(*rdata), GFP_KERNEL);
	if (!rdata)
		return NULL;

	rdata->ids.node_name = -1;
	rdata->ids.port_name = -1;
	rdata->ids.port_id = port_id;
	rdata->ids.roles = FC_RPORT_ROLE_UNKNOWN;

	kref_init(&rdata->kref);
	mutex_init(&rdata->rp_mutex);
	rdata->local_port = lport;
	rdata->rp_state = RPORT_ST_INIT;
	rdata->event = RPORT_EV_NONE;
	rdata->flags = FC_RP_FLAGS_REC_SUPPORTED;
	rdata->e_d_tov = lport->e_d_tov;
	rdata->r_a_tov = lport->r_a_tov;
	rdata->maxframe_size = FC_MIN_MAX_PAYLOAD;
	INIT_DELAYED_WORK(&rdata->retry_work, fc_rport_timeout);
	INIT_WORK(&rdata->event_work, fc_rport_work);
	if (port_id != FC_FID_DIR_SERV)
		list_add(&rdata->peers, &lport->disc.rports);
	return rdata;
}

/**
 * fc_rport_destroy() - Free a remote port after last reference is released
 * @kref: The remote port's kref
 */
static void fc_rport_destroy(struct kref *kref)
{
	struct fc_rport_priv *rdata;

	rdata = container_of(kref, struct fc_rport_priv, kref);
	kfree(rdata);
}

/**
 * fc_rport_state() - Return a string identifying the remote port's state
 * @rdata: The remote port
 */
static const char *fc_rport_state(struct fc_rport_priv *rdata)
{
	const char *cp;

	cp = fc_rport_state_names[rdata->rp_state];
	if (!cp)
		cp = "Unknown";
	return cp;
}

/**
 * fc_set_rport_loss_tmo() - Set the remote port loss timeout
 * @rport:   The remote port that gets a new timeout value
 * @timeout: The new timeout value (in seconds)
 */
void fc_set_rport_loss_tmo(struct fc_rport *rport, u32 timeout)
{
	if (timeout)
		rport->dev_loss_tmo = timeout + 5;
	else
		rport->dev_loss_tmo = 30;
}
EXPORT_SYMBOL(fc_set_rport_loss_tmo);

/**
 * fc_plogi_get_maxframe() - Get the maximum payload from the common service
 *			     parameters in a FLOGI frame
 * @flp:    The FLOGI payload
 * @maxval: The maximum frame size upper limit; this may be less than what
 *	    is in the service parameters
 */
static unsigned int fc_plogi_get_maxframe(struct fc_els_flogi *flp,
					  unsigned int maxval)
{
	unsigned int mfs;

	/*
	 * Get max payload from the common service parameters and the
	 * class 3 receive data field size.
	 */
	mfs = ntohs(flp->fl_csp.sp_bb_data) & FC_SP_BB_DATA_MASK;
	if (mfs >= FC_SP_MIN_MAX_PAYLOAD && mfs < maxval)
		maxval = mfs;
	mfs = ntohs(flp->fl_cssp[3 - 1].cp_rdfs);
	if (mfs >= FC_SP_MIN_MAX_PAYLOAD && mfs < maxval)
		maxval = mfs;
	return maxval;
}

/**
 * fc_rport_state_enter() - Change the state of a remote port
 * @rdata: The remote port whose state should change
 * @new:   The new state
 *
 * Locking Note: Called with the rport lock held
 */
static void fc_rport_state_enter(struct fc_rport_priv *rdata,
				 enum fc_rport_state new)
{
	if (rdata->rp_state != new)
		rdata->retries = 0;
	rdata->rp_state = new;
}

/**
 * fc_rport_work() - Handler for remote port events in the rport_event_queue
 * @work: Handle to the remote port being dequeued
 */
static void fc_rport_work(struct work_struct *work)
{
	u32 port_id;
	struct fc_rport_priv *rdata =
		container_of(work, struct fc_rport_priv, event_work);
	struct fc_rport_libfc_priv *rpriv;
	enum fc_rport_event event;
	struct fc_lport *lport = rdata->local_port;
	struct fc_rport_operations *rport_ops;
	struct fc_rport_identifiers ids;
	struct fc_rport *rport;
	int restart = 0;

	mutex_lock(&rdata->rp_mutex);
	event = rdata->event;
	rport_ops = rdata->ops;
	rport = rdata->rport;

	FC_RPORT_DBG(rdata, "work event %u\n", event);

	switch (event) {
	case RPORT_EV_READY:
		ids = rdata->ids;
		rdata->event = RPORT_EV_NONE;
		kref_get(&rdata->kref);
		mutex_unlock(&rdata->rp_mutex);

		if (!rport)
			rport = fc_remote_port_add(lport->host, 0, &ids);
		if (!rport) {
			FC_RPORT_DBG(rdata, "Failed to add the rport\n");
			lport->tt.rport_logoff(rdata);
			kref_put(&rdata->kref, lport->tt.rport_destroy);
			return;
		}
		mutex_lock(&rdata->rp_mutex);
		if (rdata->rport)
			FC_RPORT_DBG(rdata, "rport already allocated\n");
		rdata->rport = rport;
		rport->maxframe_size = rdata->maxframe_size;
		rport->supported_classes = rdata->supported_classes;

		rpriv = rport->dd_data;
		rpriv->local_port = lport;
		rpriv->rp_state = rdata->rp_state;
		rpriv->flags = rdata->flags;
		rpriv->e_d_tov = rdata->e_d_tov;
		rpriv->r_a_tov = rdata->r_a_tov;
		mutex_unlock(&rdata->rp_mutex);

		if (rport_ops && rport_ops->event_callback) {
			FC_RPORT_DBG(rdata, "callback ev %d\n", event);
			rport_ops->event_callback(lport, rdata, event);
		}
		kref_put(&rdata->kref, lport->tt.rport_destroy);
		break;

	case RPORT_EV_FAILED:
	case RPORT_EV_LOGO:
	case RPORT_EV_STOP:
		port_id = rdata->ids.port_id;
		mutex_unlock(&rdata->rp_mutex);

		if (port_id != FC_FID_DIR_SERV) {
			/*
			 * We must drop rp_mutex before taking disc_mutex.
			 * Re-evaluate state to allow for restart.
			 * A transition to RESTART state must only happen
			 * while disc_mutex is held and rdata is on the list.
			 */
			mutex_lock(&lport->disc.disc_mutex);
			mutex_lock(&rdata->rp_mutex);
			if (rdata->rp_state == RPORT_ST_RESTART)
				restart = 1;
			else
				list_del(&rdata->peers);
			rdata->event = RPORT_EV_NONE;
			mutex_unlock(&rdata->rp_mutex);
			mutex_unlock(&lport->disc.disc_mutex);
		}

		if (rport_ops && rport_ops->event_callback) {
			FC_RPORT_DBG(rdata, "callback ev %d\n", event);
			rport_ops->event_callback(lport, rdata, event);
		}
		cancel_delayed_work_sync(&rdata->retry_work);

		/*
		 * Reset any outstanding exchanges before freeing rport.
		 */
		lport->tt.exch_mgr_reset(lport, 0, port_id);
		lport->tt.exch_mgr_reset(lport, port_id, 0);

		if (rport) {
			rpriv = rport->dd_data;
			rpriv->rp_state = RPORT_ST_DELETE;
			mutex_lock(&rdata->rp_mutex);
			rdata->rport = NULL;
			mutex_unlock(&rdata->rp_mutex);
			fc_remote_port_delete(rport);
		}
		if (restart) {
			mutex_lock(&rdata->rp_mutex);
			FC_RPORT_DBG(rdata, "work restart\n");
			fc_rport_enter_plogi(rdata);
			mutex_unlock(&rdata->rp_mutex);
		} else
			kref_put(&rdata->kref, lport->tt.rport_destroy);
		break;

	default:
		mutex_unlock(&rdata->rp_mutex);
		break;
	}
}

/**
 * fc_rport_login() - Start the remote port login state machine
 * @rdata: The remote port to be logged in to
 *
 * Locking Note: Called without the rport lock held. This
 * function will hold the rport lock, call an _enter_*
 * function and then unlock the rport.
 *
 * This indicates the intent to be logged into the remote port.
 * If it appears we are already logged in, ADISC is used to verify
 * the setup.
 */
int fc_rport_login(struct fc_rport_priv *rdata)
{
	mutex_lock(&rdata->rp_mutex);

	switch (rdata->rp_state) {
	case RPORT_ST_READY:
		FC_RPORT_DBG(rdata, "ADISC port\n");
		fc_rport_enter_adisc(rdata);
		break;
	case RPORT_ST_RESTART:
		break;
	case RPORT_ST_DELETE:
		FC_RPORT_DBG(rdata, "Restart deleted port\n");
		fc_rport_state_enter(rdata, RPORT_ST_RESTART);
		break;
	default:
		FC_RPORT_DBG(rdata, "Login to port\n");
		fc_rport_enter_plogi(rdata);
		break;
	}
	mutex_unlock(&rdata->rp_mutex);

	return 0;
}

/**
 * fc_rport_enter_delete() - Schedule a remote port to be deleted
 * @rdata: The remote port to be deleted
 * @event: The event to report as the reason for deletion
 *
 * Locking Note: Called with the rport lock held.
 *
 * Allow state change into DELETE only once.
 *
 * Call queue_work only if there's no event already pending.
 * Set the new event so that the old pending event will not occur.
 * Since we have the mutex, even if fc_rport_work() is already started,
 * it'll see the new event.
 */
static void fc_rport_enter_delete(struct fc_rport_priv *rdata,
				  enum fc_rport_event event)
{
	if (rdata->rp_state == RPORT_ST_DELETE)
		return;

	FC_RPORT_DBG(rdata, "Delete port\n");

	fc_rport_state_enter(rdata, RPORT_ST_DELETE);

	if (rdata->event == RPORT_EV_NONE)
		queue_work(rport_event_queue, &rdata->event_work);
	rdata->event = event;
}

/**
 * fc_rport_logoff() - Logoff and remove a remote port
 * @rdata: The remote port to be logged off of
 *
 * Locking Note: Called without the rport lock held. This
 * function will hold the rport lock, call an _enter_*
 * function and then unlock the rport.
 */
int fc_rport_logoff(struct fc_rport_priv *rdata)
{
	mutex_lock(&rdata->rp_mutex);

	FC_RPORT_DBG(rdata, "Remove port\n");

	if (rdata->rp_state == RPORT_ST_DELETE) {
		FC_RPORT_DBG(rdata, "Port in Delete state, not removing\n");
		goto out;
	}

	if (rdata->rp_state == RPORT_ST_RESTART)
		FC_RPORT_DBG(rdata, "Port in Restart state, deleting\n");
	else
		fc_rport_enter_logo(rdata);

	/*
	 * Change the state to Delete so that we discard
	 * the response.
	 */
	fc_rport_enter_delete(rdata, RPORT_EV_STOP);
out:
	mutex_unlock(&rdata->rp_mutex);
	return 0;
}

/**
 * fc_rport_enter_ready() - Transition to the RPORT_ST_READY state
 * @rdata: The remote port that is ready
 *
 * Locking Note: The rport lock is expected to be held before calling
 * this routine.
 */
static void fc_rport_enter_ready(struct fc_rport_priv *rdata)
{
	fc_rport_state_enter(rdata, RPORT_ST_READY);

	FC_RPORT_DBG(rdata, "Port is Ready\n");

	if (rdata->event == RPORT_EV_NONE)
		queue_work(rport_event_queue, &rdata->event_work);
	rdata->event = RPORT_EV_READY;
}

/**
 * fc_rport_timeout() - Handler for the retry_work timer
 * @work: Handle to the remote port that has timed out
 *
 * Locking Note: Called without the rport lock held. This
 * function will hold the rport lock, call an _enter_*
 * function and then unlock the rport.
 */
static void fc_rport_timeout(struct work_struct *work)
{
	struct fc_rport_priv *rdata =
		container_of(work, struct fc_rport_priv, retry_work.work);

	mutex_lock(&rdata->rp_mutex);

	switch (rdata->rp_state) {
	case RPORT_ST_PLOGI:
		fc_rport_enter_plogi(rdata);
		break;
	case RPORT_ST_PRLI:
		fc_rport_enter_prli(rdata);
		break;
	case RPORT_ST_RTV:
		fc_rport_enter_rtv(rdata);
		break;
	case RPORT_ST_LOGO:
		fc_rport_enter_logo(rdata);
		break;
	case RPORT_ST_ADISC:
		fc_rport_enter_adisc(rdata);
		break;
	case RPORT_ST_READY:
	case RPORT_ST_INIT:
	case RPORT_ST_DELETE:
	case RPORT_ST_RESTART:
		break;
	}

	mutex_unlock(&rdata->rp_mutex);
}

/**
 * fc_rport_error() - Error handler, called once retries have been exhausted
 * @rdata: The remote port the error is happened on
 * @fp:	   The error code encapsulated in a frame pointer
 *
 * Locking Note: The rport lock is expected to be held before
 * calling this routine
 */
static void fc_rport_error(struct fc_rport_priv *rdata, struct fc_frame *fp)
{
	FC_RPORT_DBG(rdata, "Error %ld in state %s, retries %d\n",
		     IS_ERR(fp) ? -PTR_ERR(fp) : 0,
		     fc_rport_state(rdata), rdata->retries);

	switch (rdata->rp_state) {
	case RPORT_ST_PLOGI:
	case RPORT_ST_LOGO:
		fc_rport_enter_delete(rdata, RPORT_EV_FAILED);
		break;
	case RPORT_ST_RTV:
		fc_rport_enter_ready(rdata);
		break;
	case RPORT_ST_PRLI:
	case RPORT_ST_ADISC:
		fc_rport_enter_logo(rdata);
		break;
	case RPORT_ST_DELETE:
	case RPORT_ST_RESTART:
	case RPORT_ST_READY:
	case RPORT_ST_INIT:
		break;
	}
}

/**
 * fc_rport_error_retry() - Handler for remote port state retries
 * @rdata: The remote port whose state is to be retried
 * @fp:	   The error code encapsulated in a frame pointer
 *
 * If the error was an exchange timeout retry immediately,
 * otherwise wait for E_D_TOV.
 *
 * Locking Note: The rport lock is expected to be held before
 * calling this routine
 */
static void fc_rport_error_retry(struct fc_rport_priv *rdata,
				 struct fc_frame *fp)
{
	unsigned long delay = FC_DEF_E_D_TOV;

	/* make sure this isn't an FC_EX_CLOSED error, never retry those */
	if (PTR_ERR(fp) == -FC_EX_CLOSED)
		return fc_rport_error(rdata, fp);

	if (rdata->retries < rdata->local_port->max_rport_retry_count) {
		FC_RPORT_DBG(rdata, "Error %ld in state %s, retrying\n",
			     PTR_ERR(fp), fc_rport_state(rdata));
		rdata->retries++;
		/* no additional delay on exchange timeouts */
		if (PTR_ERR(fp) == -FC_EX_TIMEOUT)
			delay = 0;
		schedule_delayed_work(&rdata->retry_work, delay);
		return;
	}

	return fc_rport_error(rdata, fp);
}

/**
 * fc_rport_plogi_recv_resp() - Handler for ELS PLOGI responses
 * @sp:	       The sequence the PLOGI is on
 * @fp:	       The PLOGI response frame
 * @rdata_arg: The remote port that sent the PLOGI response
 *
 * Locking Note: This function will be called without the rport lock
 * held, but it will lock, call an _enter_* function or fc_rport_error
 * and then unlock the rport.
 */
static void fc_rport_plogi_resp(struct fc_seq *sp, struct fc_frame *fp,
				void *rdata_arg)
{
	struct fc_rport_priv *rdata = rdata_arg;
	struct fc_lport *lport = rdata->local_port;
	struct fc_els_flogi *plp = NULL;
	unsigned int tov;
	u16 csp_seq;
	u16 cssp_seq;
	u8 op;

	mutex_lock(&rdata->rp_mutex);

	FC_RPORT_DBG(rdata, "Received a PLOGI %s\n", fc_els_resp_type(fp));

	if (rdata->rp_state != RPORT_ST_PLOGI) {
		FC_RPORT_DBG(rdata, "Received a PLOGI response, but in state "
			     "%s\n", fc_rport_state(rdata));
		if (IS_ERR(fp))
			goto err;
		goto out;
	}

	if (IS_ERR(fp)) {
		fc_rport_error_retry(rdata, fp);
		goto err;
	}

	op = fc_frame_payload_op(fp);
	if (op == ELS_LS_ACC &&
	    (plp = fc_frame_payload_get(fp, sizeof(*plp))) != NULL) {
		rdata->ids.port_name = get_unaligned_be64(&plp->fl_wwpn);
		rdata->ids.node_name = get_unaligned_be64(&plp->fl_wwnn);

		tov = ntohl(plp->fl_csp.sp_e_d_tov);
		if (ntohs(plp->fl_csp.sp_features) & FC_SP_FT_EDTR)
			tov /= 1000;
		if (tov > rdata->e_d_tov)
			rdata->e_d_tov = tov;
		csp_seq = ntohs(plp->fl_csp.sp_tot_seq);
		cssp_seq = ntohs(plp->fl_cssp[3 - 1].cp_con_seq);
		if (cssp_seq < csp_seq)
			csp_seq = cssp_seq;
		rdata->max_seq = csp_seq;
		rdata->maxframe_size = fc_plogi_get_maxframe(plp, lport->mfs);
		fc_rport_enter_prli(rdata);
	} else
		fc_rport_error_retry(rdata, fp);

out:
	fc_frame_free(fp);
err:
	mutex_unlock(&rdata->rp_mutex);
	kref_put(&rdata->kref, rdata->local_port->tt.rport_destroy);
}

/**
 * fc_rport_enter_plogi() - Send Port Login (PLOGI) request
 * @rdata: The remote port to send a PLOGI to
 *
 * Locking Note: The rport lock is expected to be held before calling
 * this routine.
 */
static void fc_rport_enter_plogi(struct fc_rport_priv *rdata)
{
	struct fc_lport *lport = rdata->local_port;
	struct fc_frame *fp;

	FC_RPORT_DBG(rdata, "Port entered PLOGI state from %s state\n",
		     fc_rport_state(rdata));

	fc_rport_state_enter(rdata, RPORT_ST_PLOGI);

	rdata->maxframe_size = FC_MIN_MAX_PAYLOAD;
	fp = fc_frame_alloc(lport, sizeof(struct fc_els_flogi));
	if (!fp) {
		fc_rport_error_retry(rdata, fp);
		return;
	}
	rdata->e_d_tov = lport->e_d_tov;

	if (!lport->tt.elsct_send(lport, rdata->ids.port_id, fp, ELS_PLOGI,
<<<<<<< HEAD
				  fc_rport_plogi_resp, rdata, lport->e_d_tov))
=======
				  fc_rport_plogi_resp, rdata,
				  2 * lport->r_a_tov))
>>>>>>> 724e6d3f
		fc_rport_error_retry(rdata, NULL);
	else
		kref_get(&rdata->kref);
}

/**
 * fc_rport_prli_resp() - Process Login (PRLI) response handler
 * @sp:	       The sequence the PRLI response was on
 * @fp:	       The PRLI response frame
 * @rdata_arg: The remote port that sent the PRLI response
 *
 * Locking Note: This function will be called without the rport lock
 * held, but it will lock, call an _enter_* function or fc_rport_error
 * and then unlock the rport.
 */
static void fc_rport_prli_resp(struct fc_seq *sp, struct fc_frame *fp,
			       void *rdata_arg)
{
	struct fc_rport_priv *rdata = rdata_arg;
	struct {
		struct fc_els_prli prli;
		struct fc_els_spp spp;
	} *pp;
	u32 roles = FC_RPORT_ROLE_UNKNOWN;
	u32 fcp_parm = 0;
	u8 op;

	mutex_lock(&rdata->rp_mutex);

	FC_RPORT_DBG(rdata, "Received a PRLI %s\n", fc_els_resp_type(fp));

	if (rdata->rp_state != RPORT_ST_PRLI) {
		FC_RPORT_DBG(rdata, "Received a PRLI response, but in state "
			     "%s\n", fc_rport_state(rdata));
		if (IS_ERR(fp))
			goto err;
		goto out;
	}

	if (IS_ERR(fp)) {
		fc_rport_error_retry(rdata, fp);
		goto err;
	}

	/* reinitialize remote port roles */
	rdata->ids.roles = FC_RPORT_ROLE_UNKNOWN;

	op = fc_frame_payload_op(fp);
	if (op == ELS_LS_ACC) {
		pp = fc_frame_payload_get(fp, sizeof(*pp));
		if (pp && pp->prli.prli_spp_len >= sizeof(pp->spp)) {
			fcp_parm = ntohl(pp->spp.spp_params);
			if (fcp_parm & FCP_SPPF_RETRY)
				rdata->flags |= FC_RP_FLAGS_RETRY;
		}

		rdata->supported_classes = FC_COS_CLASS3;
		if (fcp_parm & FCP_SPPF_INIT_FCN)
			roles |= FC_RPORT_ROLE_FCP_INITIATOR;
		if (fcp_parm & FCP_SPPF_TARG_FCN)
			roles |= FC_RPORT_ROLE_FCP_TARGET;

		rdata->ids.roles = roles;
		fc_rport_enter_rtv(rdata);

	} else {
		FC_RPORT_DBG(rdata, "Bad ELS response for PRLI command\n");
		fc_rport_enter_delete(rdata, RPORT_EV_FAILED);
	}

out:
	fc_frame_free(fp);
err:
	mutex_unlock(&rdata->rp_mutex);
	kref_put(&rdata->kref, rdata->local_port->tt.rport_destroy);
}

/**
 * fc_rport_logo_resp() - Handler for logout (LOGO) responses
 * @sp:	       The sequence the LOGO was on
 * @fp:	       The LOGO response frame
 * @rdata_arg: The remote port that sent the LOGO response
 *
 * Locking Note: This function will be called without the rport lock
 * held, but it will lock, call an _enter_* function or fc_rport_error
 * and then unlock the rport.
 */
static void fc_rport_logo_resp(struct fc_seq *sp, struct fc_frame *fp,
			       void *rdata_arg)
{
	struct fc_rport_priv *rdata = rdata_arg;
	u8 op;

	mutex_lock(&rdata->rp_mutex);

	FC_RPORT_DBG(rdata, "Received a LOGO %s\n", fc_els_resp_type(fp));

	if (rdata->rp_state != RPORT_ST_LOGO) {
		FC_RPORT_DBG(rdata, "Received a LOGO response, but in state "
			     "%s\n", fc_rport_state(rdata));
		if (IS_ERR(fp))
			goto err;
		goto out;
	}

	if (IS_ERR(fp)) {
		fc_rport_error_retry(rdata, fp);
		goto err;
	}

	op = fc_frame_payload_op(fp);
	if (op != ELS_LS_ACC)
		FC_RPORT_DBG(rdata, "Bad ELS response op %x for LOGO command\n",
			     op);
	fc_rport_enter_delete(rdata, RPORT_EV_LOGO);

out:
	fc_frame_free(fp);
err:
	mutex_unlock(&rdata->rp_mutex);
	kref_put(&rdata->kref, rdata->local_port->tt.rport_destroy);
}

/**
 * fc_rport_enter_prli() - Send Process Login (PRLI) request
 * @rdata: The remote port to send the PRLI request to
 *
 * Locking Note: The rport lock is expected to be held before calling
 * this routine.
 */
static void fc_rport_enter_prli(struct fc_rport_priv *rdata)
{
	struct fc_lport *lport = rdata->local_port;
	struct {
		struct fc_els_prli prli;
		struct fc_els_spp spp;
	} *pp;
	struct fc_frame *fp;

	/*
	 * If the rport is one of the well known addresses
	 * we skip PRLI and RTV and go straight to READY.
	 */
	if (rdata->ids.port_id >= FC_FID_DOM_MGR) {
		fc_rport_enter_ready(rdata);
		return;
	}

	FC_RPORT_DBG(rdata, "Port entered PRLI state from %s state\n",
		     fc_rport_state(rdata));

	fc_rport_state_enter(rdata, RPORT_ST_PRLI);

	fp = fc_frame_alloc(lport, sizeof(*pp));
	if (!fp) {
		fc_rport_error_retry(rdata, fp);
		return;
	}

	if (!lport->tt.elsct_send(lport, rdata->ids.port_id, fp, ELS_PRLI,
<<<<<<< HEAD
				  fc_rport_prli_resp, rdata, lport->e_d_tov))
=======
				  fc_rport_prli_resp, rdata,
				  2 * lport->r_a_tov))
>>>>>>> 724e6d3f
		fc_rport_error_retry(rdata, NULL);
	else
		kref_get(&rdata->kref);
}

/**
 * fc_rport_els_rtv_resp() - Handler for Request Timeout Value (RTV) responses
 * @sp:	       The sequence the RTV was on
 * @fp:	       The RTV response frame
 * @rdata_arg: The remote port that sent the RTV response
 *
 * Many targets don't seem to support this.
 *
 * Locking Note: This function will be called without the rport lock
 * held, but it will lock, call an _enter_* function or fc_rport_error
 * and then unlock the rport.
 */
static void fc_rport_rtv_resp(struct fc_seq *sp, struct fc_frame *fp,
			      void *rdata_arg)
{
	struct fc_rport_priv *rdata = rdata_arg;
	u8 op;

	mutex_lock(&rdata->rp_mutex);

	FC_RPORT_DBG(rdata, "Received a RTV %s\n", fc_els_resp_type(fp));

	if (rdata->rp_state != RPORT_ST_RTV) {
		FC_RPORT_DBG(rdata, "Received a RTV response, but in state "
			     "%s\n", fc_rport_state(rdata));
		if (IS_ERR(fp))
			goto err;
		goto out;
	}

	if (IS_ERR(fp)) {
		fc_rport_error(rdata, fp);
		goto err;
	}

	op = fc_frame_payload_op(fp);
	if (op == ELS_LS_ACC) {
		struct fc_els_rtv_acc *rtv;
		u32 toq;
		u32 tov;

		rtv = fc_frame_payload_get(fp, sizeof(*rtv));
		if (rtv) {
			toq = ntohl(rtv->rtv_toq);
			tov = ntohl(rtv->rtv_r_a_tov);
			if (tov == 0)
				tov = 1;
			rdata->r_a_tov = tov;
			tov = ntohl(rtv->rtv_e_d_tov);
			if (toq & FC_ELS_RTV_EDRES)
				tov /= 1000000;
			if (tov == 0)
				tov = 1;
			rdata->e_d_tov = tov;
		}
	}

	fc_rport_enter_ready(rdata);

out:
	fc_frame_free(fp);
err:
	mutex_unlock(&rdata->rp_mutex);
	kref_put(&rdata->kref, rdata->local_port->tt.rport_destroy);
}

/**
 * fc_rport_enter_rtv() - Send Request Timeout Value (RTV) request
 * @rdata: The remote port to send the RTV request to
 *
 * Locking Note: The rport lock is expected to be held before calling
 * this routine.
 */
static void fc_rport_enter_rtv(struct fc_rport_priv *rdata)
{
	struct fc_frame *fp;
	struct fc_lport *lport = rdata->local_port;

	FC_RPORT_DBG(rdata, "Port entered RTV state from %s state\n",
		     fc_rport_state(rdata));

	fc_rport_state_enter(rdata, RPORT_ST_RTV);

	fp = fc_frame_alloc(lport, sizeof(struct fc_els_rtv));
	if (!fp) {
		fc_rport_error_retry(rdata, fp);
		return;
	}

	if (!lport->tt.elsct_send(lport, rdata->ids.port_id, fp, ELS_RTV,
<<<<<<< HEAD
				     fc_rport_rtv_resp, rdata, lport->e_d_tov))
=======
				  fc_rport_rtv_resp, rdata,
				  2 * lport->r_a_tov))
>>>>>>> 724e6d3f
		fc_rport_error_retry(rdata, NULL);
	else
		kref_get(&rdata->kref);
}

/**
 * fc_rport_enter_logo() - Send a logout (LOGO) request
 * @rdata: The remote port to send the LOGO request to
 *
 * Locking Note: The rport lock is expected to be held before calling
 * this routine.
 */
static void fc_rport_enter_logo(struct fc_rport_priv *rdata)
{
	struct fc_lport *lport = rdata->local_port;
	struct fc_frame *fp;

	FC_RPORT_DBG(rdata, "Port entered LOGO state from %s state\n",
		     fc_rport_state(rdata));

	fc_rport_state_enter(rdata, RPORT_ST_LOGO);

	fp = fc_frame_alloc(lport, sizeof(struct fc_els_logo));
	if (!fp) {
		fc_rport_error_retry(rdata, fp);
		return;
	}

	if (!lport->tt.elsct_send(lport, rdata->ids.port_id, fp, ELS_LOGO,
<<<<<<< HEAD
				  fc_rport_logo_resp, rdata, lport->e_d_tov))
=======
				  fc_rport_logo_resp, rdata,
				  2 * lport->r_a_tov))
>>>>>>> 724e6d3f
		fc_rport_error_retry(rdata, NULL);
	else
		kref_get(&rdata->kref);
}

/**
 * fc_rport_els_adisc_resp() - Handler for Address Discovery (ADISC) responses
 * @sp:	       The sequence the ADISC response was on
 * @fp:	       The ADISC response frame
 * @rdata_arg: The remote port that sent the ADISC response
 *
 * Locking Note: This function will be called without the rport lock
 * held, but it will lock, call an _enter_* function or fc_rport_error
 * and then unlock the rport.
 */
static void fc_rport_adisc_resp(struct fc_seq *sp, struct fc_frame *fp,
				void *rdata_arg)
{
	struct fc_rport_priv *rdata = rdata_arg;
	struct fc_els_adisc *adisc;
	u8 op;

	mutex_lock(&rdata->rp_mutex);

	FC_RPORT_DBG(rdata, "Received a ADISC response\n");

	if (rdata->rp_state != RPORT_ST_ADISC) {
		FC_RPORT_DBG(rdata, "Received a ADISC resp but in state %s\n",
			     fc_rport_state(rdata));
		if (IS_ERR(fp))
			goto err;
		goto out;
	}

	if (IS_ERR(fp)) {
		fc_rport_error(rdata, fp);
		goto err;
	}

	/*
	 * If address verification failed.  Consider us logged out of the rport.
	 * Since the rport is still in discovery, we want to be
	 * logged in, so go to PLOGI state.  Otherwise, go back to READY.
	 */
	op = fc_frame_payload_op(fp);
	adisc = fc_frame_payload_get(fp, sizeof(*adisc));
	if (op != ELS_LS_ACC || !adisc ||
	    ntoh24(adisc->adisc_port_id) != rdata->ids.port_id ||
	    get_unaligned_be64(&adisc->adisc_wwpn) != rdata->ids.port_name ||
	    get_unaligned_be64(&adisc->adisc_wwnn) != rdata->ids.node_name) {
		FC_RPORT_DBG(rdata, "ADISC error or mismatch\n");
		fc_rport_enter_plogi(rdata);
	} else {
		FC_RPORT_DBG(rdata, "ADISC OK\n");
		fc_rport_enter_ready(rdata);
	}
out:
	fc_frame_free(fp);
err:
	mutex_unlock(&rdata->rp_mutex);
	kref_put(&rdata->kref, rdata->local_port->tt.rport_destroy);
}

/**
 * fc_rport_enter_adisc() - Send Address Discover (ADISC) request
 * @rdata: The remote port to send the ADISC request to
 *
 * Locking Note: The rport lock is expected to be held before calling
 * this routine.
 */
static void fc_rport_enter_adisc(struct fc_rport_priv *rdata)
{
	struct fc_lport *lport = rdata->local_port;
	struct fc_frame *fp;

	FC_RPORT_DBG(rdata, "sending ADISC from %s state\n",
		     fc_rport_state(rdata));

	fc_rport_state_enter(rdata, RPORT_ST_ADISC);

	fp = fc_frame_alloc(lport, sizeof(struct fc_els_adisc));
	if (!fp) {
		fc_rport_error_retry(rdata, fp);
		return;
	}
	if (!lport->tt.elsct_send(lport, rdata->ids.port_id, fp, ELS_ADISC,
<<<<<<< HEAD
				  fc_rport_adisc_resp, rdata, lport->e_d_tov))
=======
				  fc_rport_adisc_resp, rdata,
				  2 * lport->r_a_tov))
>>>>>>> 724e6d3f
		fc_rport_error_retry(rdata, NULL);
	else
		kref_get(&rdata->kref);
}

/**
 * fc_rport_recv_adisc_req() - Handler for Address Discovery (ADISC) requests
 * @rdata: The remote port that sent the ADISC request
 * @sp:	   The sequence the ADISC request was on
 * @in_fp: The ADISC request frame
 *
 * Locking Note:  Called with the lport and rport locks held.
 */
static void fc_rport_recv_adisc_req(struct fc_rport_priv *rdata,
				    struct fc_seq *sp, struct fc_frame *in_fp)
{
	struct fc_lport *lport = rdata->local_port;
	struct fc_frame *fp;
	struct fc_exch *ep = fc_seq_exch(sp);
	struct fc_els_adisc *adisc;
	struct fc_seq_els_data rjt_data;
	u32 f_ctl;

	FC_RPORT_DBG(rdata, "Received ADISC request\n");

	adisc = fc_frame_payload_get(in_fp, sizeof(*adisc));
	if (!adisc) {
		rjt_data.fp = NULL;
		rjt_data.reason = ELS_RJT_PROT;
		rjt_data.explan = ELS_EXPL_INV_LEN;
		lport->tt.seq_els_rsp_send(sp, ELS_LS_RJT, &rjt_data);
		goto drop;
	}

	fp = fc_frame_alloc(lport, sizeof(*adisc));
	if (!fp)
		goto drop;
	fc_adisc_fill(lport, fp);
	adisc = fc_frame_payload_get(fp, sizeof(*adisc));
	adisc->adisc_cmd = ELS_LS_ACC;
	sp = lport->tt.seq_start_next(sp);
	f_ctl = FC_FC_EX_CTX | FC_FC_LAST_SEQ | FC_FC_END_SEQ | FC_FC_SEQ_INIT;
	fc_fill_fc_hdr(fp, FC_RCTL_ELS_REP, ep->did, ep->sid,
		       FC_TYPE_ELS, f_ctl, 0);
	lport->tt.seq_send(lport, sp, fp);
drop:
	fc_frame_free(in_fp);
}

/**
 * fc_rport_recv_rls_req() - Handle received Read Link Status request
 * @rdata: The remote port that sent the RLS request
 * @sp:	The sequence that the RLS was on
 * @rx_fp: The PRLI request frame
 *
 * Locking Note: The rport lock is expected to be held before calling
 * this function.
 */
static void fc_rport_recv_rls_req(struct fc_rport_priv *rdata,
				  struct fc_seq *sp, struct fc_frame *rx_fp)

{
	struct fc_lport *lport = rdata->local_port;
	struct fc_frame *fp;
	struct fc_exch *ep = fc_seq_exch(sp);
	struct fc_els_rls *rls;
	struct fc_els_rls_resp *rsp;
	struct fc_els_lesb *lesb;
	struct fc_seq_els_data rjt_data;
	struct fc_host_statistics *hst;
	u32 f_ctl;

	FC_RPORT_DBG(rdata, "Received RLS request while in state %s\n",
		     fc_rport_state(rdata));

	rls = fc_frame_payload_get(rx_fp, sizeof(*rls));
	if (!rls) {
		rjt_data.reason = ELS_RJT_PROT;
		rjt_data.explan = ELS_EXPL_INV_LEN;
		goto out_rjt;
	}

	fp = fc_frame_alloc(lport, sizeof(*rsp));
	if (!fp) {
		rjt_data.reason = ELS_RJT_UNAB;
		rjt_data.explan = ELS_EXPL_INSUF_RES;
		goto out_rjt;
	}

	rsp = fc_frame_payload_get(fp, sizeof(*rsp));
	memset(rsp, 0, sizeof(*rsp));
	rsp->rls_cmd = ELS_LS_ACC;
	lesb = &rsp->rls_lesb;
	if (lport->tt.get_lesb) {
		/* get LESB from LLD if it supports it */
		lport->tt.get_lesb(lport, lesb);
	} else {
		fc_get_host_stats(lport->host);
		hst = &lport->host_stats;
		lesb->lesb_link_fail = htonl(hst->link_failure_count);
		lesb->lesb_sync_loss = htonl(hst->loss_of_sync_count);
		lesb->lesb_sig_loss = htonl(hst->loss_of_signal_count);
		lesb->lesb_prim_err = htonl(hst->prim_seq_protocol_err_count);
		lesb->lesb_inv_word = htonl(hst->invalid_tx_word_count);
		lesb->lesb_inv_crc = htonl(hst->invalid_crc_count);
	}

	sp = lport->tt.seq_start_next(sp);
	f_ctl = FC_FC_EX_CTX | FC_FC_LAST_SEQ | FC_FC_END_SEQ;
	fc_fill_fc_hdr(fp, FC_RCTL_ELS_REP, ep->did, ep->sid,
		       FC_TYPE_ELS, f_ctl, 0);
	lport->tt.seq_send(lport, sp, fp);
	goto out;

out_rjt:
	rjt_data.fp = NULL;
	lport->tt.seq_els_rsp_send(sp, ELS_LS_RJT, &rjt_data);
out:
	fc_frame_free(rx_fp);
}

/**
 * fc_rport_recv_els_req() - Handler for validated ELS requests
 * @lport: The local port that received the ELS request
 * @sp:	   The sequence that the ELS request was on
 * @fp:	   The ELS request frame
 *
 * Handle incoming ELS requests that require port login.
 * The ELS opcode has already been validated by the caller.
 *
 * Locking Note: Called with the lport lock held.
 */
static void fc_rport_recv_els_req(struct fc_lport *lport,
				  struct fc_seq *sp, struct fc_frame *fp)
{
	struct fc_rport_priv *rdata;
	struct fc_frame_header *fh;
	struct fc_seq_els_data els_data;

	els_data.fp = NULL;
	els_data.reason = ELS_RJT_UNAB;
	els_data.explan = ELS_EXPL_PLOGI_REQD;

	fh = fc_frame_header_get(fp);

	mutex_lock(&lport->disc.disc_mutex);
	rdata = lport->tt.rport_lookup(lport, ntoh24(fh->fh_s_id));
	if (!rdata) {
		mutex_unlock(&lport->disc.disc_mutex);
		goto reject;
	}
	mutex_lock(&rdata->rp_mutex);
	mutex_unlock(&lport->disc.disc_mutex);

	switch (rdata->rp_state) {
	case RPORT_ST_PRLI:
	case RPORT_ST_RTV:
	case RPORT_ST_READY:
	case RPORT_ST_ADISC:
		break;
	default:
		mutex_unlock(&rdata->rp_mutex);
		goto reject;
	}

	switch (fc_frame_payload_op(fp)) {
	case ELS_PRLI:
		fc_rport_recv_prli_req(rdata, sp, fp);
		break;
	case ELS_PRLO:
		fc_rport_recv_prlo_req(rdata, sp, fp);
		break;
	case ELS_ADISC:
		fc_rport_recv_adisc_req(rdata, sp, fp);
		break;
	case ELS_RRQ:
		els_data.fp = fp;
		lport->tt.seq_els_rsp_send(sp, ELS_RRQ, &els_data);
		break;
	case ELS_REC:
		els_data.fp = fp;
		lport->tt.seq_els_rsp_send(sp, ELS_REC, &els_data);
		break;
	case ELS_RLS:
		fc_rport_recv_rls_req(rdata, sp, fp);
		break;
	default:
		fc_frame_free(fp);	/* can't happen */
		break;
	}

	mutex_unlock(&rdata->rp_mutex);
	return;

reject:
	lport->tt.seq_els_rsp_send(sp, ELS_LS_RJT, &els_data);
	fc_frame_free(fp);
}

/**
 * fc_rport_recv_req() - Handler for requests
 * @sp:	   The sequence the request was on
 * @fp:	   The request frame
 * @lport: The local port that received the request
 *
 * Locking Note: Called with the lport lock held.
 */
void fc_rport_recv_req(struct fc_seq *sp, struct fc_frame *fp,
		       struct fc_lport *lport)
{
	struct fc_seq_els_data els_data;

	/*
	 * Handle PLOGI and LOGO requests separately, since they
	 * don't require prior login.
	 * Check for unsupported opcodes first and reject them.
	 * For some ops, it would be incorrect to reject with "PLOGI required".
	 */
	switch (fc_frame_payload_op(fp)) {
	case ELS_PLOGI:
		fc_rport_recv_plogi_req(lport, sp, fp);
		break;
	case ELS_LOGO:
		fc_rport_recv_logo_req(lport, sp, fp);
		break;
	case ELS_PRLI:
	case ELS_PRLO:
	case ELS_ADISC:
	case ELS_RRQ:
	case ELS_REC:
	case ELS_RLS:
		fc_rport_recv_els_req(lport, sp, fp);
		break;
	default:
		fc_frame_free(fp);
		els_data.fp = NULL;
		els_data.reason = ELS_RJT_UNSUP;
		els_data.explan = ELS_EXPL_NONE;
		lport->tt.seq_els_rsp_send(sp, ELS_LS_RJT, &els_data);
		break;
	}
}

/**
 * fc_rport_recv_plogi_req() - Handler for Port Login (PLOGI) requests
 * @lport: The local port that received the PLOGI request
 * @sp:	   The sequence that the PLOGI request was on
 * @rx_fp: The PLOGI request frame
 *
 * Locking Note: The rport lock is held before calling this function.
 */
static void fc_rport_recv_plogi_req(struct fc_lport *lport,
				    struct fc_seq *sp, struct fc_frame *rx_fp)
{
	struct fc_disc *disc;
	struct fc_rport_priv *rdata;
	struct fc_frame *fp = rx_fp;
	struct fc_exch *ep;
	struct fc_frame_header *fh;
	struct fc_els_flogi *pl;
	struct fc_seq_els_data rjt_data;
	u32 sid, f_ctl;

	rjt_data.fp = NULL;
	fh = fc_frame_header_get(fp);
	sid = ntoh24(fh->fh_s_id);

	FC_RPORT_ID_DBG(lport, sid, "Received PLOGI request\n");

	pl = fc_frame_payload_get(fp, sizeof(*pl));
	if (!pl) {
		FC_RPORT_ID_DBG(lport, sid, "Received PLOGI too short\n");
		rjt_data.reason = ELS_RJT_PROT;
		rjt_data.explan = ELS_EXPL_INV_LEN;
		goto reject;
	}

	disc = &lport->disc;
	mutex_lock(&disc->disc_mutex);
	rdata = lport->tt.rport_create(lport, sid);
	if (!rdata) {
		mutex_unlock(&disc->disc_mutex);
		rjt_data.reason = ELS_RJT_UNAB;
		rjt_data.explan = ELS_EXPL_INSUF_RES;
		goto reject;
	}

	mutex_lock(&rdata->rp_mutex);
	mutex_unlock(&disc->disc_mutex);

	rdata->ids.port_name = get_unaligned_be64(&pl->fl_wwpn);
	rdata->ids.node_name = get_unaligned_be64(&pl->fl_wwnn);

	/*
	 * If the rport was just created, possibly due to the incoming PLOGI,
	 * set the state appropriately and accept the PLOGI.
	 *
	 * If we had also sent a PLOGI, and if the received PLOGI is from a
	 * higher WWPN, we accept it, otherwise an LS_RJT is sent with reason
	 * "command already in progress".
	 *
	 * XXX TBD: If the session was ready before, the PLOGI should result in
	 * all outstanding exchanges being reset.
	 */
	switch (rdata->rp_state) {
	case RPORT_ST_INIT:
		FC_RPORT_DBG(rdata, "Received PLOGI in INIT state\n");
		break;
	case RPORT_ST_PLOGI:
		FC_RPORT_DBG(rdata, "Received PLOGI in PLOGI state\n");
		if (rdata->ids.port_name < lport->wwpn) {
			mutex_unlock(&rdata->rp_mutex);
			rjt_data.reason = ELS_RJT_INPROG;
			rjt_data.explan = ELS_EXPL_NONE;
			goto reject;
		}
		break;
	case RPORT_ST_PRLI:
	case RPORT_ST_RTV:
	case RPORT_ST_READY:
	case RPORT_ST_ADISC:
		FC_RPORT_DBG(rdata, "Received PLOGI in logged-in state %d "
			     "- ignored for now\n", rdata->rp_state);
		/* XXX TBD - should reset */
		break;
	case RPORT_ST_DELETE:
	case RPORT_ST_LOGO:
	case RPORT_ST_RESTART:
		FC_RPORT_DBG(rdata, "Received PLOGI in state %s - send busy\n",
			     fc_rport_state(rdata));
		mutex_unlock(&rdata->rp_mutex);
		rjt_data.reason = ELS_RJT_BUSY;
		rjt_data.explan = ELS_EXPL_NONE;
		goto reject;
	}

	/*
	 * Get session payload size from incoming PLOGI.
	 */
	rdata->maxframe_size = fc_plogi_get_maxframe(pl, lport->mfs);
	fc_frame_free(rx_fp);

	/*
	 * Send LS_ACC.	 If this fails, the originator should retry.
	 */
	sp = lport->tt.seq_start_next(sp);
	if (!sp)
		goto out;
	fp = fc_frame_alloc(lport, sizeof(*pl));
	if (!fp)
		goto out;

	fc_plogi_fill(lport, fp, ELS_LS_ACC);
	f_ctl = FC_FC_EX_CTX | FC_FC_LAST_SEQ | FC_FC_END_SEQ | FC_FC_SEQ_INIT;
	ep = fc_seq_exch(sp);
	fc_fill_fc_hdr(fp, FC_RCTL_ELS_REP, ep->did, ep->sid,
		       FC_TYPE_ELS, f_ctl, 0);
	lport->tt.seq_send(lport, sp, fp);
	fc_rport_enter_prli(rdata);
out:
	mutex_unlock(&rdata->rp_mutex);
	return;

reject:
	lport->tt.seq_els_rsp_send(sp, ELS_LS_RJT, &rjt_data);
	fc_frame_free(fp);
}

/**
 * fc_rport_recv_prli_req() - Handler for process login (PRLI) requests
 * @rdata: The remote port that sent the PRLI request
 * @sp:	   The sequence that the PRLI was on
 * @rx_fp: The PRLI request frame
 *
 * Locking Note: The rport lock is exected to be held before calling
 * this function.
 */
static void fc_rport_recv_prli_req(struct fc_rport_priv *rdata,
				   struct fc_seq *sp, struct fc_frame *rx_fp)
{
	struct fc_lport *lport = rdata->local_port;
	struct fc_exch *ep;
	struct fc_frame *fp;
	struct fc_frame_header *fh;
	struct {
		struct fc_els_prli prli;
		struct fc_els_spp spp;
	} *pp;
	struct fc_els_spp *rspp;	/* request service param page */
	struct fc_els_spp *spp;	/* response spp */
	unsigned int len;
	unsigned int plen;
	enum fc_els_rjt_reason reason = ELS_RJT_UNAB;
	enum fc_els_rjt_explan explan = ELS_EXPL_NONE;
	enum fc_els_spp_resp resp;
	struct fc_seq_els_data rjt_data;
	u32 f_ctl;
	u32 fcp_parm;
	u32 roles = FC_RPORT_ROLE_UNKNOWN;
	rjt_data.fp = NULL;

	fh = fc_frame_header_get(rx_fp);

	FC_RPORT_DBG(rdata, "Received PRLI request while in state %s\n",
		     fc_rport_state(rdata));

	switch (rdata->rp_state) {
	case RPORT_ST_PRLI:
	case RPORT_ST_RTV:
	case RPORT_ST_READY:
	case RPORT_ST_ADISC:
		reason = ELS_RJT_NONE;
		break;
	default:
		fc_frame_free(rx_fp);
		return;
		break;
	}
	len = fr_len(rx_fp) - sizeof(*fh);
	pp = fc_frame_payload_get(rx_fp, sizeof(*pp));
	if (pp == NULL) {
		reason = ELS_RJT_PROT;
		explan = ELS_EXPL_INV_LEN;
	} else {
		plen = ntohs(pp->prli.prli_len);
		if ((plen % 4) != 0 || plen > len) {
			reason = ELS_RJT_PROT;
			explan = ELS_EXPL_INV_LEN;
		} else if (plen < len) {
			len = plen;
		}
		plen = pp->prli.prli_spp_len;
		if ((plen % 4) != 0 || plen < sizeof(*spp) ||
		    plen > len || len < sizeof(*pp)) {
			reason = ELS_RJT_PROT;
			explan = ELS_EXPL_INV_LEN;
		}
		rspp = &pp->spp;
	}
	if (reason != ELS_RJT_NONE ||
	    (fp = fc_frame_alloc(lport, len)) == NULL) {
		rjt_data.reason = reason;
		rjt_data.explan = explan;
		lport->tt.seq_els_rsp_send(sp, ELS_LS_RJT, &rjt_data);
	} else {
		sp = lport->tt.seq_start_next(sp);
		WARN_ON(!sp);
		pp = fc_frame_payload_get(fp, len);
		WARN_ON(!pp);
		memset(pp, 0, len);
		pp->prli.prli_cmd = ELS_LS_ACC;
		pp->prli.prli_spp_len = plen;
		pp->prli.prli_len = htons(len);
		len -= sizeof(struct fc_els_prli);

		/* reinitialize remote port roles */
		rdata->ids.roles = FC_RPORT_ROLE_UNKNOWN;

		/*
		 * Go through all the service parameter pages and build
		 * response.  If plen indicates longer SPP than standard,
		 * use that.  The entire response has been pre-cleared above.
		 */
		spp = &pp->spp;
		while (len >= plen) {
			spp->spp_type = rspp->spp_type;
			spp->spp_type_ext = rspp->spp_type_ext;
			spp->spp_flags = rspp->spp_flags & FC_SPP_EST_IMG_PAIR;
			resp = FC_SPP_RESP_ACK;
			if (rspp->spp_flags & FC_SPP_RPA_VAL)
				resp = FC_SPP_RESP_NO_PA;
			switch (rspp->spp_type) {
			case 0:	/* common to all FC-4 types */
				break;
			case FC_TYPE_FCP:
				fcp_parm = ntohl(rspp->spp_params);
				if (fcp_parm & FCP_SPPF_RETRY)
					rdata->flags |= FC_RP_FLAGS_RETRY;
				rdata->supported_classes = FC_COS_CLASS3;
				if (fcp_parm & FCP_SPPF_INIT_FCN)
					roles |= FC_RPORT_ROLE_FCP_INITIATOR;
				if (fcp_parm & FCP_SPPF_TARG_FCN)
					roles |= FC_RPORT_ROLE_FCP_TARGET;
				rdata->ids.roles = roles;

				spp->spp_params =
					htonl(lport->service_params);
				break;
			default:
				resp = FC_SPP_RESP_INVL;
				break;
			}
			spp->spp_flags |= resp;
			len -= plen;
			rspp = (struct fc_els_spp *)((char *)rspp + plen);
			spp = (struct fc_els_spp *)((char *)spp + plen);
		}

		/*
		 * Send LS_ACC.	 If this fails, the originator should retry.
		 */
		f_ctl = FC_FC_EX_CTX | FC_FC_LAST_SEQ;
		f_ctl |= FC_FC_END_SEQ | FC_FC_SEQ_INIT;
		ep = fc_seq_exch(sp);
		fc_fill_fc_hdr(fp, FC_RCTL_ELS_REP, ep->did, ep->sid,
			       FC_TYPE_ELS, f_ctl, 0);
		lport->tt.seq_send(lport, sp, fp);

		/*
		 * Get lock and re-check state.
		 */
		switch (rdata->rp_state) {
		case RPORT_ST_PRLI:
			fc_rport_enter_ready(rdata);
			break;
		case RPORT_ST_READY:
		case RPORT_ST_ADISC:
			break;
		default:
			break;
		}
	}
	fc_frame_free(rx_fp);
}

/**
 * fc_rport_recv_prlo_req() - Handler for process logout (PRLO) requests
 * @rdata: The remote port that sent the PRLO request
 * @sp:	   The sequence that the PRLO was on
 * @fp:	   The PRLO request frame
 *
 * Locking Note: The rport lock is exected to be held before calling
 * this function.
 */
static void fc_rport_recv_prlo_req(struct fc_rport_priv *rdata,
				   struct fc_seq *sp,
				   struct fc_frame *fp)
{
	struct fc_lport *lport = rdata->local_port;

	struct fc_frame_header *fh;
	struct fc_seq_els_data rjt_data;

	fh = fc_frame_header_get(fp);

	FC_RPORT_DBG(rdata, "Received PRLO request while in state %s\n",
		     fc_rport_state(rdata));

	rjt_data.fp = NULL;
	rjt_data.reason = ELS_RJT_UNAB;
	rjt_data.explan = ELS_EXPL_NONE;
	lport->tt.seq_els_rsp_send(sp, ELS_LS_RJT, &rjt_data);
	fc_frame_free(fp);
}

/**
 * fc_rport_recv_logo_req() - Handler for logout (LOGO) requests
 * @lport: The local port that received the LOGO request
 * @sp:	   The sequence that the LOGO request was on
 * @fp:	   The LOGO request frame
 *
 * Locking Note: The rport lock is exected to be held before calling
 * this function.
 */
static void fc_rport_recv_logo_req(struct fc_lport *lport,
				   struct fc_seq *sp,
				   struct fc_frame *fp)
{
	struct fc_frame_header *fh;
	struct fc_rport_priv *rdata;
	u32 sid;

	lport->tt.seq_els_rsp_send(sp, ELS_LS_ACC, NULL);

	fh = fc_frame_header_get(fp);
	sid = ntoh24(fh->fh_s_id);

	mutex_lock(&lport->disc.disc_mutex);
	rdata = lport->tt.rport_lookup(lport, sid);
	if (rdata) {
		mutex_lock(&rdata->rp_mutex);
		FC_RPORT_DBG(rdata, "Received LOGO request while in state %s\n",
			     fc_rport_state(rdata));

		fc_rport_enter_delete(rdata, RPORT_EV_LOGO);

		/*
		 * If the remote port was created due to discovery, set state
		 * to log back in.  It may have seen a stale RSCN about us.
		 */
		if (rdata->disc_id)
			fc_rport_state_enter(rdata, RPORT_ST_RESTART);
		mutex_unlock(&rdata->rp_mutex);
	} else
		FC_RPORT_ID_DBG(lport, sid,
				"Received LOGO from non-logged-in port\n");
	mutex_unlock(&lport->disc.disc_mutex);
	fc_frame_free(fp);
}

/**
 * fc_rport_flush_queue() - Flush the rport_event_queue
 */
static void fc_rport_flush_queue(void)
{
	flush_workqueue(rport_event_queue);
}

/**
 * fc_rport_init() - Initialize the remote port layer for a local port
 * @lport: The local port to initialize the remote port layer for
 */
int fc_rport_init(struct fc_lport *lport)
{
	if (!lport->tt.rport_lookup)
		lport->tt.rport_lookup = fc_rport_lookup;

	if (!lport->tt.rport_create)
		lport->tt.rport_create = fc_rport_create;

	if (!lport->tt.rport_login)
		lport->tt.rport_login = fc_rport_login;

	if (!lport->tt.rport_logoff)
		lport->tt.rport_logoff = fc_rport_logoff;

	if (!lport->tt.rport_recv_req)
		lport->tt.rport_recv_req = fc_rport_recv_req;

	if (!lport->tt.rport_flush_queue)
		lport->tt.rport_flush_queue = fc_rport_flush_queue;

	if (!lport->tt.rport_destroy)
		lport->tt.rport_destroy = fc_rport_destroy;

	return 0;
}
EXPORT_SYMBOL(fc_rport_init);

/**
 * fc_setup_rport() - Initialize the rport_event_queue
 */
int fc_setup_rport()
{
	rport_event_queue = create_singlethread_workqueue("fc_rport_eq");
	if (!rport_event_queue)
		return -ENOMEM;
	return 0;
}

/**
 * fc_destroy_rport() - Destroy the rport_event_queue
 */
void fc_destroy_rport()
{
	destroy_workqueue(rport_event_queue);
}

/**
 * fc_rport_terminate_io() - Stop all outstanding I/O on a remote port
 * @rport: The remote port whose I/O should be terminated
 */
void fc_rport_terminate_io(struct fc_rport *rport)
{
	struct fc_rport_libfc_priv *rpriv = rport->dd_data;
	struct fc_lport *lport = rpriv->local_port;

	lport->tt.exch_mgr_reset(lport, 0, rport->port_id);
	lport->tt.exch_mgr_reset(lport, rport->port_id, 0);
}
EXPORT_SYMBOL(fc_rport_terminate_io);<|MERGE_RESOLUTION|>--- conflicted
+++ resolved
@@ -669,12 +669,8 @@
 	rdata->e_d_tov = lport->e_d_tov;
 
 	if (!lport->tt.elsct_send(lport, rdata->ids.port_id, fp, ELS_PLOGI,
-<<<<<<< HEAD
-				  fc_rport_plogi_resp, rdata, lport->e_d_tov))
-=======
 				  fc_rport_plogi_resp, rdata,
 				  2 * lport->r_a_tov))
->>>>>>> 724e6d3f
 		fc_rport_error_retry(rdata, NULL);
 	else
 		kref_get(&rdata->kref);
@@ -835,12 +831,8 @@
 	}
 
 	if (!lport->tt.elsct_send(lport, rdata->ids.port_id, fp, ELS_PRLI,
-<<<<<<< HEAD
-				  fc_rport_prli_resp, rdata, lport->e_d_tov))
-=======
 				  fc_rport_prli_resp, rdata,
 				  2 * lport->r_a_tov))
->>>>>>> 724e6d3f
 		fc_rport_error_retry(rdata, NULL);
 	else
 		kref_get(&rdata->kref);
@@ -936,12 +928,8 @@
 	}
 
 	if (!lport->tt.elsct_send(lport, rdata->ids.port_id, fp, ELS_RTV,
-<<<<<<< HEAD
-				     fc_rport_rtv_resp, rdata, lport->e_d_tov))
-=======
 				  fc_rport_rtv_resp, rdata,
 				  2 * lport->r_a_tov))
->>>>>>> 724e6d3f
 		fc_rport_error_retry(rdata, NULL);
 	else
 		kref_get(&rdata->kref);
@@ -971,12 +959,8 @@
 	}
 
 	if (!lport->tt.elsct_send(lport, rdata->ids.port_id, fp, ELS_LOGO,
-<<<<<<< HEAD
-				  fc_rport_logo_resp, rdata, lport->e_d_tov))
-=======
 				  fc_rport_logo_resp, rdata,
 				  2 * lport->r_a_tov))
->>>>>>> 724e6d3f
 		fc_rport_error_retry(rdata, NULL);
 	else
 		kref_get(&rdata->kref);
@@ -1063,12 +1047,8 @@
 		return;
 	}
 	if (!lport->tt.elsct_send(lport, rdata->ids.port_id, fp, ELS_ADISC,
-<<<<<<< HEAD
-				  fc_rport_adisc_resp, rdata, lport->e_d_tov))
-=======
 				  fc_rport_adisc_resp, rdata,
 				  2 * lport->r_a_tov))
->>>>>>> 724e6d3f
 		fc_rport_error_retry(rdata, NULL);
 	else
 		kref_get(&rdata->kref);
