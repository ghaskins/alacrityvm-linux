--- conflicted
+++ resolved
@@ -3960,8 +3960,6 @@
 	return retval;
 }
 
-<<<<<<< HEAD
-=======
 static void
 megasas_aen_polling(struct work_struct *work)
 {
@@ -4048,7 +4046,6 @@
 }
 
 
->>>>>>> 724e6d3f
 static DRIVER_ATTR(poll_mode_io, S_IRUGO|S_IWUSR,
 		megasas_sysfs_show_poll_mode_io,
 		megasas_sysfs_set_poll_mode_io);
