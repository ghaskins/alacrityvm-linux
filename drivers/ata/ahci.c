--- conflicted
+++ resolved
@@ -469,13 +469,8 @@
 	[board_ahci_sb600] =
 	{
 		AHCI_HFLAGS	(AHCI_HFLAG_IGN_SERR_INTERNAL |
-<<<<<<< HEAD
-				 AHCI_HFLAG_32BIT_ONLY | AHCI_HFLAG_NO_MSI |
-				 AHCI_HFLAG_SECT255),
-=======
 				 AHCI_HFLAG_NO_MSI | AHCI_HFLAG_SECT255 |
 				 AHCI_HFLAG_32BIT_ONLY),
->>>>>>> b0e43706
 		.flags		= AHCI_FLAG_COMMON,
 		.pio_mask	= ATA_PIO4,
 		.udma_mask	= ATA_UDMA6,
@@ -2719,8 +2714,6 @@
 	}
 }
 
-<<<<<<< HEAD
-=======
 /* only some SB600 ahci controllers can do 64bit DMA */
 static bool ahci_sb600_enable_64bit(struct pci_dev *pdev)
 {
@@ -2796,7 +2789,6 @@
 	return true;
 }
 
->>>>>>> b0e43706
 static bool ahci_broken_system_poweroff(struct pci_dev *pdev)
 {
 	static const struct dmi_system_id broken_systems[] = {
@@ -3056,13 +3048,10 @@
 	if (board_id == board_ahci_sb700 && pdev->revision >= 0x40)
 		hpriv->flags &= ~AHCI_HFLAG_IGN_SERR_INTERNAL;
 
-<<<<<<< HEAD
-=======
 	/* only some SB600s can do 64bit DMA */
 	if (ahci_sb600_enable_64bit(pdev))
 		hpriv->flags &= ~AHCI_HFLAG_32BIT_ONLY;
 
->>>>>>> b0e43706
 	if ((hpriv->flags & AHCI_HFLAG_NO_MSI) || pci_enable_msi(pdev))
 		pci_intx(pdev, 1);
 
