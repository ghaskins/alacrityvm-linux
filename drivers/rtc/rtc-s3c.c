--- conflicted
+++ resolved
@@ -491,13 +491,8 @@
 
 	s3c_rtc_enable(pdev, 1);
 
-<<<<<<< HEAD
- 	pr_debug("s3c2410_rtc: RTCCON=%02x\n",
-		 readb(s3c_rtc_base + S3C2410_RTCCON));
-=======
 	pr_debug("s3c2410_rtc: RTCCON=%02x\n",
 		 readw(s3c_rtc_base + S3C2410_RTCCON));
->>>>>>> 805a6af8
 
 	device_init_wakeup(&pdev->dev, 1);
 
@@ -540,8 +535,6 @@
 
 	s3c_rtc_setfreq(&pdev->dev, 1);
 
-<<<<<<< HEAD
-=======
 	ret = request_irq(s3c_rtc_alarmno, s3c_rtc_alarmirq,
 			  IRQF_DISABLED,  "s3c2410-rtc alarm", rtc);
 	if (ret) {
@@ -559,7 +552,6 @@
 
 	clk_disable(rtc_clk);
 
->>>>>>> 805a6af8
 	return 0;
 
  err_tick_irq:
