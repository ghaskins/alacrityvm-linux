/*
 *  thinkpad_acpi.c - ThinkPad ACPI Extras
 *
 *
 *  Copyright (C) 2004-2005 Borislav Deianov <borislav@users.sf.net>
 *  Copyright (C) 2006-2009 Henrique de Moraes Holschuh <hmh@hmh.eng.br>
 *
 *  This program is free software; you can redistribute it and/or modify
 *  it under the terms of the GNU General Public License as published by
 *  the Free Software Foundation; either version 2 of the License, or
 *  (at your option) any later version.
 *
 *  This program is distributed in the hope that it will be useful,
 *  but WITHOUT ANY WARRANTY; without even the implied warranty of
 *  MERCHANTABILITY or FITNESS FOR A PARTICULAR PURPOSE.  See the
 *  GNU General Public License for more details.
 *
 *  You should have received a copy of the GNU General Public License
 *  along with this program; if not, write to the Free Software
 *  Foundation, Inc., 51 Franklin Street, Fifth Floor, Boston, MA
 *  02110-1301, USA.
 */

#define TPACPI_VERSION "0.23"
#define TPACPI_SYSFS_VERSION 0x020500

/*
 *  Changelog:
 *  2007-10-20		changelog trimmed down
 *
 *  2007-03-27  0.14	renamed to thinkpad_acpi and moved to
 *  			drivers/misc.
 *
 *  2006-11-22	0.13	new maintainer
 *  			changelog now lives in git commit history, and will
 *  			not be updated further in-file.
 *
 *  2005-03-17	0.11	support for 600e, 770x
 *			    thanks to Jamie Lentin <lentinj@dial.pipex.com>
 *
 *  2005-01-16	0.9	use MODULE_VERSION
 *			    thanks to Henrik Brix Andersen <brix@gentoo.org>
 *			fix parameter passing on module loading
 *			    thanks to Rusty Russell <rusty@rustcorp.com.au>
 *			    thanks to Jim Radford <radford@blackbean.org>
 *  2004-11-08	0.8	fix init error case, don't return from a macro
 *			    thanks to Chris Wright <chrisw@osdl.org>
 */

#include <linux/kernel.h>
#include <linux/module.h>
#include <linux/init.h>
#include <linux/types.h>
#include <linux/string.h>
#include <linux/list.h>
#include <linux/mutex.h>
#include <linux/sched.h>
#include <linux/kthread.h>
#include <linux/freezer.h>
#include <linux/delay.h>

#include <linux/nvram.h>
#include <linux/proc_fs.h>
#include <linux/sysfs.h>
#include <linux/backlight.h>
#include <linux/fb.h>
#include <linux/platform_device.h>
#include <linux/hwmon.h>
#include <linux/hwmon-sysfs.h>
#include <linux/input.h>
#include <linux/leds.h>
#include <linux/rfkill.h>
#include <asm/uaccess.h>

#include <linux/dmi.h>
#include <linux/jiffies.h>
#include <linux/workqueue.h>

#include <acpi/acpi_drivers.h>

#include <linux/pci_ids.h>


/* ThinkPad CMOS commands */
#define TP_CMOS_VOLUME_DOWN	0
#define TP_CMOS_VOLUME_UP	1
#define TP_CMOS_VOLUME_MUTE	2
#define TP_CMOS_BRIGHTNESS_UP	4
#define TP_CMOS_BRIGHTNESS_DOWN	5
#define TP_CMOS_THINKLIGHT_ON	12
#define TP_CMOS_THINKLIGHT_OFF	13

/* NVRAM Addresses */
enum tp_nvram_addr {
	TP_NVRAM_ADDR_HK2		= 0x57,
	TP_NVRAM_ADDR_THINKLIGHT	= 0x58,
	TP_NVRAM_ADDR_VIDEO		= 0x59,
	TP_NVRAM_ADDR_BRIGHTNESS	= 0x5e,
	TP_NVRAM_ADDR_MIXER		= 0x60,
};

/* NVRAM bit masks */
enum {
	TP_NVRAM_MASK_HKT_THINKPAD	= 0x08,
	TP_NVRAM_MASK_HKT_ZOOM		= 0x20,
	TP_NVRAM_MASK_HKT_DISPLAY	= 0x40,
	TP_NVRAM_MASK_HKT_HIBERNATE	= 0x80,
	TP_NVRAM_MASK_THINKLIGHT	= 0x10,
	TP_NVRAM_MASK_HKT_DISPEXPND	= 0x30,
	TP_NVRAM_MASK_HKT_BRIGHTNESS	= 0x20,
	TP_NVRAM_MASK_LEVEL_BRIGHTNESS	= 0x0f,
	TP_NVRAM_POS_LEVEL_BRIGHTNESS	= 0,
	TP_NVRAM_MASK_MUTE		= 0x40,
	TP_NVRAM_MASK_HKT_VOLUME	= 0x80,
	TP_NVRAM_MASK_LEVEL_VOLUME	= 0x0f,
	TP_NVRAM_POS_LEVEL_VOLUME	= 0,
};

/* ACPI HIDs */
#define TPACPI_ACPI_HKEY_HID		"IBM0068"

/* Input IDs */
#define TPACPI_HKEY_INPUT_PRODUCT	0x5054 /* "TP" */
#define TPACPI_HKEY_INPUT_VERSION	0x4101

/* ACPI \WGSV commands */
enum {
	TP_ACPI_WGSV_GET_STATE		= 0x01, /* Get state information */
	TP_ACPI_WGSV_PWR_ON_ON_RESUME	= 0x02, /* Resume WWAN powered on */
	TP_ACPI_WGSV_PWR_OFF_ON_RESUME	= 0x03,	/* Resume WWAN powered off */
	TP_ACPI_WGSV_SAVE_STATE		= 0x04, /* Save state for S4/S5 */
};

/* TP_ACPI_WGSV_GET_STATE bits */
enum {
	TP_ACPI_WGSV_STATE_WWANEXIST	= 0x0001, /* WWAN hw available */
	TP_ACPI_WGSV_STATE_WWANPWR	= 0x0002, /* WWAN radio enabled */
	TP_ACPI_WGSV_STATE_WWANPWRRES	= 0x0004, /* WWAN state at resume */
	TP_ACPI_WGSV_STATE_WWANBIOSOFF	= 0x0008, /* WWAN disabled in BIOS */
	TP_ACPI_WGSV_STATE_BLTHEXIST	= 0x0001, /* BLTH hw available */
	TP_ACPI_WGSV_STATE_BLTHPWR	= 0x0002, /* BLTH radio enabled */
	TP_ACPI_WGSV_STATE_BLTHPWRRES	= 0x0004, /* BLTH state at resume */
	TP_ACPI_WGSV_STATE_BLTHBIOSOFF	= 0x0008, /* BLTH disabled in BIOS */
	TP_ACPI_WGSV_STATE_UWBEXIST	= 0x0010, /* UWB hw available */
	TP_ACPI_WGSV_STATE_UWBPWR	= 0x0020, /* UWB radio enabled */
};

/* HKEY events */
enum tpacpi_hkey_event_t {
	/* Hotkey-related */
	TP_HKEY_EV_HOTKEY_BASE		= 0x1001, /* first hotkey (FN+F1) */
	TP_HKEY_EV_BRGHT_UP		= 0x1010, /* Brightness up */
	TP_HKEY_EV_BRGHT_DOWN		= 0x1011, /* Brightness down */
	TP_HKEY_EV_VOL_UP		= 0x1015, /* Volume up or unmute */
	TP_HKEY_EV_VOL_DOWN		= 0x1016, /* Volume down or unmute */
	TP_HKEY_EV_VOL_MUTE		= 0x1017, /* Mixer output mute */

	/* Reasons for waking up from S3/S4 */
	TP_HKEY_EV_WKUP_S3_UNDOCK	= 0x2304, /* undock requested, S3 */
	TP_HKEY_EV_WKUP_S4_UNDOCK	= 0x2404, /* undock requested, S4 */
	TP_HKEY_EV_WKUP_S3_BAYEJ	= 0x2305, /* bay ejection req, S3 */
	TP_HKEY_EV_WKUP_S4_BAYEJ	= 0x2405, /* bay ejection req, S4 */
	TP_HKEY_EV_WKUP_S3_BATLOW	= 0x2313, /* battery empty, S3 */
	TP_HKEY_EV_WKUP_S4_BATLOW	= 0x2413, /* battery empty, S4 */

	/* Auto-sleep after eject request */
	TP_HKEY_EV_BAYEJ_ACK		= 0x3003, /* bay ejection complete */
	TP_HKEY_EV_UNDOCK_ACK		= 0x4003, /* undock complete */

	/* Misc bay events */
	TP_HKEY_EV_OPTDRV_EJ		= 0x3006, /* opt. drive tray ejected */

	/* User-interface events */
	TP_HKEY_EV_LID_CLOSE		= 0x5001, /* laptop lid closed */
	TP_HKEY_EV_LID_OPEN		= 0x5002, /* laptop lid opened */
	TP_HKEY_EV_TABLET_TABLET	= 0x5009, /* tablet swivel up */
	TP_HKEY_EV_TABLET_NOTEBOOK	= 0x500a, /* tablet swivel down */
	TP_HKEY_EV_PEN_INSERTED		= 0x500b, /* tablet pen inserted */
	TP_HKEY_EV_PEN_REMOVED		= 0x500c, /* tablet pen removed */
	TP_HKEY_EV_BRGHT_CHANGED	= 0x5010, /* backlight control event */

	/* Thermal events */
	TP_HKEY_EV_ALARM_BAT_HOT	= 0x6011, /* battery too hot */
	TP_HKEY_EV_ALARM_BAT_XHOT	= 0x6012, /* battery critically hot */
	TP_HKEY_EV_ALARM_SENSOR_HOT	= 0x6021, /* sensor too hot */
	TP_HKEY_EV_ALARM_SENSOR_XHOT	= 0x6022, /* sensor critically hot */
	TP_HKEY_EV_THM_TABLE_CHANGED	= 0x6030, /* thermal table changed */

	/* Misc */
	TP_HKEY_EV_RFKILL_CHANGED	= 0x7000, /* rfkill switch changed */
};

/****************************************************************************
 * Main driver
 */

#define TPACPI_NAME "thinkpad"
#define TPACPI_DESC "ThinkPad ACPI Extras"
#define TPACPI_FILE TPACPI_NAME "_acpi"
#define TPACPI_URL "http://ibm-acpi.sf.net/"
#define TPACPI_MAIL "ibm-acpi-devel@lists.sourceforge.net"

#define TPACPI_PROC_DIR "ibm"
#define TPACPI_ACPI_EVENT_PREFIX "ibm"
#define TPACPI_DRVR_NAME TPACPI_FILE
#define TPACPI_DRVR_SHORTNAME "tpacpi"
#define TPACPI_HWMON_DRVR_NAME TPACPI_NAME "_hwmon"

#define TPACPI_NVRAM_KTHREAD_NAME "ktpacpi_nvramd"
#define TPACPI_WORKQUEUE_NAME "ktpacpid"

#define TPACPI_MAX_ACPI_ARGS 3

/* printk headers */
#define TPACPI_LOG TPACPI_FILE ": "
#define TPACPI_EMERG	KERN_EMERG	TPACPI_LOG
#define TPACPI_ALERT	KERN_ALERT	TPACPI_LOG
#define TPACPI_CRIT	KERN_CRIT	TPACPI_LOG
#define TPACPI_ERR	KERN_ERR	TPACPI_LOG
#define TPACPI_WARN	KERN_WARNING	TPACPI_LOG
#define TPACPI_NOTICE	KERN_NOTICE	TPACPI_LOG
#define TPACPI_INFO	KERN_INFO	TPACPI_LOG
#define TPACPI_DEBUG	KERN_DEBUG	TPACPI_LOG

/* Debugging printk groups */
#define TPACPI_DBG_ALL		0xffff
#define TPACPI_DBG_DISCLOSETASK	0x8000
#define TPACPI_DBG_INIT		0x0001
#define TPACPI_DBG_EXIT		0x0002
#define TPACPI_DBG_RFKILL	0x0004
#define TPACPI_DBG_HKEY		0x0008
#define TPACPI_DBG_FAN		0x0010
#define TPACPI_DBG_BRGHT	0x0020

#define onoff(status, bit) ((status) & (1 << (bit)) ? "on" : "off")
#define enabled(status, bit) ((status) & (1 << (bit)) ? "enabled" : "disabled")
#define strlencmp(a, b) (strncmp((a), (b), strlen(b)))


/****************************************************************************
 * Driver-wide structs and misc. variables
 */

struct ibm_struct;

struct tp_acpi_drv_struct {
	const struct acpi_device_id *hid;
	struct acpi_driver *driver;

	void (*notify) (struct ibm_struct *, u32);
	acpi_handle *handle;
	u32 type;
	struct acpi_device *device;
};

struct ibm_struct {
	char *name;

	int (*read) (char *);
	int (*write) (char *);
	void (*exit) (void);
	void (*resume) (void);
	void (*suspend) (pm_message_t state);
	void (*shutdown) (void);

	struct list_head all_drivers;

	struct tp_acpi_drv_struct *acpi;

	struct {
		u8 acpi_driver_registered:1;
		u8 acpi_notify_installed:1;
		u8 proc_created:1;
		u8 init_called:1;
		u8 experimental:1;
	} flags;
};

struct ibm_init_struct {
	char param[32];

	int (*init) (struct ibm_init_struct *);
	struct ibm_struct *data;
};

static struct {
	u32 bluetooth:1;
	u32 hotkey:1;
	u32 hotkey_mask:1;
	u32 hotkey_wlsw:1;
	u32 hotkey_tablet:1;
	u32 light:1;
	u32 light_status:1;
	u32 bright_16levels:1;
	u32 bright_acpimode:1;
	u32 wan:1;
	u32 uwb:1;
	u32 fan_ctrl_status_undef:1;
	u32 second_fan:1;
	u32 beep_needs_two_args:1;
	u32 input_device_registered:1;
	u32 platform_drv_registered:1;
	u32 platform_drv_attrs_registered:1;
	u32 sensors_pdrv_registered:1;
	u32 sensors_pdrv_attrs_registered:1;
	u32 sensors_pdev_attrs_registered:1;
	u32 hotkey_poll_active:1;
} tp_features;

static struct {
	u16 hotkey_mask_ff:1;
} tp_warned;

struct thinkpad_id_data {
	unsigned int vendor;	/* ThinkPad vendor:
				 * PCI_VENDOR_ID_IBM/PCI_VENDOR_ID_LENOVO */

	char *bios_version_str;	/* Something like 1ZET51WW (1.03z) */
	char *ec_version_str;	/* Something like 1ZHT51WW-1.04a */

	u16 bios_model;		/* 1Y = 0x5931, 0 = unknown */
	u16 ec_model;
	u16 bios_release;	/* 1ZETK1WW = 0x314b, 0 = unknown */
	u16 ec_release;

	char *model_str;	/* ThinkPad T43 */
	char *nummodel_str;	/* 9384A9C for a 9384-A9C model */
};
static struct thinkpad_id_data thinkpad_id;

static enum {
	TPACPI_LIFE_INIT = 0,
	TPACPI_LIFE_RUNNING,
	TPACPI_LIFE_EXITING,
} tpacpi_lifecycle;

static int experimental;
static u32 dbg_level;

static struct workqueue_struct *tpacpi_wq;

enum led_status_t {
	TPACPI_LED_OFF = 0,
	TPACPI_LED_ON,
	TPACPI_LED_BLINK,
};

/* Special LED class that can defer work */
struct tpacpi_led_classdev {
	struct led_classdev led_classdev;
	struct work_struct work;
	enum led_status_t new_state;
	unsigned int led;
};

#ifdef CONFIG_THINKPAD_ACPI_DEBUGFACILITIES
static int dbg_wlswemul;
static int tpacpi_wlsw_emulstate;
static int dbg_bluetoothemul;
static int tpacpi_bluetooth_emulstate;
static int dbg_wwanemul;
static int tpacpi_wwan_emulstate;
static int dbg_uwbemul;
static int tpacpi_uwb_emulstate;
#endif


/*************************************************************************
 *  Debugging helpers
 */

#define dbg_printk(a_dbg_level, format, arg...) \
	do { if (dbg_level & (a_dbg_level)) \
		printk(TPACPI_DEBUG "%s: " format, __func__ , ## arg); \
	} while (0)

#ifdef CONFIG_THINKPAD_ACPI_DEBUG
#define vdbg_printk dbg_printk
static const char *str_supported(int is_supported);
#else
#define vdbg_printk(a_dbg_level, format, arg...) \
	do { } while (0)
#endif

static void tpacpi_log_usertask(const char * const what)
{
	printk(TPACPI_DEBUG "%s: access by process with PID %d\n",
		what, task_tgid_vnr(current));
}

#define tpacpi_disclose_usertask(what, format, arg...) \
	do { \
		if (unlikely( \
		    (dbg_level & TPACPI_DBG_DISCLOSETASK) && \
		    (tpacpi_lifecycle == TPACPI_LIFE_RUNNING))) { \
			printk(TPACPI_DEBUG "%s: PID %d: " format, \
				what, task_tgid_vnr(current), ## arg); \
		} \
	} while (0)

/*
 * Quirk handling helpers
 *
 * ThinkPad IDs and versions seen in the field so far
 * are two-characters from the set [0-9A-Z], i.e. base 36.
 *
 * We use values well outside that range as specials.
 */

#define TPACPI_MATCH_ANY		0xffffU
#define TPACPI_MATCH_UNKNOWN		0U

/* TPID('1', 'Y') == 0x5931 */
#define TPID(__c1, __c2) (((__c2) << 8) | (__c1))

#define TPACPI_Q_IBM(__id1, __id2, __quirk)	\
	{ .vendor = PCI_VENDOR_ID_IBM,		\
	  .bios = TPID(__id1, __id2),		\
	  .ec = TPACPI_MATCH_ANY,		\
	  .quirks = (__quirk) }

#define TPACPI_Q_LNV(__id1, __id2, __quirk)	\
	{ .vendor = PCI_VENDOR_ID_LENOVO,	\
	  .bios = TPID(__id1, __id2),		\
	  .ec = TPACPI_MATCH_ANY,		\
	  .quirks = (__quirk) }

struct tpacpi_quirk {
	unsigned int vendor;
	u16 bios;
	u16 ec;
	unsigned long quirks;
};

/**
 * tpacpi_check_quirks() - search BIOS/EC version on a list
 * @qlist:		array of &struct tpacpi_quirk
 * @qlist_size:		number of elements in @qlist
 *
 * Iterates over a quirks list until one is found that matches the
 * ThinkPad's vendor, BIOS and EC model.
 *
 * Returns 0 if nothing matches, otherwise returns the quirks field of
 * the matching &struct tpacpi_quirk entry.
 *
 * The match criteria is: vendor, ec and bios much match.
 */
static unsigned long __init tpacpi_check_quirks(
			const struct tpacpi_quirk *qlist,
			unsigned int qlist_size)
{
	while (qlist_size) {
		if ((qlist->vendor == thinkpad_id.vendor ||
				qlist->vendor == TPACPI_MATCH_ANY) &&
		    (qlist->bios == thinkpad_id.bios_model ||
				qlist->bios == TPACPI_MATCH_ANY) &&
		    (qlist->ec == thinkpad_id.ec_model ||
				qlist->ec == TPACPI_MATCH_ANY))
			return qlist->quirks;

		qlist_size--;
		qlist++;
	}
	return 0;
}


/****************************************************************************
 ****************************************************************************
 *
 * ACPI Helpers and device model
 *
 ****************************************************************************
 ****************************************************************************/

/*************************************************************************
 * ACPI basic handles
 */

static acpi_handle root_handle;

#define TPACPI_HANDLE(object, parent, paths...)			\
	static acpi_handle  object##_handle;			\
	static acpi_handle *object##_parent = &parent##_handle;	\
	static char        *object##_path;			\
	static char        *object##_paths[] = { paths }

TPACPI_HANDLE(ec, root, "\\_SB.PCI0.ISA.EC0",	/* 240, 240x */
	   "\\_SB.PCI.ISA.EC",	/* 570 */
	   "\\_SB.PCI0.ISA0.EC0",	/* 600e/x, 770e, 770x */
	   "\\_SB.PCI0.ISA.EC",	/* A21e, A2xm/p, T20-22, X20-21 */
	   "\\_SB.PCI0.AD4S.EC0",	/* i1400, R30 */
	   "\\_SB.PCI0.ICH3.EC0",	/* R31 */
	   "\\_SB.PCI0.LPC.EC",	/* all others */
	   );

TPACPI_HANDLE(ecrd, ec, "ECRD");	/* 570 */
TPACPI_HANDLE(ecwr, ec, "ECWR");	/* 570 */

TPACPI_HANDLE(cmos, root, "\\UCMS",	/* R50, R50e, R50p, R51, */
					/* T4x, X31, X40 */
	   "\\CMOS",		/* A3x, G4x, R32, T23, T30, X22-24, X30 */
	   "\\CMS",		/* R40, R40e */
	   );			/* all others */

TPACPI_HANDLE(hkey, ec, "\\_SB.HKEY",	/* 600e/x, 770e, 770x */
	   "^HKEY",		/* R30, R31 */
	   "HKEY",		/* all others */
	   );			/* 570 */

TPACPI_HANDLE(vid, root, "\\_SB.PCI.AGP.VGA",	/* 570 */
	   "\\_SB.PCI0.AGP0.VID0",	/* 600e/x, 770x */
	   "\\_SB.PCI0.VID0",	/* 770e */
	   "\\_SB.PCI0.VID",	/* A21e, G4x, R50e, X30, X40 */
	   "\\_SB.PCI0.AGP.VID",	/* all others */
	   );				/* R30, R31 */


/*************************************************************************
 * ACPI helpers
 */

static int acpi_evalf(acpi_handle handle,
		      void *res, char *method, char *fmt, ...)
{
	char *fmt0 = fmt;
	struct acpi_object_list params;
	union acpi_object in_objs[TPACPI_MAX_ACPI_ARGS];
	struct acpi_buffer result, *resultp;
	union acpi_object out_obj;
	acpi_status status;
	va_list ap;
	char res_type;
	int success;
	int quiet;

	if (!*fmt) {
		printk(TPACPI_ERR "acpi_evalf() called with empty format\n");
		return 0;
	}

	if (*fmt == 'q') {
		quiet = 1;
		fmt++;
	} else
		quiet = 0;

	res_type = *(fmt++);

	params.count = 0;
	params.pointer = &in_objs[0];

	va_start(ap, fmt);
	while (*fmt) {
		char c = *(fmt++);
		switch (c) {
		case 'd':	/* int */
			in_objs[params.count].integer.value = va_arg(ap, int);
			in_objs[params.count++].type = ACPI_TYPE_INTEGER;
			break;
			/* add more types as needed */
		default:
			printk(TPACPI_ERR "acpi_evalf() called "
			       "with invalid format character '%c'\n", c);
			return 0;
		}
	}
	va_end(ap);

	if (res_type != 'v') {
		result.length = sizeof(out_obj);
		result.pointer = &out_obj;
		resultp = &result;
	} else
		resultp = NULL;

	status = acpi_evaluate_object(handle, method, &params, resultp);

	switch (res_type) {
	case 'd':		/* int */
		if (res)
			*(int *)res = out_obj.integer.value;
		success = status == AE_OK && out_obj.type == ACPI_TYPE_INTEGER;
		break;
	case 'v':		/* void */
		success = status == AE_OK;
		break;
		/* add more types as needed */
	default:
		printk(TPACPI_ERR "acpi_evalf() called "
		       "with invalid format character '%c'\n", res_type);
		return 0;
	}

	if (!success && !quiet)
		printk(TPACPI_ERR "acpi_evalf(%s, %s, ...) failed: %d\n",
		       method, fmt0, status);

	return success;
}

static int acpi_ec_read(int i, u8 *p)
{
	int v;

	if (ecrd_handle) {
		if (!acpi_evalf(ecrd_handle, &v, NULL, "dd", i))
			return 0;
		*p = v;
	} else {
		if (ec_read(i, p) < 0)
			return 0;
	}

	return 1;
}

static int acpi_ec_write(int i, u8 v)
{
	if (ecwr_handle) {
		if (!acpi_evalf(ecwr_handle, NULL, NULL, "vdd", i, v))
			return 0;
	} else {
		if (ec_write(i, v) < 0)
			return 0;
	}

	return 1;
}

static int issue_thinkpad_cmos_command(int cmos_cmd)
{
	if (!cmos_handle)
		return -ENXIO;

	if (!acpi_evalf(cmos_handle, NULL, NULL, "vd", cmos_cmd))
		return -EIO;

	return 0;
}

/*************************************************************************
 * ACPI device model
 */

#define TPACPI_ACPIHANDLE_INIT(object) \
	drv_acpi_handle_init(#object, &object##_handle, *object##_parent, \
		object##_paths, ARRAY_SIZE(object##_paths), &object##_path)

static void drv_acpi_handle_init(char *name,
			   acpi_handle *handle, acpi_handle parent,
			   char **paths, int num_paths, char **path)
{
	int i;
	acpi_status status;

	vdbg_printk(TPACPI_DBG_INIT, "trying to locate ACPI handle for %s\n",
		name);

	for (i = 0; i < num_paths; i++) {
		status = acpi_get_handle(parent, paths[i], handle);
		if (ACPI_SUCCESS(status)) {
			*path = paths[i];
			dbg_printk(TPACPI_DBG_INIT,
				   "Found ACPI handle %s for %s\n",
				   *path, name);
			return;
		}
	}

	vdbg_printk(TPACPI_DBG_INIT, "ACPI handle for %s not found\n",
		    name);
	*handle = NULL;
}

static void dispatch_acpi_notify(acpi_handle handle, u32 event, void *data)
{
	struct ibm_struct *ibm = data;

	if (tpacpi_lifecycle != TPACPI_LIFE_RUNNING)
		return;

	if (!ibm || !ibm->acpi || !ibm->acpi->notify)
		return;

	ibm->acpi->notify(ibm, event);
}

static int __init setup_acpi_notify(struct ibm_struct *ibm)
{
	acpi_status status;
	int rc;

	BUG_ON(!ibm->acpi);

	if (!*ibm->acpi->handle)
		return 0;

	vdbg_printk(TPACPI_DBG_INIT,
		"setting up ACPI notify for %s\n", ibm->name);

	rc = acpi_bus_get_device(*ibm->acpi->handle, &ibm->acpi->device);
	if (rc < 0) {
		printk(TPACPI_ERR "acpi_bus_get_device(%s) failed: %d\n",
			ibm->name, rc);
		return -ENODEV;
	}

	ibm->acpi->device->driver_data = ibm;
	sprintf(acpi_device_class(ibm->acpi->device), "%s/%s",
		TPACPI_ACPI_EVENT_PREFIX,
		ibm->name);

	status = acpi_install_notify_handler(*ibm->acpi->handle,
			ibm->acpi->type, dispatch_acpi_notify, ibm);
	if (ACPI_FAILURE(status)) {
		if (status == AE_ALREADY_EXISTS) {
			printk(TPACPI_NOTICE
			       "another device driver is already "
			       "handling %s events\n", ibm->name);
		} else {
			printk(TPACPI_ERR
			       "acpi_install_notify_handler(%s) failed: %d\n",
			       ibm->name, status);
		}
		return -ENODEV;
	}
	ibm->flags.acpi_notify_installed = 1;
	return 0;
}

static int __init tpacpi_device_add(struct acpi_device *device)
{
	return 0;
}

static int __init register_tpacpi_subdriver(struct ibm_struct *ibm)
{
	int rc;

	dbg_printk(TPACPI_DBG_INIT,
		"registering %s as an ACPI driver\n", ibm->name);

	BUG_ON(!ibm->acpi);

	ibm->acpi->driver = kzalloc(sizeof(struct acpi_driver), GFP_KERNEL);
	if (!ibm->acpi->driver) {
		printk(TPACPI_ERR
		       "failed to allocate memory for ibm->acpi->driver\n");
		return -ENOMEM;
	}

	sprintf(ibm->acpi->driver->name, "%s_%s", TPACPI_NAME, ibm->name);
	ibm->acpi->driver->ids = ibm->acpi->hid;

	ibm->acpi->driver->ops.add = &tpacpi_device_add;

	rc = acpi_bus_register_driver(ibm->acpi->driver);
	if (rc < 0) {
		printk(TPACPI_ERR "acpi_bus_register_driver(%s) failed: %d\n",
		       ibm->name, rc);
		kfree(ibm->acpi->driver);
		ibm->acpi->driver = NULL;
	} else if (!rc)
		ibm->flags.acpi_driver_registered = 1;

	return rc;
}


/****************************************************************************
 ****************************************************************************
 *
 * Procfs Helpers
 *
 ****************************************************************************
 ****************************************************************************/

static int dispatch_procfs_read(char *page, char **start, off_t off,
			int count, int *eof, void *data)
{
	struct ibm_struct *ibm = data;
	int len;

	if (!ibm || !ibm->read)
		return -EINVAL;

	len = ibm->read(page);
	if (len < 0)
		return len;

	if (len <= off + count)
		*eof = 1;
	*start = page + off;
	len -= off;
	if (len > count)
		len = count;
	if (len < 0)
		len = 0;

	return len;
}

static int dispatch_procfs_write(struct file *file,
			const char __user *userbuf,
			unsigned long count, void *data)
{
	struct ibm_struct *ibm = data;
	char *kernbuf;
	int ret;

	if (!ibm || !ibm->write)
		return -EINVAL;
	if (count > PAGE_SIZE - 2)
		return -EINVAL;

	kernbuf = kmalloc(count + 2, GFP_KERNEL);
	if (!kernbuf)
		return -ENOMEM;

	if (copy_from_user(kernbuf, userbuf, count)) {
		kfree(kernbuf);
		return -EFAULT;
	}

	kernbuf[count] = 0;
	strcat(kernbuf, ",");
	ret = ibm->write(kernbuf);
	if (ret == 0)
		ret = count;

	kfree(kernbuf);

	return ret;
}

static char *next_cmd(char **cmds)
{
	char *start = *cmds;
	char *end;

	while ((end = strchr(start, ',')) && end == start)
		start = end + 1;

	if (!end)
		return NULL;

	*end = 0;
	*cmds = end + 1;
	return start;
}


/****************************************************************************
 ****************************************************************************
 *
 * Device model: input, hwmon and platform
 *
 ****************************************************************************
 ****************************************************************************/

static struct platform_device *tpacpi_pdev;
static struct platform_device *tpacpi_sensors_pdev;
static struct device *tpacpi_hwmon;
static struct input_dev *tpacpi_inputdev;
static struct mutex tpacpi_inputdev_send_mutex;
static LIST_HEAD(tpacpi_all_drivers);

static int tpacpi_suspend_handler(struct platform_device *pdev,
				  pm_message_t state)
{
	struct ibm_struct *ibm, *itmp;

	list_for_each_entry_safe(ibm, itmp,
				 &tpacpi_all_drivers,
				 all_drivers) {
		if (ibm->suspend)
			(ibm->suspend)(state);
	}

	return 0;
}

static int tpacpi_resume_handler(struct platform_device *pdev)
{
	struct ibm_struct *ibm, *itmp;

	list_for_each_entry_safe(ibm, itmp,
				 &tpacpi_all_drivers,
				 all_drivers) {
		if (ibm->resume)
			(ibm->resume)();
	}

	return 0;
}

static void tpacpi_shutdown_handler(struct platform_device *pdev)
{
	struct ibm_struct *ibm, *itmp;

	list_for_each_entry_safe(ibm, itmp,
				 &tpacpi_all_drivers,
				 all_drivers) {
		if (ibm->shutdown)
			(ibm->shutdown)();
	}
}

static struct platform_driver tpacpi_pdriver = {
	.driver = {
		.name = TPACPI_DRVR_NAME,
		.owner = THIS_MODULE,
	},
	.suspend = tpacpi_suspend_handler,
	.resume = tpacpi_resume_handler,
	.shutdown = tpacpi_shutdown_handler,
};

static struct platform_driver tpacpi_hwmon_pdriver = {
	.driver = {
		.name = TPACPI_HWMON_DRVR_NAME,
		.owner = THIS_MODULE,
	},
};

/*************************************************************************
 * sysfs support helpers
 */

struct attribute_set {
	unsigned int members, max_members;
	struct attribute_group group;
};

struct attribute_set_obj {
	struct attribute_set s;
	struct attribute *a;
} __attribute__((packed));

static struct attribute_set *create_attr_set(unsigned int max_members,
						const char *name)
{
	struct attribute_set_obj *sobj;

	if (max_members == 0)
		return NULL;

	/* Allocates space for implicit NULL at the end too */
	sobj = kzalloc(sizeof(struct attribute_set_obj) +
		    max_members * sizeof(struct attribute *),
		    GFP_KERNEL);
	if (!sobj)
		return NULL;
	sobj->s.max_members = max_members;
	sobj->s.group.attrs = &sobj->a;
	sobj->s.group.name = name;

	return &sobj->s;
}

#define destroy_attr_set(_set) \
	kfree(_set);

/* not multi-threaded safe, use it in a single thread per set */
static int add_to_attr_set(struct attribute_set *s, struct attribute *attr)
{
	if (!s || !attr)
		return -EINVAL;

	if (s->members >= s->max_members)
		return -ENOMEM;

	s->group.attrs[s->members] = attr;
	s->members++;

	return 0;
}

static int add_many_to_attr_set(struct attribute_set *s,
			struct attribute **attr,
			unsigned int count)
{
	int i, res;

	for (i = 0; i < count; i++) {
		res = add_to_attr_set(s, attr[i]);
		if (res)
			return res;
	}

	return 0;
}

static void delete_attr_set(struct attribute_set *s, struct kobject *kobj)
{
	sysfs_remove_group(kobj, &s->group);
	destroy_attr_set(s);
}

#define register_attr_set_with_sysfs(_attr_set, _kobj) \
	sysfs_create_group(_kobj, &_attr_set->group)

static int parse_strtoul(const char *buf,
		unsigned long max, unsigned long *value)
{
	char *endp;

	while (*buf && isspace(*buf))
		buf++;
	*value = simple_strtoul(buf, &endp, 0);
	while (*endp && isspace(*endp))
		endp++;
	if (*endp || *value > max)
		return -EINVAL;

	return 0;
}

static void tpacpi_disable_brightness_delay(void)
{
	if (acpi_evalf(hkey_handle, NULL, "PWMS", "qvd", 0))
		printk(TPACPI_NOTICE
			"ACPI backlight control delay disabled\n");
}

static int __init tpacpi_query_bcl_levels(acpi_handle handle)
{
	struct acpi_buffer buffer = { ACPI_ALLOCATE_BUFFER, NULL };
	union acpi_object *obj;
	int rc;

	if (ACPI_SUCCESS(acpi_evaluate_object(handle, NULL, NULL, &buffer))) {
		obj = (union acpi_object *)buffer.pointer;
		if (!obj || (obj->type != ACPI_TYPE_PACKAGE)) {
			printk(TPACPI_ERR "Unknown _BCL data, "
			       "please report this to %s\n", TPACPI_MAIL);
			rc = 0;
		} else {
			rc = obj->package.count;
		}
	} else {
		return 0;
	}

	kfree(buffer.pointer);
	return rc;
}

static acpi_status __init tpacpi_acpi_walk_find_bcl(acpi_handle handle,
					u32 lvl, void *context, void **rv)
{
	char name[ACPI_PATH_SEGMENT_LENGTH];
	struct acpi_buffer buffer = { sizeof(name), &name };

	if (ACPI_SUCCESS(acpi_get_name(handle, ACPI_SINGLE_NAME, &buffer)) &&
	    !strncmp("_BCL", name, sizeof(name) - 1)) {
		BUG_ON(!rv || !*rv);
		**(int **)rv = tpacpi_query_bcl_levels(handle);
		return AE_CTRL_TERMINATE;
	} else {
		return AE_OK;
	}
}

/*
 * Returns 0 (no ACPI _BCL or _BCL invalid), or size of brightness map
 */
static int __init tpacpi_check_std_acpi_brightness_support(void)
{
	int status;
	int bcl_levels = 0;
	void *bcl_ptr = &bcl_levels;

	if (!vid_handle) {
		TPACPI_ACPIHANDLE_INIT(vid);
	}
	if (!vid_handle)
		return 0;

	/*
	 * Search for a _BCL method, and execute it.  This is safe on all
	 * ThinkPads, and as a side-effect, _BCL will place a Lenovo Vista
	 * BIOS in ACPI backlight control mode.  We do NOT have to care
	 * about calling the _BCL method in an enabled video device, any
	 * will do for our purposes.
	 */

	status = acpi_walk_namespace(ACPI_TYPE_METHOD, vid_handle, 3,
				     tpacpi_acpi_walk_find_bcl, NULL,
				     &bcl_ptr);

	if (ACPI_SUCCESS(status) && bcl_levels > 2) {
		tp_features.bright_acpimode = 1;
		return (bcl_levels - 2);
	}

	return 0;
}

static void printk_deprecated_attribute(const char * const what,
					const char * const details)
{
	tpacpi_log_usertask("deprecated sysfs attribute");
	printk(TPACPI_WARN "WARNING: sysfs attribute %s is deprecated and "
		"will be removed. %s\n",
		what, details);
}

/*************************************************************************
 * rfkill and radio control support helpers
 */

/*
 * ThinkPad-ACPI firmware handling model:
 *
 * WLSW (master wireless switch) is event-driven, and is common to all
 * firmware-controlled radios.  It cannot be controlled, just monitored,
 * as expected.  It overrides all radio state in firmware
 *
 * The kernel, a masked-off hotkey, and WLSW can change the radio state
 * (TODO: verify how WLSW interacts with the returned radio state).
 *
 * The only time there are shadow radio state changes, is when
 * masked-off hotkeys are used.
 */

/*
 * Internal driver API for radio state:
 *
 * int: < 0 = error, otherwise enum tpacpi_rfkill_state
 * bool: true means radio blocked (off)
 */
enum tpacpi_rfkill_state {
	TPACPI_RFK_RADIO_OFF = 0,
	TPACPI_RFK_RADIO_ON
};

/* rfkill switches */
enum tpacpi_rfk_id {
	TPACPI_RFK_BLUETOOTH_SW_ID = 0,
	TPACPI_RFK_WWAN_SW_ID,
	TPACPI_RFK_UWB_SW_ID,
	TPACPI_RFK_SW_MAX
};

static const char *tpacpi_rfkill_names[] = {
	[TPACPI_RFK_BLUETOOTH_SW_ID] = "bluetooth",
	[TPACPI_RFK_WWAN_SW_ID] = "wwan",
	[TPACPI_RFK_UWB_SW_ID] = "uwb",
	[TPACPI_RFK_SW_MAX] = NULL
};

/* ThinkPad-ACPI rfkill subdriver */
struct tpacpi_rfk {
	struct rfkill *rfkill;
	enum tpacpi_rfk_id id;
	const struct tpacpi_rfk_ops *ops;
};

struct tpacpi_rfk_ops {
	/* firmware interface */
	int (*get_status)(void);
	int (*set_status)(const enum tpacpi_rfkill_state);
};

static struct tpacpi_rfk *tpacpi_rfkill_switches[TPACPI_RFK_SW_MAX];

/* Query FW and update rfkill sw state for a given rfkill switch */
static int tpacpi_rfk_update_swstate(const struct tpacpi_rfk *tp_rfk)
{
	int status;

	if (!tp_rfk)
		return -ENODEV;

	status = (tp_rfk->ops->get_status)();
	if (status < 0)
		return status;

	rfkill_set_sw_state(tp_rfk->rfkill,
			    (status == TPACPI_RFK_RADIO_OFF));

	return status;
}

/* Query FW and update rfkill sw state for all rfkill switches */
static void tpacpi_rfk_update_swstate_all(void)
{
	unsigned int i;

	for (i = 0; i < TPACPI_RFK_SW_MAX; i++)
		tpacpi_rfk_update_swstate(tpacpi_rfkill_switches[i]);
}

/*
 * Sync the HW-blocking state of all rfkill switches,
 * do notice it causes the rfkill core to schedule uevents
 */
static void tpacpi_rfk_update_hwblock_state(bool blocked)
{
	unsigned int i;
	struct tpacpi_rfk *tp_rfk;

	for (i = 0; i < TPACPI_RFK_SW_MAX; i++) {
		tp_rfk = tpacpi_rfkill_switches[i];
		if (tp_rfk) {
			if (rfkill_set_hw_state(tp_rfk->rfkill,
						blocked)) {
				/* ignore -- we track sw block */
			}
		}
	}
}

/* Call to get the WLSW state from the firmware */
static int hotkey_get_wlsw(void);

/* Call to query WLSW state and update all rfkill switches */
static bool tpacpi_rfk_check_hwblock_state(void)
{
	int res = hotkey_get_wlsw();
	int hw_blocked;

	/* When unknown or unsupported, we have to assume it is unblocked */
	if (res < 0)
		return false;

	hw_blocked = (res == TPACPI_RFK_RADIO_OFF);
	tpacpi_rfk_update_hwblock_state(hw_blocked);

	return hw_blocked;
}

static int tpacpi_rfk_hook_set_block(void *data, bool blocked)
{
	struct tpacpi_rfk *tp_rfk = data;
	int res;

	dbg_printk(TPACPI_DBG_RFKILL,
		   "request to change radio state to %s\n",
		   blocked ? "blocked" : "unblocked");

	/* try to set radio state */
	res = (tp_rfk->ops->set_status)(blocked ?
				TPACPI_RFK_RADIO_OFF : TPACPI_RFK_RADIO_ON);

	/* and update the rfkill core with whatever the FW really did */
	tpacpi_rfk_update_swstate(tp_rfk);

	return (res < 0) ? res : 0;
}

static const struct rfkill_ops tpacpi_rfk_rfkill_ops = {
	.set_block = tpacpi_rfk_hook_set_block,
};

static int __init tpacpi_new_rfkill(const enum tpacpi_rfk_id id,
			const struct tpacpi_rfk_ops *tp_rfkops,
			const enum rfkill_type rfktype,
			const char *name,
			const bool set_default)
{
	struct tpacpi_rfk *atp_rfk;
	int res;
	bool sw_state = false;
	int sw_status;

	BUG_ON(id >= TPACPI_RFK_SW_MAX || tpacpi_rfkill_switches[id]);

	atp_rfk = kzalloc(sizeof(struct tpacpi_rfk), GFP_KERNEL);
	if (atp_rfk)
		atp_rfk->rfkill = rfkill_alloc(name,
						&tpacpi_pdev->dev,
						rfktype,
						&tpacpi_rfk_rfkill_ops,
						atp_rfk);
	if (!atp_rfk || !atp_rfk->rfkill) {
		printk(TPACPI_ERR
			"failed to allocate memory for rfkill class\n");
		kfree(atp_rfk);
		return -ENOMEM;
	}

	atp_rfk->id = id;
	atp_rfk->ops = tp_rfkops;

	sw_status = (tp_rfkops->get_status)();
	if (sw_status < 0) {
		printk(TPACPI_ERR
			"failed to read initial state for %s, error %d\n",
			name, sw_status);
	} else {
		sw_state = (sw_status == TPACPI_RFK_RADIO_OFF);
		if (set_default) {
			/* try to keep the initial state, since we ask the
			 * firmware to preserve it across S5 in NVRAM */
			rfkill_init_sw_state(atp_rfk->rfkill, sw_state);
		}
	}
	rfkill_set_hw_state(atp_rfk->rfkill, tpacpi_rfk_check_hwblock_state());

	res = rfkill_register(atp_rfk->rfkill);
	if (res < 0) {
		printk(TPACPI_ERR
			"failed to register %s rfkill switch: %d\n",
			name, res);
		rfkill_destroy(atp_rfk->rfkill);
		kfree(atp_rfk);
		return res;
	}

	tpacpi_rfkill_switches[id] = atp_rfk;
	return 0;
}

static void tpacpi_destroy_rfkill(const enum tpacpi_rfk_id id)
{
	struct tpacpi_rfk *tp_rfk;

	BUG_ON(id >= TPACPI_RFK_SW_MAX);

	tp_rfk = tpacpi_rfkill_switches[id];
	if (tp_rfk) {
		rfkill_unregister(tp_rfk->rfkill);
		rfkill_destroy(tp_rfk->rfkill);
		tpacpi_rfkill_switches[id] = NULL;
		kfree(tp_rfk);
	}
}

static void printk_deprecated_rfkill_attribute(const char * const what)
{
	printk_deprecated_attribute(what,
			"Please switch to generic rfkill before year 2010");
}

/* sysfs <radio> enable ------------------------------------------------ */
static ssize_t tpacpi_rfk_sysfs_enable_show(const enum tpacpi_rfk_id id,
					    struct device_attribute *attr,
					    char *buf)
{
	int status;

	printk_deprecated_rfkill_attribute(attr->attr.name);

	/* This is in the ABI... */
	if (tpacpi_rfk_check_hwblock_state()) {
		status = TPACPI_RFK_RADIO_OFF;
	} else {
		status = tpacpi_rfk_update_swstate(tpacpi_rfkill_switches[id]);
		if (status < 0)
			return status;
	}

	return snprintf(buf, PAGE_SIZE, "%d\n",
			(status == TPACPI_RFK_RADIO_ON) ? 1 : 0);
}

static ssize_t tpacpi_rfk_sysfs_enable_store(const enum tpacpi_rfk_id id,
			    struct device_attribute *attr,
			    const char *buf, size_t count)
{
	unsigned long t;
	int res;

	printk_deprecated_rfkill_attribute(attr->attr.name);

	if (parse_strtoul(buf, 1, &t))
		return -EINVAL;

	tpacpi_disclose_usertask(attr->attr.name, "set to %ld\n", t);

	/* This is in the ABI... */
	if (tpacpi_rfk_check_hwblock_state() && !!t)
		return -EPERM;

	res = tpacpi_rfkill_switches[id]->ops->set_status((!!t) ?
				TPACPI_RFK_RADIO_ON : TPACPI_RFK_RADIO_OFF);
	tpacpi_rfk_update_swstate(tpacpi_rfkill_switches[id]);

	return (res < 0) ? res : count;
}

/* procfs -------------------------------------------------------------- */
static int tpacpi_rfk_procfs_read(const enum tpacpi_rfk_id id, char *p)
{
	int len = 0;

	if (id >= TPACPI_RFK_SW_MAX)
		len += sprintf(p + len, "status:\t\tnot supported\n");
	else {
		int status;

		/* This is in the ABI... */
		if (tpacpi_rfk_check_hwblock_state()) {
			status = TPACPI_RFK_RADIO_OFF;
		} else {
			status = tpacpi_rfk_update_swstate(
						tpacpi_rfkill_switches[id]);
			if (status < 0)
				return status;
		}

		len += sprintf(p + len, "status:\t\t%s\n",
				(status == TPACPI_RFK_RADIO_ON) ?
					"enabled" : "disabled");
		len += sprintf(p + len, "commands:\tenable, disable\n");
	}

	return len;
}

static int tpacpi_rfk_procfs_write(const enum tpacpi_rfk_id id, char *buf)
{
	char *cmd;
	int status = -1;
	int res = 0;

	if (id >= TPACPI_RFK_SW_MAX)
		return -ENODEV;

	while ((cmd = next_cmd(&buf))) {
		if (strlencmp(cmd, "enable") == 0)
			status = TPACPI_RFK_RADIO_ON;
		else if (strlencmp(cmd, "disable") == 0)
			status = TPACPI_RFK_RADIO_OFF;
		else
			return -EINVAL;
	}

	if (status != -1) {
		tpacpi_disclose_usertask("procfs", "attempt to %s %s\n",
				(status == TPACPI_RFK_RADIO_ON) ?
						"enable" : "disable",
				tpacpi_rfkill_names[id]);
		res = (tpacpi_rfkill_switches[id]->ops->set_status)(status);
		tpacpi_rfk_update_swstate(tpacpi_rfkill_switches[id]);
	}

	return res;
}

/*************************************************************************
 * thinkpad-acpi driver attributes
 */

/* interface_version --------------------------------------------------- */
static ssize_t tpacpi_driver_interface_version_show(
				struct device_driver *drv,
				char *buf)
{
	return snprintf(buf, PAGE_SIZE, "0x%08x\n", TPACPI_SYSFS_VERSION);
}

static DRIVER_ATTR(interface_version, S_IRUGO,
		tpacpi_driver_interface_version_show, NULL);

/* debug_level --------------------------------------------------------- */
static ssize_t tpacpi_driver_debug_show(struct device_driver *drv,
						char *buf)
{
	return snprintf(buf, PAGE_SIZE, "0x%04x\n", dbg_level);
}

static ssize_t tpacpi_driver_debug_store(struct device_driver *drv,
						const char *buf, size_t count)
{
	unsigned long t;

	if (parse_strtoul(buf, 0xffff, &t))
		return -EINVAL;

	dbg_level = t;

	return count;
}

static DRIVER_ATTR(debug_level, S_IWUSR | S_IRUGO,
		tpacpi_driver_debug_show, tpacpi_driver_debug_store);

/* version ------------------------------------------------------------- */
static ssize_t tpacpi_driver_version_show(struct device_driver *drv,
						char *buf)
{
	return snprintf(buf, PAGE_SIZE, "%s v%s\n",
			TPACPI_DESC, TPACPI_VERSION);
}

static DRIVER_ATTR(version, S_IRUGO,
		tpacpi_driver_version_show, NULL);

/* --------------------------------------------------------------------- */

#ifdef CONFIG_THINKPAD_ACPI_DEBUGFACILITIES

/* wlsw_emulstate ------------------------------------------------------ */
static ssize_t tpacpi_driver_wlsw_emulstate_show(struct device_driver *drv,
						char *buf)
{
	return snprintf(buf, PAGE_SIZE, "%d\n", !!tpacpi_wlsw_emulstate);
}

static ssize_t tpacpi_driver_wlsw_emulstate_store(struct device_driver *drv,
						const char *buf, size_t count)
{
	unsigned long t;

	if (parse_strtoul(buf, 1, &t))
		return -EINVAL;

	if (tpacpi_wlsw_emulstate != !!t) {
		tpacpi_wlsw_emulstate = !!t;
		tpacpi_rfk_update_hwblock_state(!t);	/* negative logic */
	}

	return count;
}

static DRIVER_ATTR(wlsw_emulstate, S_IWUSR | S_IRUGO,
		tpacpi_driver_wlsw_emulstate_show,
		tpacpi_driver_wlsw_emulstate_store);

/* bluetooth_emulstate ------------------------------------------------- */
static ssize_t tpacpi_driver_bluetooth_emulstate_show(
					struct device_driver *drv,
					char *buf)
{
	return snprintf(buf, PAGE_SIZE, "%d\n", !!tpacpi_bluetooth_emulstate);
}

static ssize_t tpacpi_driver_bluetooth_emulstate_store(
					struct device_driver *drv,
					const char *buf, size_t count)
{
	unsigned long t;

	if (parse_strtoul(buf, 1, &t))
		return -EINVAL;

	tpacpi_bluetooth_emulstate = !!t;

	return count;
}

static DRIVER_ATTR(bluetooth_emulstate, S_IWUSR | S_IRUGO,
		tpacpi_driver_bluetooth_emulstate_show,
		tpacpi_driver_bluetooth_emulstate_store);

/* wwan_emulstate ------------------------------------------------- */
static ssize_t tpacpi_driver_wwan_emulstate_show(
					struct device_driver *drv,
					char *buf)
{
	return snprintf(buf, PAGE_SIZE, "%d\n", !!tpacpi_wwan_emulstate);
}

static ssize_t tpacpi_driver_wwan_emulstate_store(
					struct device_driver *drv,
					const char *buf, size_t count)
{
	unsigned long t;

	if (parse_strtoul(buf, 1, &t))
		return -EINVAL;

	tpacpi_wwan_emulstate = !!t;

	return count;
}

static DRIVER_ATTR(wwan_emulstate, S_IWUSR | S_IRUGO,
		tpacpi_driver_wwan_emulstate_show,
		tpacpi_driver_wwan_emulstate_store);

/* uwb_emulstate ------------------------------------------------- */
static ssize_t tpacpi_driver_uwb_emulstate_show(
					struct device_driver *drv,
					char *buf)
{
	return snprintf(buf, PAGE_SIZE, "%d\n", !!tpacpi_uwb_emulstate);
}

static ssize_t tpacpi_driver_uwb_emulstate_store(
					struct device_driver *drv,
					const char *buf, size_t count)
{
	unsigned long t;

	if (parse_strtoul(buf, 1, &t))
		return -EINVAL;

	tpacpi_uwb_emulstate = !!t;

	return count;
}

static DRIVER_ATTR(uwb_emulstate, S_IWUSR | S_IRUGO,
		tpacpi_driver_uwb_emulstate_show,
		tpacpi_driver_uwb_emulstate_store);
#endif

/* --------------------------------------------------------------------- */

static struct driver_attribute *tpacpi_driver_attributes[] = {
	&driver_attr_debug_level, &driver_attr_version,
	&driver_attr_interface_version,
};

static int __init tpacpi_create_driver_attributes(struct device_driver *drv)
{
	int i, res;

	i = 0;
	res = 0;
	while (!res && i < ARRAY_SIZE(tpacpi_driver_attributes)) {
		res = driver_create_file(drv, tpacpi_driver_attributes[i]);
		i++;
	}

#ifdef CONFIG_THINKPAD_ACPI_DEBUGFACILITIES
	if (!res && dbg_wlswemul)
		res = driver_create_file(drv, &driver_attr_wlsw_emulstate);
	if (!res && dbg_bluetoothemul)
		res = driver_create_file(drv, &driver_attr_bluetooth_emulstate);
	if (!res && dbg_wwanemul)
		res = driver_create_file(drv, &driver_attr_wwan_emulstate);
	if (!res && dbg_uwbemul)
		res = driver_create_file(drv, &driver_attr_uwb_emulstate);
#endif

	return res;
}

static void tpacpi_remove_driver_attributes(struct device_driver *drv)
{
	int i;

	for (i = 0; i < ARRAY_SIZE(tpacpi_driver_attributes); i++)
		driver_remove_file(drv, tpacpi_driver_attributes[i]);

#ifdef THINKPAD_ACPI_DEBUGFACILITIES
	driver_remove_file(drv, &driver_attr_wlsw_emulstate);
	driver_remove_file(drv, &driver_attr_bluetooth_emulstate);
	driver_remove_file(drv, &driver_attr_wwan_emulstate);
	driver_remove_file(drv, &driver_attr_uwb_emulstate);
#endif
}

/*************************************************************************
 * Firmware Data
 */

/*
 * Table of recommended minimum BIOS versions
 *
 * Reasons for listing:
 *    1. Stable BIOS, listed because the unknown ammount of
 *       bugs and bad ACPI behaviour on older versions
 *
 *    2. BIOS or EC fw with known bugs that trigger on Linux
 *
 *    3. BIOS with known reduced functionality in older versions
 *
 *  We recommend the latest BIOS and EC version.
 *  We only support the latest BIOS and EC fw version as a rule.
 *
 *  Sources: IBM ThinkPad Public Web Documents (update changelogs),
 *  Information from users in ThinkWiki
 *
 *  WARNING: we use this table also to detect that the machine is
 *  a ThinkPad in some cases, so don't remove entries lightly.
 */

#define TPV_Q(__v, __id1, __id2, __bv1, __bv2)		\
	{ .vendor	= (__v),			\
	  .bios		= TPID(__id1, __id2),		\
	  .ec		= TPACPI_MATCH_ANY,		\
	  .quirks	= TPACPI_MATCH_ANY << 16	\
			  | (__bv1) << 8 | (__bv2) }

#define TPV_Q_X(__v, __bid1, __bid2, __bv1, __bv2,	\
		__eid, __ev1, __ev2)			\
	{ .vendor	= (__v),			\
	  .bios		= TPID(__bid1, __bid2),		\
	  .ec		= __eid,			\
	  .quirks	= (__ev1) << 24 | (__ev2) << 16 \
			  | (__bv1) << 8 | (__bv2) }

#define TPV_QI0(__id1, __id2, __bv1, __bv2) \
	TPV_Q(PCI_VENDOR_ID_IBM, __id1, __id2, __bv1, __bv2)

/* Outdated IBM BIOSes often lack the EC id string */
#define TPV_QI1(__id1, __id2, __bv1, __bv2, __ev1, __ev2) \
	TPV_Q_X(PCI_VENDOR_ID_IBM, __id1, __id2, 	\
		__bv1, __bv2, TPID(__id1, __id2),	\
		__ev1, __ev2),				\
	TPV_Q_X(PCI_VENDOR_ID_IBM, __id1, __id2, 	\
		__bv1, __bv2, TPACPI_MATCH_UNKNOWN,	\
		__ev1, __ev2)

/* Outdated IBM BIOSes often lack the EC id string */
#define TPV_QI2(__bid1, __bid2, __bv1, __bv2,		\
		__eid1, __eid2, __ev1, __ev2) 		\
	TPV_Q_X(PCI_VENDOR_ID_IBM, __bid1, __bid2, 	\
		__bv1, __bv2, TPID(__eid1, __eid2),	\
		__ev1, __ev2),				\
	TPV_Q_X(PCI_VENDOR_ID_IBM, __bid1, __bid2, 	\
		__bv1, __bv2, TPACPI_MATCH_UNKNOWN,	\
		__ev1, __ev2)

#define TPV_QL0(__id1, __id2, __bv1, __bv2) \
	TPV_Q(PCI_VENDOR_ID_LENOVO, __id1, __id2, __bv1, __bv2)

#define TPV_QL1(__id1, __id2, __bv1, __bv2, __ev1, __ev2) \
	TPV_Q_X(PCI_VENDOR_ID_LENOVO, __id1, __id2, 	\
		__bv1, __bv2, TPID(__id1, __id2),	\
		__ev1, __ev2)

#define TPV_QL2(__bid1, __bid2, __bv1, __bv2,		\
		__eid1, __eid2, __ev1, __ev2) 		\
	TPV_Q_X(PCI_VENDOR_ID_LENOVO, __bid1, __bid2, 	\
		__bv1, __bv2, TPID(__eid1, __eid2),	\
		__ev1, __ev2)

static const struct tpacpi_quirk tpacpi_bios_version_qtable[] __initconst = {
	/*  Numeric models ------------------ */
	/*      FW MODEL   BIOS VERS	      */
	TPV_QI0('I', 'M',  '6', '5'),		 /* 570 */
	TPV_QI0('I', 'U',  '2', '6'),		 /* 570E */
	TPV_QI0('I', 'B',  '5', '4'),		 /* 600 */
	TPV_QI0('I', 'H',  '4', '7'),		 /* 600E */
	TPV_QI0('I', 'N',  '3', '6'),		 /* 600E */
	TPV_QI0('I', 'T',  '5', '5'),		 /* 600X */
	TPV_QI0('I', 'D',  '4', '8'),		 /* 770, 770E, 770ED */
	TPV_QI0('I', 'I',  '4', '2'),		 /* 770X */
	TPV_QI0('I', 'O',  '2', '3'),		 /* 770Z */

	/* A-series ------------------------- */
	/*      FW MODEL   BIOS VERS  EC VERS */
	TPV_QI0('I', 'W',  '5', '9'),		 /* A20m */
	TPV_QI0('I', 'V',  '6', '9'),		 /* A20p */
	TPV_QI0('1', '0',  '2', '6'),		 /* A21e, A22e */
	TPV_QI0('K', 'U',  '3', '6'),		 /* A21e */
	TPV_QI0('K', 'X',  '3', '6'),		 /* A21m, A22m */
	TPV_QI0('K', 'Y',  '3', '8'),		 /* A21p, A22p */
	TPV_QI0('1', 'B',  '1', '7'),		 /* A22e */
	TPV_QI0('1', '3',  '2', '0'),		 /* A22m */
	TPV_QI0('1', 'E',  '7', '3'),		 /* A30/p (0) */
	TPV_QI1('1', 'G',  '4', '1',  '1', '7'), /* A31/p (0) */
	TPV_QI1('1', 'N',  '1', '6',  '0', '7'), /* A31/p (0) */

	/* G-series ------------------------- */
	/*      FW MODEL   BIOS VERS	      */
	TPV_QI0('1', 'T',  'A', '6'),		 /* G40 */
	TPV_QI0('1', 'X',  '5', '7'),		 /* G41 */

	/* R-series, T-series --------------- */
	/*      FW MODEL   BIOS VERS  EC VERS */
	TPV_QI0('1', 'C',  'F', '0'),		 /* R30 */
	TPV_QI0('1', 'F',  'F', '1'),		 /* R31 */
	TPV_QI0('1', 'M',  '9', '7'),		 /* R32 */
	TPV_QI0('1', 'O',  '6', '1'),		 /* R40 */
	TPV_QI0('1', 'P',  '6', '5'),		 /* R40 */
	TPV_QI0('1', 'S',  '7', '0'),		 /* R40e */
	TPV_QI1('1', 'R',  'D', 'R',  '7', '1'), /* R50/p, R51,
						    T40/p, T41/p, T42/p (1) */
	TPV_QI1('1', 'V',  '7', '1',  '2', '8'), /* R50e, R51 (1) */
	TPV_QI1('7', '8',  '7', '1',  '0', '6'), /* R51e (1) */
	TPV_QI1('7', '6',  '6', '9',  '1', '6'), /* R52 (1) */
	TPV_QI1('7', '0',  '6', '9',  '2', '8'), /* R52, T43 (1) */

	TPV_QI0('I', 'Y',  '6', '1'),		 /* T20 */
	TPV_QI0('K', 'Z',  '3', '4'),		 /* T21 */
	TPV_QI0('1', '6',  '3', '2'),		 /* T22 */
	TPV_QI1('1', 'A',  '6', '4',  '2', '3'), /* T23 (0) */
	TPV_QI1('1', 'I',  '7', '1',  '2', '0'), /* T30 (0) */
	TPV_QI1('1', 'Y',  '6', '5',  '2', '9'), /* T43/p (1) */

	TPV_QL1('7', '9',  'E', '3',  '5', '0'), /* T60/p */
	TPV_QL1('7', 'C',  'D', '2',  '2', '2'), /* R60, R60i */
	TPV_QL0('7', 'E',  'D', '0'),		 /* R60e, R60i */

	/*      BIOS FW    BIOS VERS  EC FW     EC VERS */
	TPV_QI2('1', 'W',  '9', '0',  '1', 'V', '2', '8'), /* R50e (1) */
	TPV_QL2('7', 'I',  '3', '4',  '7', '9', '5', '0'), /* T60/p wide */

	/* X-series ------------------------- */
	/*      FW MODEL   BIOS VERS  EC VERS */
	TPV_QI0('I', 'Z',  '9', 'D'),		 /* X20, X21 */
	TPV_QI0('1', 'D',  '7', '0'),		 /* X22, X23, X24 */
	TPV_QI1('1', 'K',  '4', '8',  '1', '8'), /* X30 (0) */
	TPV_QI1('1', 'Q',  '9', '7',  '2', '3'), /* X31, X32 (0) */
	TPV_QI1('1', 'U',  'D', '3',  'B', '2'), /* X40 (0) */
	TPV_QI1('7', '4',  '6', '4',  '2', '7'), /* X41 (0) */
	TPV_QI1('7', '5',  '6', '0',  '2', '0'), /* X41t (0) */

	TPV_QL0('7', 'B',  'D', '7'),		 /* X60/s */
	TPV_QL0('7', 'J',  '3', '0'),		 /* X60t */

	/* (0) - older versions lack DMI EC fw string and functionality */
	/* (1) - older versions known to lack functionality */
};

#undef TPV_QL1
#undef TPV_QL0
#undef TPV_QI2
#undef TPV_QI1
#undef TPV_QI0
#undef TPV_Q_X
#undef TPV_Q

static void __init tpacpi_check_outdated_fw(void)
{
	unsigned long fwvers;
	u16 ec_version, bios_version;

	fwvers = tpacpi_check_quirks(tpacpi_bios_version_qtable,
				ARRAY_SIZE(tpacpi_bios_version_qtable));

	if (!fwvers)
		return;

	bios_version = fwvers & 0xffffU;
	ec_version = (fwvers >> 16) & 0xffffU;

	/* note that unknown versions are set to 0x0000 and we use that */
	if ((bios_version > thinkpad_id.bios_release) ||
	    (ec_version > thinkpad_id.ec_release &&
				ec_version != TPACPI_MATCH_ANY)) {
		/*
		 * The changelogs would let us track down the exact
		 * reason, but it is just too much of a pain to track
		 * it.  We only list BIOSes that are either really
		 * broken, or really stable to begin with, so it is
		 * best if the user upgrades the firmware anyway.
		 */
		printk(TPACPI_WARN
			"WARNING: Outdated ThinkPad BIOS/EC firmware\n");
		printk(TPACPI_WARN
			"WARNING: This firmware may be missing critical bug "
			"fixes and/or important features\n");
	}
}

static bool __init tpacpi_is_fw_known(void)
{
	return tpacpi_check_quirks(tpacpi_bios_version_qtable,
			ARRAY_SIZE(tpacpi_bios_version_qtable)) != 0;
}

/****************************************************************************
 ****************************************************************************
 *
 * Subdrivers
 *
 ****************************************************************************
 ****************************************************************************/

/*************************************************************************
 * thinkpad-acpi init subdriver
 */

static int __init thinkpad_acpi_driver_init(struct ibm_init_struct *iibm)
{
	printk(TPACPI_INFO "%s v%s\n", TPACPI_DESC, TPACPI_VERSION);
	printk(TPACPI_INFO "%s\n", TPACPI_URL);

	printk(TPACPI_INFO "ThinkPad BIOS %s, EC %s\n",
		(thinkpad_id.bios_version_str) ?
			thinkpad_id.bios_version_str : "unknown",
		(thinkpad_id.ec_version_str) ?
			thinkpad_id.ec_version_str : "unknown");

	if (thinkpad_id.vendor && thinkpad_id.model_str)
		printk(TPACPI_INFO "%s %s, model %s\n",
			(thinkpad_id.vendor == PCI_VENDOR_ID_IBM) ?
				"IBM" : ((thinkpad_id.vendor ==
						PCI_VENDOR_ID_LENOVO) ?
					"Lenovo" : "Unknown vendor"),
			thinkpad_id.model_str,
			(thinkpad_id.nummodel_str) ?
				thinkpad_id.nummodel_str : "unknown");

	tpacpi_check_outdated_fw();
	return 0;
}

static int thinkpad_acpi_driver_read(char *p)
{
	int len = 0;

	len += sprintf(p + len, "driver:\t\t%s\n", TPACPI_DESC);
	len += sprintf(p + len, "version:\t%s\n", TPACPI_VERSION);

	return len;
}

static struct ibm_struct thinkpad_acpi_driver_data = {
	.name = "driver",
	.read = thinkpad_acpi_driver_read,
};

/*************************************************************************
 * Hotkey subdriver
 */

/*
 * ThinkPad firmware event model
 *
 * The ThinkPad firmware has two main event interfaces: normal ACPI
 * notifications (which follow the ACPI standard), and a private event
 * interface.
 *
 * The private event interface also issues events for the hotkeys.  As
 * the driver gained features, the event handling code ended up being
 * built around the hotkey subdriver.  This will need to be refactored
 * to a more formal event API eventually.
 *
 * Some "hotkeys" are actually supposed to be used as event reports,
 * such as "brightness has changed", "volume has changed", depending on
 * the ThinkPad model and how the firmware is operating.
 *
 * Unlike other classes, hotkey-class events have mask/unmask control on
 * non-ancient firmware.  However, how it behaves changes a lot with the
 * firmware model and version.
 */

enum {	/* hot key scan codes (derived from ACPI DSDT) */
	TP_ACPI_HOTKEYSCAN_FNF1		= 0,
	TP_ACPI_HOTKEYSCAN_FNF2,
	TP_ACPI_HOTKEYSCAN_FNF3,
	TP_ACPI_HOTKEYSCAN_FNF4,
	TP_ACPI_HOTKEYSCAN_FNF5,
	TP_ACPI_HOTKEYSCAN_FNF6,
	TP_ACPI_HOTKEYSCAN_FNF7,
	TP_ACPI_HOTKEYSCAN_FNF8,
	TP_ACPI_HOTKEYSCAN_FNF9,
	TP_ACPI_HOTKEYSCAN_FNF10,
	TP_ACPI_HOTKEYSCAN_FNF11,
	TP_ACPI_HOTKEYSCAN_FNF12,
	TP_ACPI_HOTKEYSCAN_FNBACKSPACE,
	TP_ACPI_HOTKEYSCAN_FNINSERT,
	TP_ACPI_HOTKEYSCAN_FNDELETE,
	TP_ACPI_HOTKEYSCAN_FNHOME,
	TP_ACPI_HOTKEYSCAN_FNEND,
	TP_ACPI_HOTKEYSCAN_FNPAGEUP,
	TP_ACPI_HOTKEYSCAN_FNPAGEDOWN,
	TP_ACPI_HOTKEYSCAN_FNSPACE,
	TP_ACPI_HOTKEYSCAN_VOLUMEUP,
	TP_ACPI_HOTKEYSCAN_VOLUMEDOWN,
	TP_ACPI_HOTKEYSCAN_MUTE,
	TP_ACPI_HOTKEYSCAN_THINKPAD,
};

enum {	/* Keys/events available through NVRAM polling */
	TPACPI_HKEY_NVRAM_KNOWN_MASK = 0x00fb88c0U,
	TPACPI_HKEY_NVRAM_GOOD_MASK  = 0x00fb8000U,
};

enum {	/* Positions of some of the keys in hotkey masks */
	TP_ACPI_HKEY_DISPSWTCH_MASK	= 1 << TP_ACPI_HOTKEYSCAN_FNF7,
	TP_ACPI_HKEY_DISPXPAND_MASK	= 1 << TP_ACPI_HOTKEYSCAN_FNF8,
	TP_ACPI_HKEY_HIBERNATE_MASK	= 1 << TP_ACPI_HOTKEYSCAN_FNF12,
	TP_ACPI_HKEY_BRGHTUP_MASK	= 1 << TP_ACPI_HOTKEYSCAN_FNHOME,
	TP_ACPI_HKEY_BRGHTDWN_MASK	= 1 << TP_ACPI_HOTKEYSCAN_FNEND,
	TP_ACPI_HKEY_THNKLGHT_MASK	= 1 << TP_ACPI_HOTKEYSCAN_FNPAGEUP,
	TP_ACPI_HKEY_ZOOM_MASK		= 1 << TP_ACPI_HOTKEYSCAN_FNSPACE,
	TP_ACPI_HKEY_VOLUP_MASK		= 1 << TP_ACPI_HOTKEYSCAN_VOLUMEUP,
	TP_ACPI_HKEY_VOLDWN_MASK	= 1 << TP_ACPI_HOTKEYSCAN_VOLUMEDOWN,
	TP_ACPI_HKEY_MUTE_MASK		= 1 << TP_ACPI_HOTKEYSCAN_MUTE,
	TP_ACPI_HKEY_THINKPAD_MASK	= 1 << TP_ACPI_HOTKEYSCAN_THINKPAD,
};

enum {	/* NVRAM to ACPI HKEY group map */
	TP_NVRAM_HKEY_GROUP_HK2		= TP_ACPI_HKEY_THINKPAD_MASK |
					  TP_ACPI_HKEY_ZOOM_MASK |
					  TP_ACPI_HKEY_DISPSWTCH_MASK |
					  TP_ACPI_HKEY_HIBERNATE_MASK,
	TP_NVRAM_HKEY_GROUP_BRIGHTNESS	= TP_ACPI_HKEY_BRGHTUP_MASK |
					  TP_ACPI_HKEY_BRGHTDWN_MASK,
	TP_NVRAM_HKEY_GROUP_VOLUME	= TP_ACPI_HKEY_VOLUP_MASK |
					  TP_ACPI_HKEY_VOLDWN_MASK |
					  TP_ACPI_HKEY_MUTE_MASK,
};

#ifdef CONFIG_THINKPAD_ACPI_HOTKEY_POLL
struct tp_nvram_state {
       u16 thinkpad_toggle:1;
       u16 zoom_toggle:1;
       u16 display_toggle:1;
       u16 thinklight_toggle:1;
       u16 hibernate_toggle:1;
       u16 displayexp_toggle:1;
       u16 display_state:1;
       u16 brightness_toggle:1;
       u16 volume_toggle:1;
       u16 mute:1;

       u8 brightness_level;
       u8 volume_level;
};

/* kthread for the hotkey poller */
static struct task_struct *tpacpi_hotkey_task;

/* Acquired while the poller kthread is running, use to sync start/stop */
static struct mutex hotkey_thread_mutex;

/*
 * Acquire mutex to write poller control variables as an
 * atomic block.
 *
 * Increment hotkey_config_change when changing them if you
 * want the kthread to forget old state.
 *
 * See HOTKEY_CONFIG_CRITICAL_START/HOTKEY_CONFIG_CRITICAL_END
 */
static struct mutex hotkey_thread_data_mutex;
static unsigned int hotkey_config_change;

/*
 * hotkey poller control variables
 *
 * Must be atomic or readers will also need to acquire mutex
 *
 * HOTKEY_CONFIG_CRITICAL_START/HOTKEY_CONFIG_CRITICAL_END
 * should be used only when the changes need to be taken as
 * a block, OR when one needs to force the kthread to forget
 * old state.
 */
static u32 hotkey_source_mask;		/* bit mask 0=ACPI,1=NVRAM */
static unsigned int hotkey_poll_freq = 10; /* Hz */

#define HOTKEY_CONFIG_CRITICAL_START \
	do { \
		mutex_lock(&hotkey_thread_data_mutex); \
		hotkey_config_change++; \
	} while (0);
#define HOTKEY_CONFIG_CRITICAL_END \
	mutex_unlock(&hotkey_thread_data_mutex);

#else /* CONFIG_THINKPAD_ACPI_HOTKEY_POLL */

#define hotkey_source_mask 0U
#define HOTKEY_CONFIG_CRITICAL_START
#define HOTKEY_CONFIG_CRITICAL_END

#endif /* CONFIG_THINKPAD_ACPI_HOTKEY_POLL */

static struct mutex hotkey_mutex;

static enum {	/* Reasons for waking up */
	TP_ACPI_WAKEUP_NONE = 0,	/* None or unknown */
	TP_ACPI_WAKEUP_BAYEJ,		/* Bay ejection request */
	TP_ACPI_WAKEUP_UNDOCK,		/* Undock request */
} hotkey_wakeup_reason;

static int hotkey_autosleep_ack;

static u32 hotkey_orig_mask;		/* events the BIOS had enabled */
static u32 hotkey_all_mask;		/* all events supported in fw */
static u32 hotkey_reserved_mask;	/* events better left disabled */
static u32 hotkey_driver_mask;		/* events needed by the driver */
static u32 hotkey_user_mask;		/* events visible to userspace */
static u32 hotkey_acpi_mask;		/* events enabled in firmware */

static unsigned int hotkey_report_mode;

static u16 *hotkey_keycode_map;

static struct attribute_set *hotkey_dev_attributes;

static void tpacpi_driver_event(const unsigned int hkey_event);
static void hotkey_driver_event(const unsigned int scancode);

/* HKEY.MHKG() return bits */
#define TP_HOTKEY_TABLET_MASK (1 << 3)

static int hotkey_get_wlsw(void)
{
	int status;

	if (!tp_features.hotkey_wlsw)
		return -ENODEV;

#ifdef CONFIG_THINKPAD_ACPI_DEBUGFACILITIES
	if (dbg_wlswemul)
		return (tpacpi_wlsw_emulstate) ?
				TPACPI_RFK_RADIO_ON : TPACPI_RFK_RADIO_OFF;
#endif

	if (!acpi_evalf(hkey_handle, &status, "WLSW", "d"))
		return -EIO;

	return (status) ? TPACPI_RFK_RADIO_ON : TPACPI_RFK_RADIO_OFF;
}

static int hotkey_get_tablet_mode(int *status)
{
	int s;

	if (!acpi_evalf(hkey_handle, &s, "MHKG", "d"))
		return -EIO;

	*status = ((s & TP_HOTKEY_TABLET_MASK) != 0);
	return 0;
}

/*
 * Reads current event mask from firmware, and updates
 * hotkey_acpi_mask accordingly.  Also resets any bits
 * from hotkey_user_mask that are unavailable to be
 * delivered (shadow requirement of the userspace ABI).
 *
 * Call with hotkey_mutex held
 */
static int hotkey_mask_get(void)
{
	if (tp_features.hotkey_mask) {
		u32 m = 0;

		if (!acpi_evalf(hkey_handle, &m, "DHKN", "d"))
			return -EIO;

		hotkey_acpi_mask = m;
	} else {
		/* no mask support doesn't mean no event support... */
		hotkey_acpi_mask = hotkey_all_mask;
	}

	/* sync userspace-visible mask */
	hotkey_user_mask &= (hotkey_acpi_mask | hotkey_source_mask);

	return 0;
}

void static hotkey_mask_warn_incomplete_mask(void)
{
	/* log only what the user can fix... */
	const u32 wantedmask = hotkey_driver_mask &
		~(hotkey_acpi_mask | hotkey_source_mask) &
		(hotkey_all_mask | TPACPI_HKEY_NVRAM_KNOWN_MASK);

	if (wantedmask)
		printk(TPACPI_NOTICE
			"required events 0x%08x not enabled!\n",
			wantedmask);
}

/*
 * Set the firmware mask when supported
 *
 * Also calls hotkey_mask_get to update hotkey_acpi_mask.
 *
 * NOTE: does not set bits in hotkey_user_mask, but may reset them.
 *
 * Call with hotkey_mutex held
 */
static int hotkey_mask_set(u32 mask)
{
	int i;
	int rc = 0;

	const u32 fwmask = mask & ~hotkey_source_mask;

	if (tp_features.hotkey_mask) {
		for (i = 0; i < 32; i++) {
			if (!acpi_evalf(hkey_handle,
					NULL, "MHKM", "vdd", i + 1,
					!!(mask & (1 << i)))) {
				rc = -EIO;
				break;
			}
		}
	}

	/*
	 * We *must* make an inconditional call to hotkey_mask_get to
	 * refresh hotkey_acpi_mask and update hotkey_user_mask
	 *
	 * Take the opportunity to also log when we cannot _enable_
	 * a given event.
	 */
	if (!hotkey_mask_get() && !rc && (fwmask & ~hotkey_acpi_mask)) {
		printk(TPACPI_NOTICE
		       "asked for hotkey mask 0x%08x, but "
		       "firmware forced it to 0x%08x\n",
		       fwmask, hotkey_acpi_mask);
	}

	hotkey_mask_warn_incomplete_mask();

	return rc;
}

/*
 * Sets hotkey_user_mask and tries to set the firmware mask
 *
 * Call with hotkey_mutex held
 */
static int hotkey_user_mask_set(const u32 mask)
{
	int rc;

	/* Give people a chance to notice they are doing something that
	 * is bound to go boom on their users sooner or later */
	if (!tp_warned.hotkey_mask_ff &&
	    (mask == 0xffff || mask == 0xffffff ||
	     mask == 0xffffffff)) {
		tp_warned.hotkey_mask_ff = 1;
		printk(TPACPI_NOTICE
		       "setting the hotkey mask to 0x%08x is likely "
		       "not the best way to go about it\n", mask);
		printk(TPACPI_NOTICE
		       "please consider using the driver defaults, "
		       "and refer to up-to-date thinkpad-acpi "
		       "documentation\n");
	}

	/* Try to enable what the user asked for, plus whatever we need.
	 * this syncs everything but won't enable bits in hotkey_user_mask */
	rc = hotkey_mask_set((mask | hotkey_driver_mask) & ~hotkey_source_mask);

	/* Enable the available bits in hotkey_user_mask */
	hotkey_user_mask = mask & (hotkey_acpi_mask | hotkey_source_mask);

	return rc;
}

/*
 * Sets the driver hotkey mask.
 *
 * Can be called even if the hotkey subdriver is inactive
 */
static int tpacpi_hotkey_driver_mask_set(const u32 mask)
{
	int rc;

	/* Do the right thing if hotkey_init has not been called yet */
	if (!tp_features.hotkey) {
		hotkey_driver_mask = mask;
		return 0;
	}

	mutex_lock(&hotkey_mutex);

	HOTKEY_CONFIG_CRITICAL_START
	hotkey_driver_mask = mask;
#ifdef CONFIG_THINKPAD_ACPI_HOTKEY_POLL
	hotkey_source_mask |= (mask & ~hotkey_all_mask);
#endif
	HOTKEY_CONFIG_CRITICAL_END

	rc = hotkey_mask_set((hotkey_acpi_mask | hotkey_driver_mask) &
							~hotkey_source_mask);
	mutex_unlock(&hotkey_mutex);

	return rc;
}

static int hotkey_status_get(int *status)
{
	if (!acpi_evalf(hkey_handle, status, "DHKC", "d"))
		return -EIO;

	return 0;
}

static int hotkey_status_set(bool enable)
{
	if (!acpi_evalf(hkey_handle, NULL, "MHKC", "vd", enable ? 1 : 0))
		return -EIO;

	return 0;
}

static void tpacpi_input_send_tabletsw(void)
{
	int state;

	if (tp_features.hotkey_tablet &&
	    !hotkey_get_tablet_mode(&state)) {
		mutex_lock(&tpacpi_inputdev_send_mutex);

		input_report_switch(tpacpi_inputdev,
				    SW_TABLET_MODE, !!state);
		input_sync(tpacpi_inputdev);

		mutex_unlock(&tpacpi_inputdev_send_mutex);
	}
}

/* Do NOT call without validating scancode first */
static void tpacpi_input_send_key(const unsigned int scancode)
{
	const unsigned int keycode = hotkey_keycode_map[scancode];

	if (keycode != KEY_RESERVED) {
		mutex_lock(&tpacpi_inputdev_send_mutex);

		input_report_key(tpacpi_inputdev, keycode, 1);
		if (keycode == KEY_UNKNOWN)
			input_event(tpacpi_inputdev, EV_MSC, MSC_SCAN,
				    scancode);
		input_sync(tpacpi_inputdev);

		input_report_key(tpacpi_inputdev, keycode, 0);
		if (keycode == KEY_UNKNOWN)
			input_event(tpacpi_inputdev, EV_MSC, MSC_SCAN,
				    scancode);
		input_sync(tpacpi_inputdev);

		mutex_unlock(&tpacpi_inputdev_send_mutex);
	}
}

/* Do NOT call without validating scancode first */
static void tpacpi_input_send_key_masked(const unsigned int scancode)
{
	hotkey_driver_event(scancode);
	if (hotkey_user_mask & (1 << scancode))
		tpacpi_input_send_key(scancode);
}

#ifdef CONFIG_THINKPAD_ACPI_HOTKEY_POLL
static struct tp_acpi_drv_struct ibm_hotkey_acpidriver;

/* Do NOT call without validating scancode first */
static void tpacpi_hotkey_send_key(unsigned int scancode)
{
	tpacpi_input_send_key_masked(scancode);
	if (hotkey_report_mode < 2) {
		acpi_bus_generate_proc_event(ibm_hotkey_acpidriver.device,
				0x80, TP_HKEY_EV_HOTKEY_BASE + scancode);
	}
}

static void hotkey_read_nvram(struct tp_nvram_state *n, const u32 m)
{
	u8 d;

	if (m & TP_NVRAM_HKEY_GROUP_HK2) {
		d = nvram_read_byte(TP_NVRAM_ADDR_HK2);
		n->thinkpad_toggle = !!(d & TP_NVRAM_MASK_HKT_THINKPAD);
		n->zoom_toggle = !!(d & TP_NVRAM_MASK_HKT_ZOOM);
		n->display_toggle = !!(d & TP_NVRAM_MASK_HKT_DISPLAY);
		n->hibernate_toggle = !!(d & TP_NVRAM_MASK_HKT_HIBERNATE);
	}
	if (m & TP_ACPI_HKEY_THNKLGHT_MASK) {
		d = nvram_read_byte(TP_NVRAM_ADDR_THINKLIGHT);
		n->thinklight_toggle = !!(d & TP_NVRAM_MASK_THINKLIGHT);
	}
	if (m & TP_ACPI_HKEY_DISPXPAND_MASK) {
		d = nvram_read_byte(TP_NVRAM_ADDR_VIDEO);
		n->displayexp_toggle =
				!!(d & TP_NVRAM_MASK_HKT_DISPEXPND);
	}
	if (m & TP_NVRAM_HKEY_GROUP_BRIGHTNESS) {
		d = nvram_read_byte(TP_NVRAM_ADDR_BRIGHTNESS);
		n->brightness_level = (d & TP_NVRAM_MASK_LEVEL_BRIGHTNESS)
				>> TP_NVRAM_POS_LEVEL_BRIGHTNESS;
		n->brightness_toggle =
				!!(d & TP_NVRAM_MASK_HKT_BRIGHTNESS);
	}
	if (m & TP_NVRAM_HKEY_GROUP_VOLUME) {
		d = nvram_read_byte(TP_NVRAM_ADDR_MIXER);
		n->volume_level = (d & TP_NVRAM_MASK_LEVEL_VOLUME)
				>> TP_NVRAM_POS_LEVEL_VOLUME;
		n->mute = !!(d & TP_NVRAM_MASK_MUTE);
		n->volume_toggle = !!(d & TP_NVRAM_MASK_HKT_VOLUME);
	}
}

static void hotkey_compare_and_issue_event(struct tp_nvram_state *oldn,
					   struct tp_nvram_state *newn,
					   const u32 event_mask)
{

#define TPACPI_COMPARE_KEY(__scancode, __member) \
	do { \
		if ((event_mask & (1 << __scancode)) && \
		    oldn->__member != newn->__member) \
			tpacpi_hotkey_send_key(__scancode); \
	} while (0)

#define TPACPI_MAY_SEND_KEY(__scancode) \
	do { \
		if (event_mask & (1 << __scancode)) \
			tpacpi_hotkey_send_key(__scancode); \
	} while (0)

	TPACPI_COMPARE_KEY(TP_ACPI_HOTKEYSCAN_THINKPAD, thinkpad_toggle);
	TPACPI_COMPARE_KEY(TP_ACPI_HOTKEYSCAN_FNSPACE, zoom_toggle);
	TPACPI_COMPARE_KEY(TP_ACPI_HOTKEYSCAN_FNF7, display_toggle);
	TPACPI_COMPARE_KEY(TP_ACPI_HOTKEYSCAN_FNF12, hibernate_toggle);

	TPACPI_COMPARE_KEY(TP_ACPI_HOTKEYSCAN_FNPAGEUP, thinklight_toggle);

	TPACPI_COMPARE_KEY(TP_ACPI_HOTKEYSCAN_FNF8, displayexp_toggle);

	/* handle volume */
	if (oldn->volume_toggle != newn->volume_toggle) {
		if (oldn->mute != newn->mute) {
			TPACPI_MAY_SEND_KEY(TP_ACPI_HOTKEYSCAN_MUTE);
		}
		if (oldn->volume_level > newn->volume_level) {
			TPACPI_MAY_SEND_KEY(TP_ACPI_HOTKEYSCAN_VOLUMEDOWN);
		} else if (oldn->volume_level < newn->volume_level) {
			TPACPI_MAY_SEND_KEY(TP_ACPI_HOTKEYSCAN_VOLUMEUP);
		} else if (oldn->mute == newn->mute) {
			/* repeated key presses that didn't change state */
			if (newn->mute) {
				TPACPI_MAY_SEND_KEY(TP_ACPI_HOTKEYSCAN_MUTE);
			} else if (newn->volume_level != 0) {
				TPACPI_MAY_SEND_KEY(TP_ACPI_HOTKEYSCAN_VOLUMEUP);
			} else {
				TPACPI_MAY_SEND_KEY(TP_ACPI_HOTKEYSCAN_VOLUMEDOWN);
			}
		}
	}

	/* handle brightness */
	if (oldn->brightness_toggle != newn->brightness_toggle) {
		if (oldn->brightness_level < newn->brightness_level) {
			TPACPI_MAY_SEND_KEY(TP_ACPI_HOTKEYSCAN_FNHOME);
		} else if (oldn->brightness_level > newn->brightness_level) {
			TPACPI_MAY_SEND_KEY(TP_ACPI_HOTKEYSCAN_FNEND);
		} else {
			/* repeated key presses that didn't change state */
			if (newn->brightness_level != 0) {
				TPACPI_MAY_SEND_KEY(TP_ACPI_HOTKEYSCAN_FNHOME);
			} else {
				TPACPI_MAY_SEND_KEY(TP_ACPI_HOTKEYSCAN_FNEND);
			}
		}
	}

#undef TPACPI_COMPARE_KEY
#undef TPACPI_MAY_SEND_KEY
}

/*
 * Polling driver
 *
 * We track all events in hotkey_source_mask all the time, since
 * most of them are edge-based.  We only issue those requested by
 * hotkey_user_mask or hotkey_driver_mask, though.
 */
static int hotkey_kthread(void *data)
{
	struct tp_nvram_state s[2];
	u32 poll_mask, event_mask;
	unsigned int si, so;
	unsigned long t;
	unsigned int change_detector, must_reset;
	unsigned int poll_freq;

	mutex_lock(&hotkey_thread_mutex);

	if (tpacpi_lifecycle == TPACPI_LIFE_EXITING)
		goto exit;

	set_freezable();

	so = 0;
	si = 1;
	t = 0;

	/* Initial state for compares */
	mutex_lock(&hotkey_thread_data_mutex);
	change_detector = hotkey_config_change;
	poll_mask = hotkey_source_mask;
	event_mask = hotkey_source_mask &
			(hotkey_driver_mask | hotkey_user_mask);
	poll_freq = hotkey_poll_freq;
	mutex_unlock(&hotkey_thread_data_mutex);
	hotkey_read_nvram(&s[so], poll_mask);

	while (!kthread_should_stop()) {
		if (t == 0) {
			if (likely(poll_freq))
				t = 1000/poll_freq;
			else
				t = 100;	/* should never happen... */
		}
		t = msleep_interruptible(t);
		if (unlikely(kthread_should_stop()))
			break;
		must_reset = try_to_freeze();
		if (t > 0 && !must_reset)
			continue;

		mutex_lock(&hotkey_thread_data_mutex);
		if (must_reset || hotkey_config_change != change_detector) {
			/* forget old state on thaw or config change */
			si = so;
			t = 0;
			change_detector = hotkey_config_change;
		}
		poll_mask = hotkey_source_mask;
		event_mask = hotkey_source_mask &
				(hotkey_driver_mask | hotkey_user_mask);
		poll_freq = hotkey_poll_freq;
		mutex_unlock(&hotkey_thread_data_mutex);

		if (likely(poll_mask)) {
			hotkey_read_nvram(&s[si], poll_mask);
			if (likely(si != so)) {
				hotkey_compare_and_issue_event(&s[so], &s[si],
								event_mask);
			}
		}

		so = si;
		si ^= 1;
	}

exit:
	mutex_unlock(&hotkey_thread_mutex);
	return 0;
}

/* call with hotkey_mutex held */
static void hotkey_poll_stop_sync(void)
{
	if (tpacpi_hotkey_task) {
		if (frozen(tpacpi_hotkey_task) ||
		    freezing(tpacpi_hotkey_task))
			thaw_process(tpacpi_hotkey_task);

		kthread_stop(tpacpi_hotkey_task);
		tpacpi_hotkey_task = NULL;
		mutex_lock(&hotkey_thread_mutex);
		/* at this point, the thread did exit */
		mutex_unlock(&hotkey_thread_mutex);
	}
}

/* call with hotkey_mutex held */
static void hotkey_poll_setup(bool may_warn)
{
	const u32 poll_driver_mask = hotkey_driver_mask & hotkey_source_mask;
	const u32 poll_user_mask = hotkey_user_mask & hotkey_source_mask;

	if (hotkey_poll_freq > 0 &&
	    (poll_driver_mask ||
	     (poll_user_mask && tpacpi_inputdev->users > 0))) {
		if (!tpacpi_hotkey_task) {
			tpacpi_hotkey_task = kthread_run(hotkey_kthread,
					NULL, TPACPI_NVRAM_KTHREAD_NAME);
			if (IS_ERR(tpacpi_hotkey_task)) {
				tpacpi_hotkey_task = NULL;
				printk(TPACPI_ERR
				       "could not create kernel thread "
				       "for hotkey polling\n");
			}
		}
	} else {
		hotkey_poll_stop_sync();
		if (may_warn && (poll_driver_mask || poll_user_mask) &&
		    hotkey_poll_freq == 0) {
			printk(TPACPI_NOTICE
				"hot keys 0x%08x and/or events 0x%08x "
				"require polling, which is currently "
				"disabled\n",
				poll_user_mask, poll_driver_mask);
		}
	}
}

static void hotkey_poll_setup_safe(bool may_warn)
{
	mutex_lock(&hotkey_mutex);
	hotkey_poll_setup(may_warn);
	mutex_unlock(&hotkey_mutex);
}

/* call with hotkey_mutex held */
static void hotkey_poll_set_freq(unsigned int freq)
{
	if (!freq)
		hotkey_poll_stop_sync();

	hotkey_poll_freq = freq;
}

#else /* CONFIG_THINKPAD_ACPI_HOTKEY_POLL */

static void hotkey_poll_setup_safe(bool __unused)
{
}

#endif /* CONFIG_THINKPAD_ACPI_HOTKEY_POLL */

static int hotkey_inputdev_open(struct input_dev *dev)
{
	switch (tpacpi_lifecycle) {
	case TPACPI_LIFE_INIT:
		/*
		 * hotkey_init will call hotkey_poll_setup_safe
		 * at the appropriate moment
		 */
		return 0;
	case TPACPI_LIFE_EXITING:
		return -EBUSY;
	case TPACPI_LIFE_RUNNING:
		hotkey_poll_setup_safe(false);
		return 0;
	}

	/* Should only happen if tpacpi_lifecycle is corrupt */
	BUG();
	return -EBUSY;
}

static void hotkey_inputdev_close(struct input_dev *dev)
{
	/* disable hotkey polling when possible */
	if (tpacpi_lifecycle == TPACPI_LIFE_RUNNING &&
	    !(hotkey_source_mask & hotkey_driver_mask))
		hotkey_poll_setup_safe(false);
}

/* sysfs hotkey enable ------------------------------------------------- */
static ssize_t hotkey_enable_show(struct device *dev,
			   struct device_attribute *attr,
			   char *buf)
{
	int res, status;

	printk_deprecated_attribute("hotkey_enable",
			"Hotkey reporting is always enabled");

	res = hotkey_status_get(&status);
	if (res)
		return res;

	return snprintf(buf, PAGE_SIZE, "%d\n", status);
}

static ssize_t hotkey_enable_store(struct device *dev,
			    struct device_attribute *attr,
			    const char *buf, size_t count)
{
	unsigned long t;

	printk_deprecated_attribute("hotkey_enable",
			"Hotkeys can be disabled through hotkey_mask");

	if (parse_strtoul(buf, 1, &t))
		return -EINVAL;

	if (t == 0)
		return -EPERM;

	return count;
}

static struct device_attribute dev_attr_hotkey_enable =
	__ATTR(hotkey_enable, S_IWUSR | S_IRUGO,
		hotkey_enable_show, hotkey_enable_store);

/* sysfs hotkey mask --------------------------------------------------- */
static ssize_t hotkey_mask_show(struct device *dev,
			   struct device_attribute *attr,
			   char *buf)
{
	return snprintf(buf, PAGE_SIZE, "0x%08x\n", hotkey_user_mask);
}

static ssize_t hotkey_mask_store(struct device *dev,
			    struct device_attribute *attr,
			    const char *buf, size_t count)
{
	unsigned long t;
	int res;

	if (parse_strtoul(buf, 0xffffffffUL, &t))
		return -EINVAL;

	if (mutex_lock_killable(&hotkey_mutex))
		return -ERESTARTSYS;

	res = hotkey_user_mask_set(t);

#ifdef CONFIG_THINKPAD_ACPI_HOTKEY_POLL
	hotkey_poll_setup(true);
#endif

	mutex_unlock(&hotkey_mutex);

	tpacpi_disclose_usertask("hotkey_mask", "set to 0x%08lx\n", t);

	return (res) ? res : count;
}

static struct device_attribute dev_attr_hotkey_mask =
	__ATTR(hotkey_mask, S_IWUSR | S_IRUGO,
		hotkey_mask_show, hotkey_mask_store);

/* sysfs hotkey bios_enabled ------------------------------------------- */
static ssize_t hotkey_bios_enabled_show(struct device *dev,
			   struct device_attribute *attr,
			   char *buf)
{
	return sprintf(buf, "0\n");
}

static struct device_attribute dev_attr_hotkey_bios_enabled =
	__ATTR(hotkey_bios_enabled, S_IRUGO, hotkey_bios_enabled_show, NULL);

/* sysfs hotkey bios_mask ---------------------------------------------- */
static ssize_t hotkey_bios_mask_show(struct device *dev,
			   struct device_attribute *attr,
			   char *buf)
{
	printk_deprecated_attribute("hotkey_bios_mask",
			"This attribute is useless.");
	return snprintf(buf, PAGE_SIZE, "0x%08x\n", hotkey_orig_mask);
}

static struct device_attribute dev_attr_hotkey_bios_mask =
	__ATTR(hotkey_bios_mask, S_IRUGO, hotkey_bios_mask_show, NULL);

/* sysfs hotkey all_mask ----------------------------------------------- */
static ssize_t hotkey_all_mask_show(struct device *dev,
			   struct device_attribute *attr,
			   char *buf)
{
	return snprintf(buf, PAGE_SIZE, "0x%08x\n",
				hotkey_all_mask | hotkey_source_mask);
}

static struct device_attribute dev_attr_hotkey_all_mask =
	__ATTR(hotkey_all_mask, S_IRUGO, hotkey_all_mask_show, NULL);

/* sysfs hotkey recommended_mask --------------------------------------- */
static ssize_t hotkey_recommended_mask_show(struct device *dev,
					    struct device_attribute *attr,
					    char *buf)
{
	return snprintf(buf, PAGE_SIZE, "0x%08x\n",
			(hotkey_all_mask | hotkey_source_mask)
			& ~hotkey_reserved_mask);
}

static struct device_attribute dev_attr_hotkey_recommended_mask =
	__ATTR(hotkey_recommended_mask, S_IRUGO,
		hotkey_recommended_mask_show, NULL);

#ifdef CONFIG_THINKPAD_ACPI_HOTKEY_POLL

/* sysfs hotkey hotkey_source_mask ------------------------------------- */
static ssize_t hotkey_source_mask_show(struct device *dev,
			   struct device_attribute *attr,
			   char *buf)
{
	return snprintf(buf, PAGE_SIZE, "0x%08x\n", hotkey_source_mask);
}

static ssize_t hotkey_source_mask_store(struct device *dev,
			    struct device_attribute *attr,
			    const char *buf, size_t count)
{
	unsigned long t;
	u32 r_ev;
	int rc;

	if (parse_strtoul(buf, 0xffffffffUL, &t) ||
		((t & ~TPACPI_HKEY_NVRAM_KNOWN_MASK) != 0))
		return -EINVAL;

	if (mutex_lock_killable(&hotkey_mutex))
		return -ERESTARTSYS;

	HOTKEY_CONFIG_CRITICAL_START
	hotkey_source_mask = t;
	HOTKEY_CONFIG_CRITICAL_END

	rc = hotkey_mask_set((hotkey_user_mask | hotkey_driver_mask) &
			~hotkey_source_mask);
	hotkey_poll_setup(true);

	/* check if events needed by the driver got disabled */
	r_ev = hotkey_driver_mask & ~(hotkey_acpi_mask & hotkey_all_mask)
		& ~hotkey_source_mask & TPACPI_HKEY_NVRAM_KNOWN_MASK;

	mutex_unlock(&hotkey_mutex);

	if (rc < 0)
		printk(TPACPI_ERR "hotkey_source_mask: failed to update the"
			"firmware event mask!\n");

	if (r_ev)
		printk(TPACPI_NOTICE "hotkey_source_mask: "
			"some important events were disabled: "
			"0x%04x\n", r_ev);

	tpacpi_disclose_usertask("hotkey_source_mask", "set to 0x%08lx\n", t);

	return (rc < 0) ? rc : count;
}

static struct device_attribute dev_attr_hotkey_source_mask =
	__ATTR(hotkey_source_mask, S_IWUSR | S_IRUGO,
		hotkey_source_mask_show, hotkey_source_mask_store);

/* sysfs hotkey hotkey_poll_freq --------------------------------------- */
static ssize_t hotkey_poll_freq_show(struct device *dev,
			   struct device_attribute *attr,
			   char *buf)
{
	return snprintf(buf, PAGE_SIZE, "%d\n", hotkey_poll_freq);
}

static ssize_t hotkey_poll_freq_store(struct device *dev,
			    struct device_attribute *attr,
			    const char *buf, size_t count)
{
	unsigned long t;

	if (parse_strtoul(buf, 25, &t))
		return -EINVAL;

	if (mutex_lock_killable(&hotkey_mutex))
		return -ERESTARTSYS;

	hotkey_poll_set_freq(t);
	hotkey_poll_setup(true);

	mutex_unlock(&hotkey_mutex);

	tpacpi_disclose_usertask("hotkey_poll_freq", "set to %lu\n", t);

	return count;
}

static struct device_attribute dev_attr_hotkey_poll_freq =
	__ATTR(hotkey_poll_freq, S_IWUSR | S_IRUGO,
		hotkey_poll_freq_show, hotkey_poll_freq_store);

#endif /* CONFIG_THINKPAD_ACPI_HOTKEY_POLL */

/* sysfs hotkey radio_sw (pollable) ------------------------------------ */
static ssize_t hotkey_radio_sw_show(struct device *dev,
			   struct device_attribute *attr,
			   char *buf)
{
	int res;
	res = hotkey_get_wlsw();
	if (res < 0)
		return res;

	/* Opportunistic update */
	tpacpi_rfk_update_hwblock_state((res == TPACPI_RFK_RADIO_OFF));

	return snprintf(buf, PAGE_SIZE, "%d\n",
			(res == TPACPI_RFK_RADIO_OFF) ? 0 : 1);
}

static struct device_attribute dev_attr_hotkey_radio_sw =
	__ATTR(hotkey_radio_sw, S_IRUGO, hotkey_radio_sw_show, NULL);

static void hotkey_radio_sw_notify_change(void)
{
	if (tp_features.hotkey_wlsw)
		sysfs_notify(&tpacpi_pdev->dev.kobj, NULL,
			     "hotkey_radio_sw");
}

/* sysfs hotkey tablet mode (pollable) --------------------------------- */
static ssize_t hotkey_tablet_mode_show(struct device *dev,
			   struct device_attribute *attr,
			   char *buf)
{
	int res, s;
	res = hotkey_get_tablet_mode(&s);
	if (res < 0)
		return res;

	return snprintf(buf, PAGE_SIZE, "%d\n", !!s);
}

static struct device_attribute dev_attr_hotkey_tablet_mode =
	__ATTR(hotkey_tablet_mode, S_IRUGO, hotkey_tablet_mode_show, NULL);

static void hotkey_tablet_mode_notify_change(void)
{
	if (tp_features.hotkey_tablet)
		sysfs_notify(&tpacpi_pdev->dev.kobj, NULL,
			     "hotkey_tablet_mode");
}

/* sysfs hotkey report_mode -------------------------------------------- */
static ssize_t hotkey_report_mode_show(struct device *dev,
			   struct device_attribute *attr,
			   char *buf)
{
	return snprintf(buf, PAGE_SIZE, "%d\n",
		(hotkey_report_mode != 0) ? hotkey_report_mode : 1);
}

static struct device_attribute dev_attr_hotkey_report_mode =
	__ATTR(hotkey_report_mode, S_IRUGO, hotkey_report_mode_show, NULL);

/* sysfs wakeup reason (pollable) -------------------------------------- */
static ssize_t hotkey_wakeup_reason_show(struct device *dev,
			   struct device_attribute *attr,
			   char *buf)
{
	return snprintf(buf, PAGE_SIZE, "%d\n", hotkey_wakeup_reason);
}

static struct device_attribute dev_attr_hotkey_wakeup_reason =
	__ATTR(wakeup_reason, S_IRUGO, hotkey_wakeup_reason_show, NULL);

static void hotkey_wakeup_reason_notify_change(void)
{
	sysfs_notify(&tpacpi_pdev->dev.kobj, NULL,
		     "wakeup_reason");
}

/* sysfs wakeup hotunplug_complete (pollable) -------------------------- */
static ssize_t hotkey_wakeup_hotunplug_complete_show(struct device *dev,
			   struct device_attribute *attr,
			   char *buf)
{
	return snprintf(buf, PAGE_SIZE, "%d\n", hotkey_autosleep_ack);
}

static struct device_attribute dev_attr_hotkey_wakeup_hotunplug_complete =
	__ATTR(wakeup_hotunplug_complete, S_IRUGO,
	       hotkey_wakeup_hotunplug_complete_show, NULL);

static void hotkey_wakeup_hotunplug_complete_notify_change(void)
{
	sysfs_notify(&tpacpi_pdev->dev.kobj, NULL,
		     "wakeup_hotunplug_complete");
}

/* --------------------------------------------------------------------- */

static struct attribute *hotkey_attributes[] __initdata = {
	&dev_attr_hotkey_enable.attr,
	&dev_attr_hotkey_bios_enabled.attr,
	&dev_attr_hotkey_bios_mask.attr,
	&dev_attr_hotkey_report_mode.attr,
	&dev_attr_hotkey_wakeup_reason.attr,
	&dev_attr_hotkey_wakeup_hotunplug_complete.attr,
	&dev_attr_hotkey_mask.attr,
	&dev_attr_hotkey_all_mask.attr,
	&dev_attr_hotkey_recommended_mask.attr,
#ifdef CONFIG_THINKPAD_ACPI_HOTKEY_POLL
	&dev_attr_hotkey_source_mask.attr,
	&dev_attr_hotkey_poll_freq.attr,
#endif
};

/*
 * Sync both the hw and sw blocking state of all switches
 */
static void tpacpi_send_radiosw_update(void)
{
	int wlsw;

	/*
	 * We must sync all rfkill controllers *before* issuing any
	 * rfkill input events, or we will race the rfkill core input
	 * handler.
	 *
	 * tpacpi_inputdev_send_mutex works as a syncronization point
	 * for the above.
	 *
	 * We optimize to avoid numerous calls to hotkey_get_wlsw.
	 */

	wlsw = hotkey_get_wlsw();

	/* Sync hw blocking state first if it is hw-blocked */
	if (wlsw == TPACPI_RFK_RADIO_OFF)
		tpacpi_rfk_update_hwblock_state(true);

	/* Sync sw blocking state */
	tpacpi_rfk_update_swstate_all();

	/* Sync hw blocking state last if it is hw-unblocked */
	if (wlsw == TPACPI_RFK_RADIO_ON)
		tpacpi_rfk_update_hwblock_state(false);

	/* Issue rfkill input event for WLSW switch */
	if (!(wlsw < 0)) {
		mutex_lock(&tpacpi_inputdev_send_mutex);

		input_report_switch(tpacpi_inputdev,
				    SW_RFKILL_ALL, (wlsw > 0));
		input_sync(tpacpi_inputdev);

		mutex_unlock(&tpacpi_inputdev_send_mutex);
	}

	/*
	 * this can be unconditional, as we will poll state again
	 * if userspace uses the notify to read data
	 */
	hotkey_radio_sw_notify_change();
}

static void hotkey_exit(void)
{
#ifdef CONFIG_THINKPAD_ACPI_HOTKEY_POLL
	mutex_lock(&hotkey_mutex);
	hotkey_poll_stop_sync();
	mutex_unlock(&hotkey_mutex);
#endif

	if (hotkey_dev_attributes)
		delete_attr_set(hotkey_dev_attributes, &tpacpi_pdev->dev.kobj);

	kfree(hotkey_keycode_map);

	dbg_printk(TPACPI_DBG_EXIT | TPACPI_DBG_HKEY,
		   "restoring original HKEY status and mask\n");
	/* yes, there is a bitwise or below, we want the
	 * functions to be called even if one of them fail */
	if (((tp_features.hotkey_mask &&
	      hotkey_mask_set(hotkey_orig_mask)) |
	     hotkey_status_set(false)) != 0)
		printk(TPACPI_ERR
		       "failed to restore hot key mask "
		       "to BIOS defaults\n");
}

static void __init hotkey_unmap(const unsigned int scancode)
{
	if (hotkey_keycode_map[scancode] != KEY_RESERVED) {
		clear_bit(hotkey_keycode_map[scancode],
			  tpacpi_inputdev->keybit);
		hotkey_keycode_map[scancode] = KEY_RESERVED;
	}
}

/*
 * HKEY quirks:
 *   TPACPI_HK_Q_INIMASK:	Supports FN+F3,FN+F4,FN+F12
 */

#define	TPACPI_HK_Q_INIMASK	0x0001

static const struct tpacpi_quirk tpacpi_hotkey_qtable[] __initconst = {
	TPACPI_Q_IBM('I', 'H', TPACPI_HK_Q_INIMASK), /* 600E */
	TPACPI_Q_IBM('I', 'N', TPACPI_HK_Q_INIMASK), /* 600E */
	TPACPI_Q_IBM('I', 'D', TPACPI_HK_Q_INIMASK), /* 770, 770E, 770ED */
	TPACPI_Q_IBM('I', 'W', TPACPI_HK_Q_INIMASK), /* A20m */
	TPACPI_Q_IBM('I', 'V', TPACPI_HK_Q_INIMASK), /* A20p */
	TPACPI_Q_IBM('1', '0', TPACPI_HK_Q_INIMASK), /* A21e, A22e */
	TPACPI_Q_IBM('K', 'U', TPACPI_HK_Q_INIMASK), /* A21e */
	TPACPI_Q_IBM('K', 'X', TPACPI_HK_Q_INIMASK), /* A21m, A22m */
	TPACPI_Q_IBM('K', 'Y', TPACPI_HK_Q_INIMASK), /* A21p, A22p */
	TPACPI_Q_IBM('1', 'B', TPACPI_HK_Q_INIMASK), /* A22e */
	TPACPI_Q_IBM('1', '3', TPACPI_HK_Q_INIMASK), /* A22m */
	TPACPI_Q_IBM('1', 'E', TPACPI_HK_Q_INIMASK), /* A30/p (0) */
	TPACPI_Q_IBM('1', 'C', TPACPI_HK_Q_INIMASK), /* R30 */
	TPACPI_Q_IBM('1', 'F', TPACPI_HK_Q_INIMASK), /* R31 */
	TPACPI_Q_IBM('I', 'Y', TPACPI_HK_Q_INIMASK), /* T20 */
	TPACPI_Q_IBM('K', 'Z', TPACPI_HK_Q_INIMASK), /* T21 */
	TPACPI_Q_IBM('1', '6', TPACPI_HK_Q_INIMASK), /* T22 */
	TPACPI_Q_IBM('I', 'Z', TPACPI_HK_Q_INIMASK), /* X20, X21 */
	TPACPI_Q_IBM('1', 'D', TPACPI_HK_Q_INIMASK), /* X22, X23, X24 */
};

static int __init hotkey_init(struct ibm_init_struct *iibm)
{
	/* Requirements for changing the default keymaps:
	 *
	 * 1. Many of the keys are mapped to KEY_RESERVED for very
	 *    good reasons.  Do not change them unless you have deep
	 *    knowledge on the IBM and Lenovo ThinkPad firmware for
	 *    the various ThinkPad models.  The driver behaves
	 *    differently for KEY_RESERVED: such keys have their
	 *    hot key mask *unset* in mask_recommended, and also
	 *    in the initial hot key mask programmed into the
	 *    firmware at driver load time, which means the firm-
	 *    ware may react very differently if you change them to
	 *    something else;
	 *
	 * 2. You must be subscribed to the linux-thinkpad and
	 *    ibm-acpi-devel mailing lists, and you should read the
	 *    list archives since 2007 if you want to change the
	 *    keymaps.  This requirement exists so that you will
	 *    know the past history of problems with the thinkpad-
	 *    acpi driver keymaps, and also that you will be
	 *    listening to any bug reports;
	 *
	 * 3. Do not send thinkpad-acpi specific patches directly to
	 *    for merging, *ever*.  Send them to the linux-acpi
	 *    mailinglist for comments.  Merging is to be done only
	 *    through acpi-test and the ACPI maintainer.
	 *
	 * If the above is too much to ask, don't change the keymap.
	 * Ask the thinkpad-acpi maintainer to do it, instead.
	 */
	static u16 ibm_keycode_map[] __initdata = {
		/* Scan Codes 0x00 to 0x0B: ACPI HKEY FN+F1..F12 */
		KEY_FN_F1,	KEY_FN_F2,	KEY_COFFEE,	KEY_SLEEP,
		KEY_WLAN,	KEY_FN_F6, KEY_SWITCHVIDEOMODE, KEY_FN_F8,
		KEY_FN_F9,	KEY_FN_F10,	KEY_FN_F11,	KEY_SUSPEND,

		/* Scan codes 0x0C to 0x1F: Other ACPI HKEY hot keys */
		KEY_UNKNOWN,	/* 0x0C: FN+BACKSPACE */
		KEY_UNKNOWN,	/* 0x0D: FN+INSERT */
		KEY_UNKNOWN,	/* 0x0E: FN+DELETE */

		/* brightness: firmware always reacts to them */
		KEY_RESERVED,	/* 0x0F: FN+HOME (brightness up) */
		KEY_RESERVED,	/* 0x10: FN+END (brightness down) */

		/* Thinklight: firmware always react to it */
		KEY_RESERVED,	/* 0x11: FN+PGUP (thinklight toggle) */

		KEY_UNKNOWN,	/* 0x12: FN+PGDOWN */
		KEY_ZOOM,	/* 0x13: FN+SPACE (zoom) */

		/* Volume: firmware always react to it and reprograms
		 * the built-in *extra* mixer.  Never map it to control
		 * another mixer by default. */
		KEY_RESERVED,	/* 0x14: VOLUME UP */
		KEY_RESERVED,	/* 0x15: VOLUME DOWN */
		KEY_RESERVED,	/* 0x16: MUTE */

		KEY_VENDOR,	/* 0x17: Thinkpad/AccessIBM/Lenovo */

		/* (assignments unknown, please report if found) */
		KEY_UNKNOWN, KEY_UNKNOWN, KEY_UNKNOWN, KEY_UNKNOWN,
		KEY_UNKNOWN, KEY_UNKNOWN, KEY_UNKNOWN, KEY_UNKNOWN,
	};
	static u16 lenovo_keycode_map[] __initdata = {
		/* Scan Codes 0x00 to 0x0B: ACPI HKEY FN+F1..F12 */
		KEY_FN_F1,	KEY_COFFEE,	KEY_BATTERY,	KEY_SLEEP,
		KEY_WLAN,	KEY_FN_F6, KEY_SWITCHVIDEOMODE, KEY_FN_F8,
		KEY_FN_F9,	KEY_FN_F10,	KEY_FN_F11,	KEY_SUSPEND,

		/* Scan codes 0x0C to 0x1F: Other ACPI HKEY hot keys */
		KEY_UNKNOWN,	/* 0x0C: FN+BACKSPACE */
		KEY_UNKNOWN,	/* 0x0D: FN+INSERT */
		KEY_UNKNOWN,	/* 0x0E: FN+DELETE */

		/* These should be enabled --only-- when ACPI video
		 * is disabled (i.e. in "vendor" mode), and are handled
		 * in a special way by the init code */
		KEY_BRIGHTNESSUP,	/* 0x0F: FN+HOME (brightness up) */
		KEY_BRIGHTNESSDOWN,	/* 0x10: FN+END (brightness down) */

		KEY_RESERVED,	/* 0x11: FN+PGUP (thinklight toggle) */

		KEY_UNKNOWN,	/* 0x12: FN+PGDOWN */
		KEY_ZOOM,	/* 0x13: FN+SPACE (zoom) */

		/* Volume: z60/z61, T60 (BIOS version?): firmware always
		 * react to it and reprograms the built-in *extra* mixer.
		 * Never map it to control another mixer by default.
		 *
		 * T60?, T61, R60?, R61: firmware and EC tries to send
		 * these over the regular keyboard, so these are no-ops,
		 * but there are still weird bugs re. MUTE, so do not
		 * change unless you get test reports from all Lenovo
		 * models.  May cause the BIOS to interfere with the
		 * HDA mixer.
		 */
		KEY_RESERVED,	/* 0x14: VOLUME UP */
		KEY_RESERVED,	/* 0x15: VOLUME DOWN */
		KEY_RESERVED,	/* 0x16: MUTE */

		KEY_VENDOR,	/* 0x17: Thinkpad/AccessIBM/Lenovo */

		/* (assignments unknown, please report if found) */
		KEY_UNKNOWN, KEY_UNKNOWN, KEY_UNKNOWN, KEY_UNKNOWN,
		KEY_UNKNOWN, KEY_UNKNOWN, KEY_UNKNOWN, KEY_UNKNOWN,
	};

#define TPACPI_HOTKEY_MAP_LEN		ARRAY_SIZE(ibm_keycode_map)
#define TPACPI_HOTKEY_MAP_SIZE		sizeof(ibm_keycode_map)
#define TPACPI_HOTKEY_MAP_TYPESIZE	sizeof(ibm_keycode_map[0])

	int res, i;
	int status;
	int hkeyv;

	unsigned long quirks;

	vdbg_printk(TPACPI_DBG_INIT | TPACPI_DBG_HKEY,
			"initializing hotkey subdriver\n");

	BUG_ON(!tpacpi_inputdev);
	BUG_ON(tpacpi_inputdev->open != NULL ||
	       tpacpi_inputdev->close != NULL);

	TPACPI_ACPIHANDLE_INIT(hkey);
	mutex_init(&hotkey_mutex);

#ifdef CONFIG_THINKPAD_ACPI_HOTKEY_POLL
	mutex_init(&hotkey_thread_mutex);
	mutex_init(&hotkey_thread_data_mutex);
#endif

	/* hotkey not supported on 570 */
	tp_features.hotkey = hkey_handle != NULL;

	vdbg_printk(TPACPI_DBG_INIT | TPACPI_DBG_HKEY,
		"hotkeys are %s\n",
		str_supported(tp_features.hotkey));

	if (!tp_features.hotkey)
		return 1;

	quirks = tpacpi_check_quirks(tpacpi_hotkey_qtable,
				     ARRAY_SIZE(tpacpi_hotkey_qtable));

	tpacpi_disable_brightness_delay();

	/* MUST have enough space for all attributes to be added to
	 * hotkey_dev_attributes */
	hotkey_dev_attributes = create_attr_set(
					ARRAY_SIZE(hotkey_attributes) + 2,
					NULL);
	if (!hotkey_dev_attributes)
		return -ENOMEM;
	res = add_many_to_attr_set(hotkey_dev_attributes,
			hotkey_attributes,
			ARRAY_SIZE(hotkey_attributes));
	if (res)
		goto err_exit;

	/* mask not supported on 600e/x, 770e, 770x, A21e, A2xm/p,
	   A30, R30, R31, T20-22, X20-21, X22-24.  Detected by checking
	   for HKEY interface version 0x100 */
	if (acpi_evalf(hkey_handle, &hkeyv, "MHKV", "qd")) {
		if ((hkeyv >> 8) != 1) {
			printk(TPACPI_ERR "unknown version of the "
			       "HKEY interface: 0x%x\n", hkeyv);
			printk(TPACPI_ERR "please report this to %s\n",
			       TPACPI_MAIL);
		} else {
			/*
			 * MHKV 0x100 in A31, R40, R40e,
			 * T4x, X31, and later
			 */
			vdbg_printk(TPACPI_DBG_INIT | TPACPI_DBG_HKEY,
				"firmware HKEY interface version: 0x%x\n",
				hkeyv);

			/* Paranoia check AND init hotkey_all_mask */
			if (!acpi_evalf(hkey_handle, &hotkey_all_mask,
					"MHKA", "qd")) {
				printk(TPACPI_ERR
				       "missing MHKA handler, "
				       "please report this to %s\n",
				       TPACPI_MAIL);
				/* Fallback: pre-init for FN+F3,F4,F12 */
				hotkey_all_mask = 0x080cU;
			} else {
				tp_features.hotkey_mask = 1;
			}
		}
	}

	vdbg_printk(TPACPI_DBG_INIT | TPACPI_DBG_HKEY,
		"hotkey masks are %s\n",
		str_supported(tp_features.hotkey_mask));

	/* Init hotkey_all_mask if not initialized yet */
	if (!tp_features.hotkey_mask && !hotkey_all_mask &&
	    (quirks & TPACPI_HK_Q_INIMASK))
		hotkey_all_mask = 0x080cU;  /* FN+F12, FN+F4, FN+F3 */

	/* Init hotkey_acpi_mask and hotkey_orig_mask */
	if (tp_features.hotkey_mask) {
		/* hotkey_source_mask *must* be zero for
		 * the first hotkey_mask_get to return hotkey_orig_mask */
		res = hotkey_mask_get();
		if (res)
			goto err_exit;

		hotkey_orig_mask = hotkey_acpi_mask;
	} else {
		hotkey_orig_mask = hotkey_all_mask;
		hotkey_acpi_mask = hotkey_all_mask;
	}

#ifdef CONFIG_THINKPAD_ACPI_DEBUGFACILITIES
	if (dbg_wlswemul) {
		tp_features.hotkey_wlsw = 1;
		printk(TPACPI_INFO
			"radio switch emulation enabled\n");
	} else
#endif
	/* Not all thinkpads have a hardware radio switch */
	if (acpi_evalf(hkey_handle, &status, "WLSW", "qd")) {
		tp_features.hotkey_wlsw = 1;
		printk(TPACPI_INFO
			"radio switch found; radios are %s\n",
			enabled(status, 0));
	}
	if (tp_features.hotkey_wlsw)
		res = add_to_attr_set(hotkey_dev_attributes,
				&dev_attr_hotkey_radio_sw.attr);

	/* For X41t, X60t, X61t Tablets... */
	if (!res && acpi_evalf(hkey_handle, &status, "MHKG", "qd")) {
		tp_features.hotkey_tablet = 1;
		printk(TPACPI_INFO
			"possible tablet mode switch found; "
			"ThinkPad in %s mode\n",
			(status & TP_HOTKEY_TABLET_MASK)?
				"tablet" : "laptop");
		res = add_to_attr_set(hotkey_dev_attributes,
				&dev_attr_hotkey_tablet_mode.attr);
	}

	if (!res)
		res = register_attr_set_with_sysfs(
				hotkey_dev_attributes,
				&tpacpi_pdev->dev.kobj);
	if (res)
		goto err_exit;

	/* Set up key map */

	hotkey_keycode_map = kmalloc(TPACPI_HOTKEY_MAP_SIZE,
					GFP_KERNEL);
	if (!hotkey_keycode_map) {
		printk(TPACPI_ERR
			"failed to allocate memory for key map\n");
		res = -ENOMEM;
		goto err_exit;
	}

	if (thinkpad_id.vendor == PCI_VENDOR_ID_LENOVO) {
		dbg_printk(TPACPI_DBG_INIT | TPACPI_DBG_HKEY,
			   "using Lenovo default hot key map\n");
		memcpy(hotkey_keycode_map, &lenovo_keycode_map,
			TPACPI_HOTKEY_MAP_SIZE);
	} else {
		dbg_printk(TPACPI_DBG_INIT | TPACPI_DBG_HKEY,
			   "using IBM default hot key map\n");
		memcpy(hotkey_keycode_map, &ibm_keycode_map,
			TPACPI_HOTKEY_MAP_SIZE);
	}

	set_bit(EV_KEY, tpacpi_inputdev->evbit);
	set_bit(EV_MSC, tpacpi_inputdev->evbit);
	set_bit(MSC_SCAN, tpacpi_inputdev->mscbit);
	tpacpi_inputdev->keycodesize = TPACPI_HOTKEY_MAP_TYPESIZE;
	tpacpi_inputdev->keycodemax = TPACPI_HOTKEY_MAP_LEN;
	tpacpi_inputdev->keycode = hotkey_keycode_map;
	for (i = 0; i < TPACPI_HOTKEY_MAP_LEN; i++) {
		if (hotkey_keycode_map[i] != KEY_RESERVED) {
			set_bit(hotkey_keycode_map[i],
				tpacpi_inputdev->keybit);
		} else {
			if (i < sizeof(hotkey_reserved_mask)*8)
				hotkey_reserved_mask |= 1 << i;
		}
	}

	if (tp_features.hotkey_wlsw) {
		set_bit(EV_SW, tpacpi_inputdev->evbit);
		set_bit(SW_RFKILL_ALL, tpacpi_inputdev->swbit);
	}
	if (tp_features.hotkey_tablet) {
		set_bit(EV_SW, tpacpi_inputdev->evbit);
		set_bit(SW_TABLET_MODE, tpacpi_inputdev->swbit);
	}

	/* Do not issue duplicate brightness change events to
	 * userspace */
	if (!tp_features.bright_acpimode)
		/* update bright_acpimode... */
		tpacpi_check_std_acpi_brightness_support();

	if (tp_features.bright_acpimode && acpi_video_backlight_support()) {
		printk(TPACPI_INFO
		       "This ThinkPad has standard ACPI backlight "
		       "brightness control, supported by the ACPI "
		       "video driver\n");
		printk(TPACPI_NOTICE
		       "Disabling thinkpad-acpi brightness events "
		       "by default...\n");

		/* Disable brightness up/down on Lenovo thinkpads when
		 * ACPI is handling them, otherwise it is plain impossible
		 * for userspace to do something even remotely sane */
		hotkey_reserved_mask |=
			(1 << TP_ACPI_HOTKEYSCAN_FNHOME)
			| (1 << TP_ACPI_HOTKEYSCAN_FNEND);
		hotkey_unmap(TP_ACPI_HOTKEYSCAN_FNHOME);
		hotkey_unmap(TP_ACPI_HOTKEYSCAN_FNEND);
	}

#ifdef CONFIG_THINKPAD_ACPI_HOTKEY_POLL
	hotkey_source_mask = TPACPI_HKEY_NVRAM_GOOD_MASK
				& ~hotkey_all_mask
				& ~hotkey_reserved_mask;

	vdbg_printk(TPACPI_DBG_INIT | TPACPI_DBG_HKEY,
		    "hotkey source mask 0x%08x, polling freq %u\n",
		    hotkey_source_mask, hotkey_poll_freq);
#endif

	dbg_printk(TPACPI_DBG_INIT | TPACPI_DBG_HKEY,
			"enabling firmware HKEY event interface...\n");
	res = hotkey_status_set(true);
	if (res) {
		hotkey_exit();
		return res;
	}
	res = hotkey_mask_set(((hotkey_all_mask & ~hotkey_reserved_mask)
			       | hotkey_driver_mask)
			      & ~hotkey_source_mask);
	if (res < 0 && res != -ENXIO) {
		hotkey_exit();
		return res;
	}
	hotkey_user_mask = (hotkey_acpi_mask | hotkey_source_mask)
				& ~hotkey_reserved_mask;
	vdbg_printk(TPACPI_DBG_INIT | TPACPI_DBG_HKEY,
		"initial masks: user=0x%08x, fw=0x%08x, poll=0x%08x\n",
		hotkey_user_mask, hotkey_acpi_mask, hotkey_source_mask);

	dbg_printk(TPACPI_DBG_INIT | TPACPI_DBG_HKEY,
			"legacy ibm/hotkey event reporting over procfs %s\n",
			(hotkey_report_mode < 2) ?
				"enabled" : "disabled");

	tpacpi_inputdev->open = &hotkey_inputdev_open;
	tpacpi_inputdev->close = &hotkey_inputdev_close;

	hotkey_poll_setup_safe(true);
	tpacpi_send_radiosw_update();
	tpacpi_input_send_tabletsw();

	return 0;

err_exit:
	delete_attr_set(hotkey_dev_attributes, &tpacpi_pdev->dev.kobj);
	hotkey_dev_attributes = NULL;

	return (res < 0)? res : 1;
}

static bool hotkey_notify_hotkey(const u32 hkey,
				 bool *send_acpi_ev,
				 bool *ignore_acpi_ev)
{
	/* 0x1000-0x1FFF: key presses */
	unsigned int scancode = hkey & 0xfff;
	*send_acpi_ev = true;
	*ignore_acpi_ev = false;

	if (scancode > 0 && scancode < 0x21) {
		scancode--;
		if (!(hotkey_source_mask & (1 << scancode))) {
			tpacpi_input_send_key_masked(scancode);
			*send_acpi_ev = false;
		} else {
			*ignore_acpi_ev = true;
		}
		return true;
	}
	return false;
}

static bool hotkey_notify_wakeup(const u32 hkey,
				 bool *send_acpi_ev,
				 bool *ignore_acpi_ev)
{
	/* 0x2000-0x2FFF: Wakeup reason */
	*send_acpi_ev = true;
	*ignore_acpi_ev = false;

	switch (hkey) {
	case TP_HKEY_EV_WKUP_S3_UNDOCK: /* suspend, undock */
	case TP_HKEY_EV_WKUP_S4_UNDOCK: /* hibernation, undock */
		hotkey_wakeup_reason = TP_ACPI_WAKEUP_UNDOCK;
		*ignore_acpi_ev = true;
		break;

	case TP_HKEY_EV_WKUP_S3_BAYEJ: /* suspend, bay eject */
	case TP_HKEY_EV_WKUP_S4_BAYEJ: /* hibernation, bay eject */
		hotkey_wakeup_reason = TP_ACPI_WAKEUP_BAYEJ;
		*ignore_acpi_ev = true;
		break;

	case TP_HKEY_EV_WKUP_S3_BATLOW: /* Battery on critical low level/S3 */
	case TP_HKEY_EV_WKUP_S4_BATLOW: /* Battery on critical low level/S4 */
		printk(TPACPI_ALERT
			"EMERGENCY WAKEUP: battery almost empty\n");
		/* how to auto-heal: */
		/* 2313: woke up from S3, go to S4/S5 */
		/* 2413: woke up from S4, go to S5 */
		break;

	default:
		return false;
	}

	if (hotkey_wakeup_reason != TP_ACPI_WAKEUP_NONE) {
		printk(TPACPI_INFO
		       "woke up due to a hot-unplug "
		       "request...\n");
		hotkey_wakeup_reason_notify_change();
	}
	return true;
}

static bool hotkey_notify_usrevent(const u32 hkey,
				 bool *send_acpi_ev,
				 bool *ignore_acpi_ev)
{
	/* 0x5000-0x5FFF: human interface helpers */
	*send_acpi_ev = true;
	*ignore_acpi_ev = false;

	switch (hkey) {
	case TP_HKEY_EV_PEN_INSERTED:  /* X61t: tablet pen inserted into bay */
	case TP_HKEY_EV_PEN_REMOVED:   /* X61t: tablet pen removed from bay */
		return true;

	case TP_HKEY_EV_TABLET_TABLET:   /* X41t-X61t: tablet mode */
	case TP_HKEY_EV_TABLET_NOTEBOOK: /* X41t-X61t: normal mode */
		tpacpi_input_send_tabletsw();
		hotkey_tablet_mode_notify_change();
		*send_acpi_ev = false;
		return true;

	case TP_HKEY_EV_LID_CLOSE:	/* Lid closed */
	case TP_HKEY_EV_LID_OPEN:	/* Lid opened */
	case TP_HKEY_EV_BRGHT_CHANGED:	/* brightness changed */
		/* do not propagate these events */
		*ignore_acpi_ev = true;
		return true;

	default:
		return false;
	}
}

static bool hotkey_notify_thermal(const u32 hkey,
				 bool *send_acpi_ev,
				 bool *ignore_acpi_ev)
{
	/* 0x6000-0x6FFF: thermal alarms */
	*send_acpi_ev = true;
	*ignore_acpi_ev = false;

	switch (hkey) {
	case TP_HKEY_EV_ALARM_BAT_HOT:
		printk(TPACPI_CRIT
			"THERMAL ALARM: battery is too hot!\n");
		/* recommended action: warn user through gui */
		return true;
	case TP_HKEY_EV_ALARM_BAT_XHOT:
		printk(TPACPI_ALERT
			"THERMAL EMERGENCY: battery is extremely hot!\n");
		/* recommended action: immediate sleep/hibernate */
		return true;
	case TP_HKEY_EV_ALARM_SENSOR_HOT:
		printk(TPACPI_CRIT
			"THERMAL ALARM: "
			"a sensor reports something is too hot!\n");
		/* recommended action: warn user through gui, that */
		/* some internal component is too hot */
		return true;
	case TP_HKEY_EV_ALARM_SENSOR_XHOT:
		printk(TPACPI_ALERT
			"THERMAL EMERGENCY: "
			"a sensor reports something is extremely hot!\n");
		/* recommended action: immediate sleep/hibernate */
		return true;
	case TP_HKEY_EV_THM_TABLE_CHANGED:
		printk(TPACPI_INFO
			"EC reports that Thermal Table has changed\n");
		/* recommended action: do nothing, we don't have
		 * Lenovo ATM information */
		return true;
	default:
		printk(TPACPI_ALERT
			 "THERMAL ALERT: unknown thermal alarm received\n");
		return false;
	}
}

static void hotkey_notify(struct ibm_struct *ibm, u32 event)
{
	u32 hkey;
	bool send_acpi_ev;
	bool ignore_acpi_ev;
	bool known_ev;

	if (event != 0x80) {
		printk(TPACPI_ERR
		       "unknown HKEY notification event %d\n", event);
		/* forward it to userspace, maybe it knows how to handle it */
		acpi_bus_generate_netlink_event(
					ibm->acpi->device->pnp.device_class,
					dev_name(&ibm->acpi->device->dev),
					event, 0);
		return;
	}

	while (1) {
		if (!acpi_evalf(hkey_handle, &hkey, "MHKP", "d")) {
			printk(TPACPI_ERR "failed to retrieve HKEY event\n");
			return;
		}

		if (hkey == 0) {
			/* queue empty */
			return;
		}

		send_acpi_ev = true;
		ignore_acpi_ev = false;

		switch (hkey >> 12) {
		case 1:
			/* 0x1000-0x1FFF: key presses */
			known_ev = hotkey_notify_hotkey(hkey, &send_acpi_ev,
						 &ignore_acpi_ev);
			break;
		case 2:
			/* 0x2000-0x2FFF: Wakeup reason */
			known_ev = hotkey_notify_wakeup(hkey, &send_acpi_ev,
						 &ignore_acpi_ev);
			break;
		case 3:
			/* 0x3000-0x3FFF: bay-related wakeups */
			if (hkey == TP_HKEY_EV_BAYEJ_ACK) {
				hotkey_autosleep_ack = 1;
				printk(TPACPI_INFO
				       "bay ejected\n");
				hotkey_wakeup_hotunplug_complete_notify_change();
				known_ev = true;
			} else {
				known_ev = false;
			}
			break;
		case 4:
			/* 0x4000-0x4FFF: dock-related wakeups */
			if (hkey == TP_HKEY_EV_UNDOCK_ACK) {
				hotkey_autosleep_ack = 1;
				printk(TPACPI_INFO
				       "undocked\n");
				hotkey_wakeup_hotunplug_complete_notify_change();
				known_ev = true;
			} else {
				known_ev = false;
			}
			break;
		case 5:
			/* 0x5000-0x5FFF: human interface helpers */
			known_ev = hotkey_notify_usrevent(hkey, &send_acpi_ev,
						 &ignore_acpi_ev);
			break;
		case 6:
			/* 0x6000-0x6FFF: thermal alarms */
			known_ev = hotkey_notify_thermal(hkey, &send_acpi_ev,
						 &ignore_acpi_ev);
			break;
		case 7:
			/* 0x7000-0x7FFF: misc */
			if (tp_features.hotkey_wlsw &&
					hkey == TP_HKEY_EV_RFKILL_CHANGED) {
				tpacpi_send_radiosw_update();
				send_acpi_ev = 0;
				known_ev = true;
				break;
			}
			/* fallthrough to default */
		default:
			known_ev = false;
		}
		if (!known_ev) {
			printk(TPACPI_NOTICE
			       "unhandled HKEY event 0x%04x\n", hkey);
			printk(TPACPI_NOTICE
			       "please report the conditions when this "
			       "event happened to %s\n", TPACPI_MAIL);
		}

		/* Legacy events */
		if (!ignore_acpi_ev &&
		    (send_acpi_ev || hotkey_report_mode < 2)) {
			acpi_bus_generate_proc_event(ibm->acpi->device,
						     event, hkey);
		}

		/* netlink events */
		if (!ignore_acpi_ev && send_acpi_ev) {
			acpi_bus_generate_netlink_event(
					ibm->acpi->device->pnp.device_class,
					dev_name(&ibm->acpi->device->dev),
					event, hkey);
		}
	}
}

static void hotkey_suspend(pm_message_t state)
{
	/* Do these on suspend, we get the events on early resume! */
	hotkey_wakeup_reason = TP_ACPI_WAKEUP_NONE;
	hotkey_autosleep_ack = 0;
}

static void hotkey_resume(void)
{
	tpacpi_disable_brightness_delay();

	if (hotkey_status_set(true) < 0 ||
	    hotkey_mask_set(hotkey_acpi_mask) < 0)
		printk(TPACPI_ERR
		       "error while attempting to reset the event "
		       "firmware interface\n");

	tpacpi_send_radiosw_update();
	hotkey_tablet_mode_notify_change();
	hotkey_wakeup_reason_notify_change();
	hotkey_wakeup_hotunplug_complete_notify_change();
	hotkey_poll_setup_safe(false);
}

/* procfs -------------------------------------------------------------- */
static int hotkey_read(char *p)
{
	int res, status;
	int len = 0;

	if (!tp_features.hotkey) {
		len += sprintf(p + len, "status:\t\tnot supported\n");
		return len;
	}

	if (mutex_lock_killable(&hotkey_mutex))
		return -ERESTARTSYS;
	res = hotkey_status_get(&status);
	if (!res)
		res = hotkey_mask_get();
	mutex_unlock(&hotkey_mutex);
	if (res)
		return res;

	len += sprintf(p + len, "status:\t\t%s\n", enabled(status, 0));
	if (hotkey_all_mask) {
		len += sprintf(p + len, "mask:\t\t0x%08x\n", hotkey_user_mask);
		len += sprintf(p + len,
			       "commands:\tenable, disable, reset, <mask>\n");
	} else {
		len += sprintf(p + len, "mask:\t\tnot supported\n");
		len += sprintf(p + len, "commands:\tenable, disable, reset\n");
	}

	return len;
}

static void hotkey_enabledisable_warn(bool enable)
{
	tpacpi_log_usertask("procfs hotkey enable/disable");
	if (!WARN((tpacpi_lifecycle == TPACPI_LIFE_RUNNING || !enable),
			TPACPI_WARN
			"hotkey enable/disable functionality has been "
			"removed from the driver.  Hotkeys are always "
			"enabled\n"))
		printk(TPACPI_ERR
			"Please remove the hotkey=enable module "
			"parameter, it is deprecated.  Hotkeys are always "
			"enabled\n");
}

static int hotkey_write(char *buf)
{
	int res;
	u32 mask;
	char *cmd;

	if (!tp_features.hotkey)
		return -ENODEV;

	if (mutex_lock_killable(&hotkey_mutex))
		return -ERESTARTSYS;

	mask = hotkey_user_mask;

	res = 0;
	while ((cmd = next_cmd(&buf))) {
		if (strlencmp(cmd, "enable") == 0) {
			hotkey_enabledisable_warn(1);
		} else if (strlencmp(cmd, "disable") == 0) {
			hotkey_enabledisable_warn(0);
			res = -EPERM;
		} else if (strlencmp(cmd, "reset") == 0) {
			mask = (hotkey_all_mask | hotkey_source_mask)
				& ~hotkey_reserved_mask;
		} else if (sscanf(cmd, "0x%x", &mask) == 1) {
			/* mask set */
		} else if (sscanf(cmd, "%x", &mask) == 1) {
			/* mask set */
		} else {
			res = -EINVAL;
			goto errexit;
		}
	}

	if (!res) {
		tpacpi_disclose_usertask("procfs hotkey",
			"set mask to 0x%08x\n", mask);
		res = hotkey_user_mask_set(mask);
	}

errexit:
	mutex_unlock(&hotkey_mutex);
	return res;
}

static const struct acpi_device_id ibm_htk_device_ids[] = {
	{TPACPI_ACPI_HKEY_HID, 0},
	{"", 0},
};

static struct tp_acpi_drv_struct ibm_hotkey_acpidriver = {
	.hid = ibm_htk_device_ids,
	.notify = hotkey_notify,
	.handle = &hkey_handle,
	.type = ACPI_DEVICE_NOTIFY,
};

static struct ibm_struct hotkey_driver_data = {
	.name = "hotkey",
	.read = hotkey_read,
	.write = hotkey_write,
	.exit = hotkey_exit,
	.resume = hotkey_resume,
	.suspend = hotkey_suspend,
	.acpi = &ibm_hotkey_acpidriver,
};

/*************************************************************************
 * Bluetooth subdriver
 */

enum {
	/* ACPI GBDC/SBDC bits */
	TP_ACPI_BLUETOOTH_HWPRESENT	= 0x01,	/* Bluetooth hw available */
	TP_ACPI_BLUETOOTH_RADIOSSW	= 0x02,	/* Bluetooth radio enabled */
	TP_ACPI_BLUETOOTH_RESUMECTRL	= 0x04,	/* Bluetooth state at resume:
						   off / last state */
};

enum {
	/* ACPI \BLTH commands */
	TP_ACPI_BLTH_GET_ULTRAPORT_ID	= 0x00, /* Get Ultraport BT ID */
	TP_ACPI_BLTH_GET_PWR_ON_RESUME	= 0x01, /* Get power-on-resume state */
	TP_ACPI_BLTH_PWR_ON_ON_RESUME	= 0x02, /* Resume powered on */
	TP_ACPI_BLTH_PWR_OFF_ON_RESUME	= 0x03,	/* Resume powered off */
	TP_ACPI_BLTH_SAVE_STATE		= 0x05, /* Save state for S4/S5 */
};

#define TPACPI_RFK_BLUETOOTH_SW_NAME	"tpacpi_bluetooth_sw"

static int bluetooth_get_status(void)
{
	int status;

#ifdef CONFIG_THINKPAD_ACPI_DEBUGFACILITIES
	if (dbg_bluetoothemul)
		return (tpacpi_bluetooth_emulstate) ?
		       TPACPI_RFK_RADIO_ON : TPACPI_RFK_RADIO_OFF;
#endif

	if (!acpi_evalf(hkey_handle, &status, "GBDC", "d"))
		return -EIO;

	return ((status & TP_ACPI_BLUETOOTH_RADIOSSW) != 0) ?
			TPACPI_RFK_RADIO_ON : TPACPI_RFK_RADIO_OFF;
}

static int bluetooth_set_status(enum tpacpi_rfkill_state state)
{
	int status;

	vdbg_printk(TPACPI_DBG_RFKILL,
		"will attempt to %s bluetooth\n",
		(state == TPACPI_RFK_RADIO_ON) ? "enable" : "disable");

#ifdef CONFIG_THINKPAD_ACPI_DEBUGFACILITIES
	if (dbg_bluetoothemul) {
		tpacpi_bluetooth_emulstate = (state == TPACPI_RFK_RADIO_ON);
		return 0;
	}
#endif

	/* We make sure to keep TP_ACPI_BLUETOOTH_RESUMECTRL off */
	status = TP_ACPI_BLUETOOTH_RESUMECTRL;
	if (state == TPACPI_RFK_RADIO_ON)
		status |= TP_ACPI_BLUETOOTH_RADIOSSW;

	if (!acpi_evalf(hkey_handle, NULL, "SBDC", "vd", status))
		return -EIO;

	return 0;
}

/* sysfs bluetooth enable ---------------------------------------------- */
static ssize_t bluetooth_enable_show(struct device *dev,
			   struct device_attribute *attr,
			   char *buf)
{
	return tpacpi_rfk_sysfs_enable_show(TPACPI_RFK_BLUETOOTH_SW_ID,
			attr, buf);
}

static ssize_t bluetooth_enable_store(struct device *dev,
			    struct device_attribute *attr,
			    const char *buf, size_t count)
{
	return tpacpi_rfk_sysfs_enable_store(TPACPI_RFK_BLUETOOTH_SW_ID,
				attr, buf, count);
}

static struct device_attribute dev_attr_bluetooth_enable =
	__ATTR(bluetooth_enable, S_IWUSR | S_IRUGO,
		bluetooth_enable_show, bluetooth_enable_store);

/* --------------------------------------------------------------------- */

static struct attribute *bluetooth_attributes[] = {
	&dev_attr_bluetooth_enable.attr,
	NULL
};

static const struct attribute_group bluetooth_attr_group = {
	.attrs = bluetooth_attributes,
};

static const struct tpacpi_rfk_ops bluetooth_tprfk_ops = {
	.get_status = bluetooth_get_status,
	.set_status = bluetooth_set_status,
};

static void bluetooth_shutdown(void)
{
	/* Order firmware to save current state to NVRAM */
	if (!acpi_evalf(NULL, NULL, "\\BLTH", "vd",
			TP_ACPI_BLTH_SAVE_STATE))
		printk(TPACPI_NOTICE
			"failed to save bluetooth state to NVRAM\n");
	else
		vdbg_printk(TPACPI_DBG_RFKILL,
			"bluestooth state saved to NVRAM\n");
}

static void bluetooth_exit(void)
{
	sysfs_remove_group(&tpacpi_pdev->dev.kobj,
			&bluetooth_attr_group);

	tpacpi_destroy_rfkill(TPACPI_RFK_BLUETOOTH_SW_ID);

	bluetooth_shutdown();
}

static int __init bluetooth_init(struct ibm_init_struct *iibm)
{
	int res;
	int status = 0;

	vdbg_printk(TPACPI_DBG_INIT | TPACPI_DBG_RFKILL,
			"initializing bluetooth subdriver\n");

	TPACPI_ACPIHANDLE_INIT(hkey);

	/* bluetooth not supported on 570, 600e/x, 770e, 770x, A21e, A2xm/p,
	   G4x, R30, R31, R40e, R50e, T20-22, X20-21 */
	tp_features.bluetooth = hkey_handle &&
	    acpi_evalf(hkey_handle, &status, "GBDC", "qd");

	vdbg_printk(TPACPI_DBG_INIT | TPACPI_DBG_RFKILL,
		"bluetooth is %s, status 0x%02x\n",
		str_supported(tp_features.bluetooth),
		status);

#ifdef CONFIG_THINKPAD_ACPI_DEBUGFACILITIES
	if (dbg_bluetoothemul) {
		tp_features.bluetooth = 1;
		printk(TPACPI_INFO
			"bluetooth switch emulation enabled\n");
	} else
#endif
	if (tp_features.bluetooth &&
	    !(status & TP_ACPI_BLUETOOTH_HWPRESENT)) {
		/* no bluetooth hardware present in system */
		tp_features.bluetooth = 0;
		dbg_printk(TPACPI_DBG_INIT | TPACPI_DBG_RFKILL,
			   "bluetooth hardware not installed\n");
	}

	if (!tp_features.bluetooth)
		return 1;

	res = tpacpi_new_rfkill(TPACPI_RFK_BLUETOOTH_SW_ID,
				&bluetooth_tprfk_ops,
				RFKILL_TYPE_BLUETOOTH,
				TPACPI_RFK_BLUETOOTH_SW_NAME,
				true);
	if (res)
		return res;

	res = sysfs_create_group(&tpacpi_pdev->dev.kobj,
				&bluetooth_attr_group);
	if (res) {
		tpacpi_destroy_rfkill(TPACPI_RFK_BLUETOOTH_SW_ID);
		return res;
	}

	return 0;
}

/* procfs -------------------------------------------------------------- */
static int bluetooth_read(char *p)
{
	return tpacpi_rfk_procfs_read(TPACPI_RFK_BLUETOOTH_SW_ID, p);
}

static int bluetooth_write(char *buf)
{
	return tpacpi_rfk_procfs_write(TPACPI_RFK_BLUETOOTH_SW_ID, buf);
}

static struct ibm_struct bluetooth_driver_data = {
	.name = "bluetooth",
	.read = bluetooth_read,
	.write = bluetooth_write,
	.exit = bluetooth_exit,
	.shutdown = bluetooth_shutdown,
};

/*************************************************************************
 * Wan subdriver
 */

enum {
	/* ACPI GWAN/SWAN bits */
	TP_ACPI_WANCARD_HWPRESENT	= 0x01,	/* Wan hw available */
	TP_ACPI_WANCARD_RADIOSSW	= 0x02,	/* Wan radio enabled */
	TP_ACPI_WANCARD_RESUMECTRL	= 0x04,	/* Wan state at resume:
						   off / last state */
};

#define TPACPI_RFK_WWAN_SW_NAME		"tpacpi_wwan_sw"

static int wan_get_status(void)
{
	int status;

#ifdef CONFIG_THINKPAD_ACPI_DEBUGFACILITIES
	if (dbg_wwanemul)
		return (tpacpi_wwan_emulstate) ?
		       TPACPI_RFK_RADIO_ON : TPACPI_RFK_RADIO_OFF;
#endif

	if (!acpi_evalf(hkey_handle, &status, "GWAN", "d"))
		return -EIO;

	return ((status & TP_ACPI_WANCARD_RADIOSSW) != 0) ?
			TPACPI_RFK_RADIO_ON : TPACPI_RFK_RADIO_OFF;
}

static int wan_set_status(enum tpacpi_rfkill_state state)
{
	int status;

	vdbg_printk(TPACPI_DBG_RFKILL,
		"will attempt to %s wwan\n",
		(state == TPACPI_RFK_RADIO_ON) ? "enable" : "disable");

#ifdef CONFIG_THINKPAD_ACPI_DEBUGFACILITIES
	if (dbg_wwanemul) {
		tpacpi_wwan_emulstate = (state == TPACPI_RFK_RADIO_ON);
		return 0;
	}
#endif

	/* We make sure to set TP_ACPI_WANCARD_RESUMECTRL */
	status = TP_ACPI_WANCARD_RESUMECTRL;
	if (state == TPACPI_RFK_RADIO_ON)
		status |= TP_ACPI_WANCARD_RADIOSSW;

	if (!acpi_evalf(hkey_handle, NULL, "SWAN", "vd", status))
		return -EIO;

	return 0;
}

/* sysfs wan enable ---------------------------------------------------- */
static ssize_t wan_enable_show(struct device *dev,
			   struct device_attribute *attr,
			   char *buf)
{
	return tpacpi_rfk_sysfs_enable_show(TPACPI_RFK_WWAN_SW_ID,
			attr, buf);
}

static ssize_t wan_enable_store(struct device *dev,
			    struct device_attribute *attr,
			    const char *buf, size_t count)
{
	return tpacpi_rfk_sysfs_enable_store(TPACPI_RFK_WWAN_SW_ID,
			attr, buf, count);
}

static struct device_attribute dev_attr_wan_enable =
	__ATTR(wwan_enable, S_IWUSR | S_IRUGO,
		wan_enable_show, wan_enable_store);

/* --------------------------------------------------------------------- */

static struct attribute *wan_attributes[] = {
	&dev_attr_wan_enable.attr,
	NULL
};

static const struct attribute_group wan_attr_group = {
	.attrs = wan_attributes,
};

static const struct tpacpi_rfk_ops wan_tprfk_ops = {
	.get_status = wan_get_status,
	.set_status = wan_set_status,
};

static void wan_shutdown(void)
{
	/* Order firmware to save current state to NVRAM */
	if (!acpi_evalf(NULL, NULL, "\\WGSV", "vd",
			TP_ACPI_WGSV_SAVE_STATE))
		printk(TPACPI_NOTICE
			"failed to save WWAN state to NVRAM\n");
	else
		vdbg_printk(TPACPI_DBG_RFKILL,
			"WWAN state saved to NVRAM\n");
}

static void wan_exit(void)
{
	sysfs_remove_group(&tpacpi_pdev->dev.kobj,
		&wan_attr_group);

	tpacpi_destroy_rfkill(TPACPI_RFK_WWAN_SW_ID);

	wan_shutdown();
}

static int __init wan_init(struct ibm_init_struct *iibm)
{
	int res;
	int status = 0;

	vdbg_printk(TPACPI_DBG_INIT | TPACPI_DBG_RFKILL,
			"initializing wan subdriver\n");

	TPACPI_ACPIHANDLE_INIT(hkey);

	tp_features.wan = hkey_handle &&
	    acpi_evalf(hkey_handle, &status, "GWAN", "qd");

	vdbg_printk(TPACPI_DBG_INIT | TPACPI_DBG_RFKILL,
		"wan is %s, status 0x%02x\n",
		str_supported(tp_features.wan),
		status);

#ifdef CONFIG_THINKPAD_ACPI_DEBUGFACILITIES
	if (dbg_wwanemul) {
		tp_features.wan = 1;
		printk(TPACPI_INFO
			"wwan switch emulation enabled\n");
	} else
#endif
	if (tp_features.wan &&
	    !(status & TP_ACPI_WANCARD_HWPRESENT)) {
		/* no wan hardware present in system */
		tp_features.wan = 0;
		dbg_printk(TPACPI_DBG_INIT | TPACPI_DBG_RFKILL,
			   "wan hardware not installed\n");
	}

	if (!tp_features.wan)
		return 1;

	res = tpacpi_new_rfkill(TPACPI_RFK_WWAN_SW_ID,
				&wan_tprfk_ops,
				RFKILL_TYPE_WWAN,
				TPACPI_RFK_WWAN_SW_NAME,
				true);
	if (res)
		return res;

	res = sysfs_create_group(&tpacpi_pdev->dev.kobj,
				&wan_attr_group);

	if (res) {
		tpacpi_destroy_rfkill(TPACPI_RFK_WWAN_SW_ID);
		return res;
	}

	return 0;
}

/* procfs -------------------------------------------------------------- */
static int wan_read(char *p)
{
	return tpacpi_rfk_procfs_read(TPACPI_RFK_WWAN_SW_ID, p);
}

static int wan_write(char *buf)
{
	return tpacpi_rfk_procfs_write(TPACPI_RFK_WWAN_SW_ID, buf);
}

static struct ibm_struct wan_driver_data = {
	.name = "wan",
	.read = wan_read,
	.write = wan_write,
	.exit = wan_exit,
	.shutdown = wan_shutdown,
};

/*************************************************************************
 * UWB subdriver
 */

enum {
	/* ACPI GUWB/SUWB bits */
	TP_ACPI_UWB_HWPRESENT	= 0x01,	/* UWB hw available */
	TP_ACPI_UWB_RADIOSSW	= 0x02,	/* UWB radio enabled */
};

#define TPACPI_RFK_UWB_SW_NAME	"tpacpi_uwb_sw"

static int uwb_get_status(void)
{
	int status;

#ifdef CONFIG_THINKPAD_ACPI_DEBUGFACILITIES
	if (dbg_uwbemul)
		return (tpacpi_uwb_emulstate) ?
		       TPACPI_RFK_RADIO_ON : TPACPI_RFK_RADIO_OFF;
#endif

	if (!acpi_evalf(hkey_handle, &status, "GUWB", "d"))
		return -EIO;

	return ((status & TP_ACPI_UWB_RADIOSSW) != 0) ?
			TPACPI_RFK_RADIO_ON : TPACPI_RFK_RADIO_OFF;
}

static int uwb_set_status(enum tpacpi_rfkill_state state)
{
	int status;

	vdbg_printk(TPACPI_DBG_RFKILL,
		"will attempt to %s UWB\n",
		(state == TPACPI_RFK_RADIO_ON) ? "enable" : "disable");

#ifdef CONFIG_THINKPAD_ACPI_DEBUGFACILITIES
	if (dbg_uwbemul) {
		tpacpi_uwb_emulstate = (state == TPACPI_RFK_RADIO_ON);
		return 0;
	}
#endif

	if (state == TPACPI_RFK_RADIO_ON)
		status = TP_ACPI_UWB_RADIOSSW;
	else
		status = 0;

	if (!acpi_evalf(hkey_handle, NULL, "SUWB", "vd", status))
		return -EIO;

	return 0;
}

/* --------------------------------------------------------------------- */

static const struct tpacpi_rfk_ops uwb_tprfk_ops = {
	.get_status = uwb_get_status,
	.set_status = uwb_set_status,
};

static void uwb_exit(void)
{
	tpacpi_destroy_rfkill(TPACPI_RFK_UWB_SW_ID);
}

static int __init uwb_init(struct ibm_init_struct *iibm)
{
	int res;
	int status = 0;

	vdbg_printk(TPACPI_DBG_INIT | TPACPI_DBG_RFKILL,
			"initializing uwb subdriver\n");

	TPACPI_ACPIHANDLE_INIT(hkey);

	tp_features.uwb = hkey_handle &&
	    acpi_evalf(hkey_handle, &status, "GUWB", "qd");

	vdbg_printk(TPACPI_DBG_INIT | TPACPI_DBG_RFKILL,
		"uwb is %s, status 0x%02x\n",
		str_supported(tp_features.uwb),
		status);

#ifdef CONFIG_THINKPAD_ACPI_DEBUGFACILITIES
	if (dbg_uwbemul) {
		tp_features.uwb = 1;
		printk(TPACPI_INFO
			"uwb switch emulation enabled\n");
	} else
#endif
	if (tp_features.uwb &&
	    !(status & TP_ACPI_UWB_HWPRESENT)) {
		/* no uwb hardware present in system */
		tp_features.uwb = 0;
		dbg_printk(TPACPI_DBG_INIT,
			   "uwb hardware not installed\n");
	}

	if (!tp_features.uwb)
		return 1;

	res = tpacpi_new_rfkill(TPACPI_RFK_UWB_SW_ID,
				&uwb_tprfk_ops,
				RFKILL_TYPE_UWB,
				TPACPI_RFK_UWB_SW_NAME,
				false);
	return res;
}

static struct ibm_struct uwb_driver_data = {
	.name = "uwb",
	.exit = uwb_exit,
	.flags.experimental = 1,
};

/*************************************************************************
 * Video subdriver
 */

#ifdef CONFIG_THINKPAD_ACPI_VIDEO

enum video_access_mode {
	TPACPI_VIDEO_NONE = 0,
	TPACPI_VIDEO_570,	/* 570 */
	TPACPI_VIDEO_770,	/* 600e/x, 770e, 770x */
	TPACPI_VIDEO_NEW,	/* all others */
};

enum {	/* video status flags, based on VIDEO_570 */
	TP_ACPI_VIDEO_S_LCD = 0x01,	/* LCD output enabled */
	TP_ACPI_VIDEO_S_CRT = 0x02,	/* CRT output enabled */
	TP_ACPI_VIDEO_S_DVI = 0x08,	/* DVI output enabled */
};

enum {  /* TPACPI_VIDEO_570 constants */
	TP_ACPI_VIDEO_570_PHSCMD = 0x87,	/* unknown magic constant :( */
	TP_ACPI_VIDEO_570_PHSMASK = 0x03,	/* PHS bits that map to
						 * video_status_flags */
	TP_ACPI_VIDEO_570_PHS2CMD = 0x8b,	/* unknown magic constant :( */
	TP_ACPI_VIDEO_570_PHS2SET = 0x80,	/* unknown magic constant :( */
};

static enum video_access_mode video_supported;
static int video_orig_autosw;

static int video_autosw_get(void);
static int video_autosw_set(int enable);

TPACPI_HANDLE(vid2, root, "\\_SB.PCI0.AGPB.VID");	/* G41 */

static int __init video_init(struct ibm_init_struct *iibm)
{
	int ivga;

	vdbg_printk(TPACPI_DBG_INIT, "initializing video subdriver\n");

	TPACPI_ACPIHANDLE_INIT(vid);
	TPACPI_ACPIHANDLE_INIT(vid2);

	if (vid2_handle && acpi_evalf(NULL, &ivga, "\\IVGA", "d") && ivga)
		/* G41, assume IVGA doesn't change */
		vid_handle = vid2_handle;

	if (!vid_handle)
		/* video switching not supported on R30, R31 */
		video_supported = TPACPI_VIDEO_NONE;
	else if (acpi_evalf(vid_handle, &video_orig_autosw, "SWIT", "qd"))
		/* 570 */
		video_supported = TPACPI_VIDEO_570;
	else if (acpi_evalf(vid_handle, &video_orig_autosw, "^VADL", "qd"))
		/* 600e/x, 770e, 770x */
		video_supported = TPACPI_VIDEO_770;
	else
		/* all others */
		video_supported = TPACPI_VIDEO_NEW;

	vdbg_printk(TPACPI_DBG_INIT, "video is %s, mode %d\n",
		str_supported(video_supported != TPACPI_VIDEO_NONE),
		video_supported);

	return (video_supported != TPACPI_VIDEO_NONE)? 0 : 1;
}

static void video_exit(void)
{
	dbg_printk(TPACPI_DBG_EXIT,
		   "restoring original video autoswitch mode\n");
	if (video_autosw_set(video_orig_autosw))
		printk(TPACPI_ERR "error while trying to restore original "
			"video autoswitch mode\n");
}

static int video_outputsw_get(void)
{
	int status = 0;
	int i;

	switch (video_supported) {
	case TPACPI_VIDEO_570:
		if (!acpi_evalf(NULL, &i, "\\_SB.PHS", "dd",
				 TP_ACPI_VIDEO_570_PHSCMD))
			return -EIO;
		status = i & TP_ACPI_VIDEO_570_PHSMASK;
		break;
	case TPACPI_VIDEO_770:
		if (!acpi_evalf(NULL, &i, "\\VCDL", "d"))
			return -EIO;
		if (i)
			status |= TP_ACPI_VIDEO_S_LCD;
		if (!acpi_evalf(NULL, &i, "\\VCDC", "d"))
			return -EIO;
		if (i)
			status |= TP_ACPI_VIDEO_S_CRT;
		break;
	case TPACPI_VIDEO_NEW:
		if (!acpi_evalf(NULL, NULL, "\\VUPS", "vd", 1) ||
		    !acpi_evalf(NULL, &i, "\\VCDC", "d"))
			return -EIO;
		if (i)
			status |= TP_ACPI_VIDEO_S_CRT;

		if (!acpi_evalf(NULL, NULL, "\\VUPS", "vd", 0) ||
		    !acpi_evalf(NULL, &i, "\\VCDL", "d"))
			return -EIO;
		if (i)
			status |= TP_ACPI_VIDEO_S_LCD;
		if (!acpi_evalf(NULL, &i, "\\VCDD", "d"))
			return -EIO;
		if (i)
			status |= TP_ACPI_VIDEO_S_DVI;
		break;
	default:
		return -ENOSYS;
	}

	return status;
}

static int video_outputsw_set(int status)
{
	int autosw;
	int res = 0;

	switch (video_supported) {
	case TPACPI_VIDEO_570:
		res = acpi_evalf(NULL, NULL,
				 "\\_SB.PHS2", "vdd",
				 TP_ACPI_VIDEO_570_PHS2CMD,
				 status | TP_ACPI_VIDEO_570_PHS2SET);
		break;
	case TPACPI_VIDEO_770:
		autosw = video_autosw_get();
		if (autosw < 0)
			return autosw;

		res = video_autosw_set(1);
		if (res)
			return res;
		res = acpi_evalf(vid_handle, NULL,
				 "ASWT", "vdd", status * 0x100, 0);
		if (!autosw && video_autosw_set(autosw)) {
			printk(TPACPI_ERR
			       "video auto-switch left enabled due to error\n");
			return -EIO;
		}
		break;
	case TPACPI_VIDEO_NEW:
		res = acpi_evalf(NULL, NULL, "\\VUPS", "vd", 0x80) &&
		      acpi_evalf(NULL, NULL, "\\VSDS", "vdd", status, 1);
		break;
	default:
		return -ENOSYS;
	}

	return (res)? 0 : -EIO;
}

static int video_autosw_get(void)
{
	int autosw = 0;

	switch (video_supported) {
	case TPACPI_VIDEO_570:
		if (!acpi_evalf(vid_handle, &autosw, "SWIT", "d"))
			return -EIO;
		break;
	case TPACPI_VIDEO_770:
	case TPACPI_VIDEO_NEW:
		if (!acpi_evalf(vid_handle, &autosw, "^VDEE", "d"))
			return -EIO;
		break;
	default:
		return -ENOSYS;
	}

	return autosw & 1;
}

static int video_autosw_set(int enable)
{
	if (!acpi_evalf(vid_handle, NULL, "_DOS", "vd", (enable)? 1 : 0))
		return -EIO;
	return 0;
}

static int video_outputsw_cycle(void)
{
	int autosw = video_autosw_get();
	int res;

	if (autosw < 0)
		return autosw;

	switch (video_supported) {
	case TPACPI_VIDEO_570:
		res = video_autosw_set(1);
		if (res)
			return res;
		res = acpi_evalf(ec_handle, NULL, "_Q16", "v");
		break;
	case TPACPI_VIDEO_770:
	case TPACPI_VIDEO_NEW:
		res = video_autosw_set(1);
		if (res)
			return res;
		res = acpi_evalf(vid_handle, NULL, "VSWT", "v");
		break;
	default:
		return -ENOSYS;
	}
	if (!autosw && video_autosw_set(autosw)) {
		printk(TPACPI_ERR
		       "video auto-switch left enabled due to error\n");
		return -EIO;
	}

	return (res)? 0 : -EIO;
}

static int video_expand_toggle(void)
{
	switch (video_supported) {
	case TPACPI_VIDEO_570:
		return acpi_evalf(ec_handle, NULL, "_Q17", "v")?
			0 : -EIO;
	case TPACPI_VIDEO_770:
		return acpi_evalf(vid_handle, NULL, "VEXP", "v")?
			0 : -EIO;
	case TPACPI_VIDEO_NEW:
		return acpi_evalf(NULL, NULL, "\\VEXP", "v")?
			0 : -EIO;
	default:
		return -ENOSYS;
	}
	/* not reached */
}

static int video_read(char *p)
{
	int status, autosw;
	int len = 0;

	if (video_supported == TPACPI_VIDEO_NONE) {
		len += sprintf(p + len, "status:\t\tnot supported\n");
		return len;
	}

	status = video_outputsw_get();
	if (status < 0)
		return status;

	autosw = video_autosw_get();
	if (autosw < 0)
		return autosw;

	len += sprintf(p + len, "status:\t\tsupported\n");
	len += sprintf(p + len, "lcd:\t\t%s\n", enabled(status, 0));
	len += sprintf(p + len, "crt:\t\t%s\n", enabled(status, 1));
	if (video_supported == TPACPI_VIDEO_NEW)
		len += sprintf(p + len, "dvi:\t\t%s\n", enabled(status, 3));
	len += sprintf(p + len, "auto:\t\t%s\n", enabled(autosw, 0));
	len += sprintf(p + len, "commands:\tlcd_enable, lcd_disable\n");
	len += sprintf(p + len, "commands:\tcrt_enable, crt_disable\n");
	if (video_supported == TPACPI_VIDEO_NEW)
		len += sprintf(p + len, "commands:\tdvi_enable, dvi_disable\n");
	len += sprintf(p + len, "commands:\tauto_enable, auto_disable\n");
	len += sprintf(p + len, "commands:\tvideo_switch, expand_toggle\n");

	return len;
}

static int video_write(char *buf)
{
	char *cmd;
	int enable, disable, status;
	int res;

	if (video_supported == TPACPI_VIDEO_NONE)
		return -ENODEV;

	enable = 0;
	disable = 0;

	while ((cmd = next_cmd(&buf))) {
		if (strlencmp(cmd, "lcd_enable") == 0) {
			enable |= TP_ACPI_VIDEO_S_LCD;
		} else if (strlencmp(cmd, "lcd_disable") == 0) {
			disable |= TP_ACPI_VIDEO_S_LCD;
		} else if (strlencmp(cmd, "crt_enable") == 0) {
			enable |= TP_ACPI_VIDEO_S_CRT;
		} else if (strlencmp(cmd, "crt_disable") == 0) {
			disable |= TP_ACPI_VIDEO_S_CRT;
		} else if (video_supported == TPACPI_VIDEO_NEW &&
			   strlencmp(cmd, "dvi_enable") == 0) {
			enable |= TP_ACPI_VIDEO_S_DVI;
		} else if (video_supported == TPACPI_VIDEO_NEW &&
			   strlencmp(cmd, "dvi_disable") == 0) {
			disable |= TP_ACPI_VIDEO_S_DVI;
		} else if (strlencmp(cmd, "auto_enable") == 0) {
			res = video_autosw_set(1);
			if (res)
				return res;
		} else if (strlencmp(cmd, "auto_disable") == 0) {
			res = video_autosw_set(0);
			if (res)
				return res;
		} else if (strlencmp(cmd, "video_switch") == 0) {
			res = video_outputsw_cycle();
			if (res)
				return res;
		} else if (strlencmp(cmd, "expand_toggle") == 0) {
			res = video_expand_toggle();
			if (res)
				return res;
		} else
			return -EINVAL;
	}

	if (enable || disable) {
		status = video_outputsw_get();
		if (status < 0)
			return status;
		res = video_outputsw_set((status & ~disable) | enable);
		if (res)
			return res;
	}

	return 0;
}

static struct ibm_struct video_driver_data = {
	.name = "video",
	.read = video_read,
	.write = video_write,
	.exit = video_exit,
};

#endif /* CONFIG_THINKPAD_ACPI_VIDEO */

/*************************************************************************
 * Light (thinklight) subdriver
 */

TPACPI_HANDLE(lght, root, "\\LGHT");	/* A21e, A2xm/p, T20-22, X20-21 */
TPACPI_HANDLE(ledb, ec, "LEDB");		/* G4x */

static int light_get_status(void)
{
	int status = 0;

	if (tp_features.light_status) {
		if (!acpi_evalf(ec_handle, &status, "KBLT", "d"))
			return -EIO;
		return (!!status);
	}

	return -ENXIO;
}

static int light_set_status(int status)
{
	int rc;

	if (tp_features.light) {
		if (cmos_handle) {
			rc = acpi_evalf(cmos_handle, NULL, NULL, "vd",
					(status)?
						TP_CMOS_THINKLIGHT_ON :
						TP_CMOS_THINKLIGHT_OFF);
		} else {
			rc = acpi_evalf(lght_handle, NULL, NULL, "vd",
					(status)? 1 : 0);
		}
		return (rc)? 0 : -EIO;
	}

	return -ENXIO;
}

static void light_set_status_worker(struct work_struct *work)
{
	struct tpacpi_led_classdev *data =
			container_of(work, struct tpacpi_led_classdev, work);

	if (likely(tpacpi_lifecycle == TPACPI_LIFE_RUNNING))
		light_set_status((data->new_state != TPACPI_LED_OFF));
}

static void light_sysfs_set(struct led_classdev *led_cdev,
			enum led_brightness brightness)
{
	struct tpacpi_led_classdev *data =
		container_of(led_cdev,
			     struct tpacpi_led_classdev,
			     led_classdev);
	data->new_state = (brightness != LED_OFF) ?
				TPACPI_LED_ON : TPACPI_LED_OFF;
	queue_work(tpacpi_wq, &data->work);
}

static enum led_brightness light_sysfs_get(struct led_classdev *led_cdev)
{
	return (light_get_status() == 1)? LED_FULL : LED_OFF;
}

static struct tpacpi_led_classdev tpacpi_led_thinklight = {
	.led_classdev = {
		.name		= "tpacpi::thinklight",
		.brightness_set	= &light_sysfs_set,
		.brightness_get	= &light_sysfs_get,
	}
};

static int __init light_init(struct ibm_init_struct *iibm)
{
	int rc;

	vdbg_printk(TPACPI_DBG_INIT, "initializing light subdriver\n");

	TPACPI_ACPIHANDLE_INIT(ledb);
	TPACPI_ACPIHANDLE_INIT(lght);
	TPACPI_ACPIHANDLE_INIT(cmos);
	INIT_WORK(&tpacpi_led_thinklight.work, light_set_status_worker);

	/* light not supported on 570, 600e/x, 770e, 770x, G4x, R30, R31 */
	tp_features.light = (cmos_handle || lght_handle) && !ledb_handle;

	if (tp_features.light)
		/* light status not supported on
		   570, 600e/x, 770e, 770x, G4x, R30, R31, R32, X20 */
		tp_features.light_status =
			acpi_evalf(ec_handle, NULL, "KBLT", "qv");

	vdbg_printk(TPACPI_DBG_INIT, "light is %s, light status is %s\n",
		str_supported(tp_features.light),
		str_supported(tp_features.light_status));

	if (!tp_features.light)
		return 1;

	rc = led_classdev_register(&tpacpi_pdev->dev,
				   &tpacpi_led_thinklight.led_classdev);

	if (rc < 0) {
		tp_features.light = 0;
		tp_features.light_status = 0;
	} else  {
		rc = 0;
	}

	return rc;
}

static void light_exit(void)
{
	led_classdev_unregister(&tpacpi_led_thinklight.led_classdev);
	if (work_pending(&tpacpi_led_thinklight.work))
		flush_workqueue(tpacpi_wq);
}

static int light_read(char *p)
{
	int len = 0;
	int status;

	if (!tp_features.light) {
		len += sprintf(p + len, "status:\t\tnot supported\n");
	} else if (!tp_features.light_status) {
		len += sprintf(p + len, "status:\t\tunknown\n");
		len += sprintf(p + len, "commands:\ton, off\n");
	} else {
		status = light_get_status();
		if (status < 0)
			return status;
		len += sprintf(p + len, "status:\t\t%s\n", onoff(status, 0));
		len += sprintf(p + len, "commands:\ton, off\n");
	}

	return len;
}

static int light_write(char *buf)
{
	char *cmd;
	int newstatus = 0;

	if (!tp_features.light)
		return -ENODEV;

	while ((cmd = next_cmd(&buf))) {
		if (strlencmp(cmd, "on") == 0) {
			newstatus = 1;
		} else if (strlencmp(cmd, "off") == 0) {
			newstatus = 0;
		} else
			return -EINVAL;
	}

	return light_set_status(newstatus);
}

static struct ibm_struct light_driver_data = {
	.name = "light",
	.read = light_read,
	.write = light_write,
	.exit = light_exit,
};

/*************************************************************************
 * CMOS subdriver
 */

/* sysfs cmos_command -------------------------------------------------- */
static ssize_t cmos_command_store(struct device *dev,
			    struct device_attribute *attr,
			    const char *buf, size_t count)
{
	unsigned long cmos_cmd;
	int res;

	if (parse_strtoul(buf, 21, &cmos_cmd))
		return -EINVAL;

	res = issue_thinkpad_cmos_command(cmos_cmd);
	return (res)? res : count;
}

static struct device_attribute dev_attr_cmos_command =
	__ATTR(cmos_command, S_IWUSR, NULL, cmos_command_store);

/* --------------------------------------------------------------------- */

static int __init cmos_init(struct ibm_init_struct *iibm)
{
	int res;

	vdbg_printk(TPACPI_DBG_INIT,
		"initializing cmos commands subdriver\n");

	TPACPI_ACPIHANDLE_INIT(cmos);

	vdbg_printk(TPACPI_DBG_INIT, "cmos commands are %s\n",
		str_supported(cmos_handle != NULL));

	res = device_create_file(&tpacpi_pdev->dev, &dev_attr_cmos_command);
	if (res)
		return res;

	return (cmos_handle)? 0 : 1;
}

static void cmos_exit(void)
{
	device_remove_file(&tpacpi_pdev->dev, &dev_attr_cmos_command);
}

static int cmos_read(char *p)
{
	int len = 0;

	/* cmos not supported on 570, 600e/x, 770e, 770x, A21e, A2xm/p,
	   R30, R31, T20-22, X20-21 */
	if (!cmos_handle)
		len += sprintf(p + len, "status:\t\tnot supported\n");
	else {
		len += sprintf(p + len, "status:\t\tsupported\n");
		len += sprintf(p + len, "commands:\t<cmd> (<cmd> is 0-21)\n");
	}

	return len;
}

static int cmos_write(char *buf)
{
	char *cmd;
	int cmos_cmd, res;

	while ((cmd = next_cmd(&buf))) {
		if (sscanf(cmd, "%u", &cmos_cmd) == 1 &&
		    cmos_cmd >= 0 && cmos_cmd <= 21) {
			/* cmos_cmd set */
		} else
			return -EINVAL;

		res = issue_thinkpad_cmos_command(cmos_cmd);
		if (res)
			return res;
	}

	return 0;
}

static struct ibm_struct cmos_driver_data = {
	.name = "cmos",
	.read = cmos_read,
	.write = cmos_write,
	.exit = cmos_exit,
};

/*************************************************************************
 * LED subdriver
 */

enum led_access_mode {
	TPACPI_LED_NONE = 0,
	TPACPI_LED_570,	/* 570 */
	TPACPI_LED_OLD,	/* 600e/x, 770e, 770x, A21e, A2xm/p, T20-22, X20-21 */
	TPACPI_LED_NEW,	/* all others */
};

enum {	/* For TPACPI_LED_OLD */
	TPACPI_LED_EC_HLCL = 0x0c,	/* EC reg to get led to power on */
	TPACPI_LED_EC_HLBL = 0x0d,	/* EC reg to blink a lit led */
	TPACPI_LED_EC_HLMS = 0x0e,	/* EC reg to select led to command */
};

static enum led_access_mode led_supported;

TPACPI_HANDLE(led, ec, "SLED",	/* 570 */
	   "SYSL",		/* 600e/x, 770e, 770x, A21e, A2xm/p, */
				/* T20-22, X20-21 */
	   "LED",		/* all others */
	   );			/* R30, R31 */

#define TPACPI_LED_NUMLEDS 16
static struct tpacpi_led_classdev *tpacpi_leds;
static enum led_status_t tpacpi_led_state_cache[TPACPI_LED_NUMLEDS];
static const char * const tpacpi_led_names[TPACPI_LED_NUMLEDS] = {
	/* there's a limit of 19 chars + NULL before 2.6.26 */
	"tpacpi::power",
	"tpacpi:orange:batt",
	"tpacpi:green:batt",
	"tpacpi::dock_active",
	"tpacpi::bay_active",
	"tpacpi::dock_batt",
	"tpacpi::unknown_led",
	"tpacpi::standby",
	"tpacpi::dock_status1",
	"tpacpi::dock_status2",
	"tpacpi::unknown_led2",
	"tpacpi::unknown_led3",
	"tpacpi::thinkvantage",
};
#define TPACPI_SAFE_LEDS	0x1081U

static inline bool tpacpi_is_led_restricted(const unsigned int led)
{
#ifdef CONFIG_THINKPAD_ACPI_UNSAFE_LEDS
	return false;
#else
	return (1U & (TPACPI_SAFE_LEDS >> led)) == 0;
#endif
}

static int led_get_status(const unsigned int led)
{
	int status;
	enum led_status_t led_s;

	switch (led_supported) {
	case TPACPI_LED_570:
		if (!acpi_evalf(ec_handle,
				&status, "GLED", "dd", 1 << led))
			return -EIO;
		led_s = (status == 0)?
				TPACPI_LED_OFF :
				((status == 1)?
					TPACPI_LED_ON :
					TPACPI_LED_BLINK);
		tpacpi_led_state_cache[led] = led_s;
		return led_s;
	default:
		return -ENXIO;
	}

	/* not reached */
}

static int led_set_status(const unsigned int led,
			  const enum led_status_t ledstatus)
{
	/* off, on, blink. Index is led_status_t */
	static const unsigned int led_sled_arg1[] = { 0, 1, 3 };
	static const unsigned int led_led_arg1[] = { 0, 0x80, 0xc0 };

	int rc = 0;

	switch (led_supported) {
	case TPACPI_LED_570:
		/* 570 */
		if (unlikely(led > 7))
			return -EINVAL;
		if (unlikely(tpacpi_is_led_restricted(led)))
			return -EPERM;
		if (!acpi_evalf(led_handle, NULL, NULL, "vdd",
				(1 << led), led_sled_arg1[ledstatus]))
			rc = -EIO;
		break;
	case TPACPI_LED_OLD:
		/* 600e/x, 770e, 770x, A21e, A2xm/p, T20-22, X20 */
		if (unlikely(led > 7))
			return -EINVAL;
		if (unlikely(tpacpi_is_led_restricted(led)))
			return -EPERM;
		rc = ec_write(TPACPI_LED_EC_HLMS, (1 << led));
		if (rc >= 0)
			rc = ec_write(TPACPI_LED_EC_HLBL,
				      (ledstatus == TPACPI_LED_BLINK) << led);
		if (rc >= 0)
			rc = ec_write(TPACPI_LED_EC_HLCL,
				      (ledstatus != TPACPI_LED_OFF) << led);
		break;
	case TPACPI_LED_NEW:
		/* all others */
		if (unlikely(led >= TPACPI_LED_NUMLEDS))
			return -EINVAL;
		if (unlikely(tpacpi_is_led_restricted(led)))
			return -EPERM;
		if (!acpi_evalf(led_handle, NULL, NULL, "vdd",
				led, led_led_arg1[ledstatus]))
			rc = -EIO;
		break;
	default:
		rc = -ENXIO;
	}

	if (!rc)
		tpacpi_led_state_cache[led] = ledstatus;

	return rc;
}

static void led_set_status_worker(struct work_struct *work)
{
	struct tpacpi_led_classdev *data =
		container_of(work, struct tpacpi_led_classdev, work);

	if (likely(tpacpi_lifecycle == TPACPI_LIFE_RUNNING))
		led_set_status(data->led, data->new_state);
}

static void led_sysfs_set(struct led_classdev *led_cdev,
			enum led_brightness brightness)
{
	struct tpacpi_led_classdev *data = container_of(led_cdev,
			     struct tpacpi_led_classdev, led_classdev);

	if (brightness == LED_OFF)
		data->new_state = TPACPI_LED_OFF;
	else if (tpacpi_led_state_cache[data->led] != TPACPI_LED_BLINK)
		data->new_state = TPACPI_LED_ON;
	else
		data->new_state = TPACPI_LED_BLINK;

	queue_work(tpacpi_wq, &data->work);
}

static int led_sysfs_blink_set(struct led_classdev *led_cdev,
			unsigned long *delay_on, unsigned long *delay_off)
{
	struct tpacpi_led_classdev *data = container_of(led_cdev,
			     struct tpacpi_led_classdev, led_classdev);

	/* Can we choose the flash rate? */
	if (*delay_on == 0 && *delay_off == 0) {
		/* yes. set them to the hardware blink rate (1 Hz) */
		*delay_on = 500; /* ms */
		*delay_off = 500; /* ms */
	} else if ((*delay_on != 500) || (*delay_off != 500))
		return -EINVAL;

	data->new_state = TPACPI_LED_BLINK;
	queue_work(tpacpi_wq, &data->work);

	return 0;
}

static enum led_brightness led_sysfs_get(struct led_classdev *led_cdev)
{
	int rc;

	struct tpacpi_led_classdev *data = container_of(led_cdev,
			     struct tpacpi_led_classdev, led_classdev);

	rc = led_get_status(data->led);

	if (rc == TPACPI_LED_OFF || rc < 0)
		rc = LED_OFF;	/* no error handling in led class :( */
	else
		rc = LED_FULL;

	return rc;
}

static void led_exit(void)
{
	unsigned int i;

	for (i = 0; i < TPACPI_LED_NUMLEDS; i++) {
		if (tpacpi_leds[i].led_classdev.name)
			led_classdev_unregister(&tpacpi_leds[i].led_classdev);
	}

	kfree(tpacpi_leds);
}

static int __init tpacpi_init_led(unsigned int led)
{
	int rc;

	tpacpi_leds[led].led = led;

	/* LEDs with no name don't get registered */
	if (!tpacpi_led_names[led])
		return 0;

	tpacpi_leds[led].led_classdev.brightness_set = &led_sysfs_set;
	tpacpi_leds[led].led_classdev.blink_set = &led_sysfs_blink_set;
	if (led_supported == TPACPI_LED_570)
		tpacpi_leds[led].led_classdev.brightness_get =
						&led_sysfs_get;

	tpacpi_leds[led].led_classdev.name = tpacpi_led_names[led];

	INIT_WORK(&tpacpi_leds[led].work, led_set_status_worker);

	rc = led_classdev_register(&tpacpi_pdev->dev,
				&tpacpi_leds[led].led_classdev);
	if (rc < 0)
		tpacpi_leds[led].led_classdev.name = NULL;

	return rc;
}

static const struct tpacpi_quirk led_useful_qtable[] __initconst = {
	TPACPI_Q_IBM('1', 'E', 0x009f), /* A30 */
	TPACPI_Q_IBM('1', 'N', 0x009f), /* A31 */
	TPACPI_Q_IBM('1', 'G', 0x009f), /* A31 */

	TPACPI_Q_IBM('1', 'I', 0x0097), /* T30 */
	TPACPI_Q_IBM('1', 'R', 0x0097), /* T40, T41, T42, R50, R51 */
	TPACPI_Q_IBM('7', '0', 0x0097), /* T43, R52 */
	TPACPI_Q_IBM('1', 'Y', 0x0097), /* T43 */
	TPACPI_Q_IBM('1', 'W', 0x0097), /* R50e */
	TPACPI_Q_IBM('1', 'V', 0x0097), /* R51 */
	TPACPI_Q_IBM('7', '8', 0x0097), /* R51e */
	TPACPI_Q_IBM('7', '6', 0x0097), /* R52 */

	TPACPI_Q_IBM('1', 'K', 0x00bf), /* X30 */
	TPACPI_Q_IBM('1', 'Q', 0x00bf), /* X31, X32 */
	TPACPI_Q_IBM('1', 'U', 0x00bf), /* X40 */
	TPACPI_Q_IBM('7', '4', 0x00bf), /* X41 */
	TPACPI_Q_IBM('7', '5', 0x00bf), /* X41t */

	TPACPI_Q_IBM('7', '9', 0x1f97), /* T60 (1) */
	TPACPI_Q_IBM('7', '7', 0x1f97), /* Z60* (1) */
	TPACPI_Q_IBM('7', 'F', 0x1f97), /* Z61* (1) */
	TPACPI_Q_IBM('7', 'B', 0x1fb7), /* X60 (1) */

	/* (1) - may have excess leds enabled on MSB */

	/* Defaults (order matters, keep last, don't reorder!) */
	{ /* Lenovo */
	  .vendor = PCI_VENDOR_ID_LENOVO,
	  .bios = TPACPI_MATCH_ANY, .ec = TPACPI_MATCH_ANY,
	  .quirks = 0x1fffU,
	},
	{ /* IBM ThinkPads with no EC version string */
	  .vendor = PCI_VENDOR_ID_IBM,
	  .bios = TPACPI_MATCH_ANY, .ec = TPACPI_MATCH_UNKNOWN,
	  .quirks = 0x00ffU,
	},
	{ /* IBM ThinkPads with EC version string */
	  .vendor = PCI_VENDOR_ID_IBM,
	  .bios = TPACPI_MATCH_ANY, .ec = TPACPI_MATCH_ANY,
	  .quirks = 0x00bfU,
	},
};

#undef TPACPI_LEDQ_IBM
#undef TPACPI_LEDQ_LNV

static int __init led_init(struct ibm_init_struct *iibm)
{
	unsigned int i;
	int rc;
	unsigned long useful_leds;

	vdbg_printk(TPACPI_DBG_INIT, "initializing LED subdriver\n");

	TPACPI_ACPIHANDLE_INIT(led);

	if (!led_handle)
		/* led not supported on R30, R31 */
		led_supported = TPACPI_LED_NONE;
	else if (strlencmp(led_path, "SLED") == 0)
		/* 570 */
		led_supported = TPACPI_LED_570;
	else if (strlencmp(led_path, "SYSL") == 0)
		/* 600e/x, 770e, 770x, A21e, A2xm/p, T20-22, X20-21 */
		led_supported = TPACPI_LED_OLD;
	else
		/* all others */
		led_supported = TPACPI_LED_NEW;

	vdbg_printk(TPACPI_DBG_INIT, "LED commands are %s, mode %d\n",
		str_supported(led_supported), led_supported);

	if (led_supported == TPACPI_LED_NONE)
		return 1;

	tpacpi_leds = kzalloc(sizeof(*tpacpi_leds) * TPACPI_LED_NUMLEDS,
			      GFP_KERNEL);
	if (!tpacpi_leds) {
		printk(TPACPI_ERR "Out of memory for LED data\n");
		return -ENOMEM;
	}

	useful_leds = tpacpi_check_quirks(led_useful_qtable,
					  ARRAY_SIZE(led_useful_qtable));

	for (i = 0; i < TPACPI_LED_NUMLEDS; i++) {
		if (!tpacpi_is_led_restricted(i) &&
		    test_bit(i, &useful_leds)) {
			rc = tpacpi_init_led(i);
			if (rc < 0) {
				led_exit();
				return rc;
			}
		}
	}

#ifdef CONFIG_THINKPAD_ACPI_UNSAFE_LEDS
	printk(TPACPI_NOTICE
		"warning: userspace override of important "
		"firmware LEDs is enabled\n");
#endif
	return 0;
}

#define str_led_status(s) \
	((s) == TPACPI_LED_OFF ? "off" : \
		((s) == TPACPI_LED_ON ? "on" : "blinking"))

static int led_read(char *p)
{
	int len = 0;

	if (!led_supported) {
		len += sprintf(p + len, "status:\t\tnot supported\n");
		return len;
	}
	len += sprintf(p + len, "status:\t\tsupported\n");

	if (led_supported == TPACPI_LED_570) {
		/* 570 */
		int i, status;
		for (i = 0; i < 8; i++) {
			status = led_get_status(i);
			if (status < 0)
				return -EIO;
			len += sprintf(p + len, "%d:\t\t%s\n",
				       i, str_led_status(status));
		}
	}

	len += sprintf(p + len, "commands:\t"
		       "<led> on, <led> off, <led> blink (<led> is 0-15)\n");

	return len;
}

static int led_write(char *buf)
{
	char *cmd;
	int led, rc;
	enum led_status_t s;

	if (!led_supported)
		return -ENODEV;

	while ((cmd = next_cmd(&buf))) {
		if (sscanf(cmd, "%d", &led) != 1 || led < 0 || led > 15)
			return -EINVAL;

		if (strstr(cmd, "off")) {
			s = TPACPI_LED_OFF;
		} else if (strstr(cmd, "on")) {
			s = TPACPI_LED_ON;
		} else if (strstr(cmd, "blink")) {
			s = TPACPI_LED_BLINK;
		} else {
			return -EINVAL;
		}

		rc = led_set_status(led, s);
		if (rc < 0)
			return rc;
	}

	return 0;
}

static struct ibm_struct led_driver_data = {
	.name = "led",
	.read = led_read,
	.write = led_write,
	.exit = led_exit,
};

/*************************************************************************
 * Beep subdriver
 */

TPACPI_HANDLE(beep, ec, "BEEP");	/* all except R30, R31 */

#define TPACPI_BEEP_Q1 0x0001

static const struct tpacpi_quirk beep_quirk_table[] __initconst = {
	TPACPI_Q_IBM('I', 'M', TPACPI_BEEP_Q1), /* 570 */
	TPACPI_Q_IBM('I', 'U', TPACPI_BEEP_Q1), /* 570E - unverified */
};

static int __init beep_init(struct ibm_init_struct *iibm)
{
	unsigned long quirks;

	vdbg_printk(TPACPI_DBG_INIT, "initializing beep subdriver\n");

	TPACPI_ACPIHANDLE_INIT(beep);

	vdbg_printk(TPACPI_DBG_INIT, "beep is %s\n",
		str_supported(beep_handle != NULL));

	quirks = tpacpi_check_quirks(beep_quirk_table,
				     ARRAY_SIZE(beep_quirk_table));

	tp_features.beep_needs_two_args = !!(quirks & TPACPI_BEEP_Q1);

	return (beep_handle)? 0 : 1;
}

static int beep_read(char *p)
{
	int len = 0;

	if (!beep_handle)
		len += sprintf(p + len, "status:\t\tnot supported\n");
	else {
		len += sprintf(p + len, "status:\t\tsupported\n");
		len += sprintf(p + len, "commands:\t<cmd> (<cmd> is 0-17)\n");
	}

	return len;
}

static int beep_write(char *buf)
{
	char *cmd;
	int beep_cmd;

	if (!beep_handle)
		return -ENODEV;

	while ((cmd = next_cmd(&buf))) {
		if (sscanf(cmd, "%u", &beep_cmd) == 1 &&
		    beep_cmd >= 0 && beep_cmd <= 17) {
			/* beep_cmd set */
		} else
			return -EINVAL;
		if (tp_features.beep_needs_two_args) {
			if (!acpi_evalf(beep_handle, NULL, NULL, "vdd",
					beep_cmd, 0))
				return -EIO;
		} else {
			if (!acpi_evalf(beep_handle, NULL, NULL, "vd",
					beep_cmd))
				return -EIO;
		}
	}

	return 0;
}

static struct ibm_struct beep_driver_data = {
	.name = "beep",
	.read = beep_read,
	.write = beep_write,
};

/*************************************************************************
 * Thermal subdriver
 */

enum thermal_access_mode {
	TPACPI_THERMAL_NONE = 0,	/* No thermal support */
	TPACPI_THERMAL_ACPI_TMP07,	/* Use ACPI TMP0-7 */
	TPACPI_THERMAL_ACPI_UPDT,	/* Use ACPI TMP0-7 with UPDT */
	TPACPI_THERMAL_TPEC_8,		/* Use ACPI EC regs, 8 sensors */
	TPACPI_THERMAL_TPEC_16,		/* Use ACPI EC regs, 16 sensors */
};

enum { /* TPACPI_THERMAL_TPEC_* */
	TP_EC_THERMAL_TMP0 = 0x78,	/* ACPI EC regs TMP 0..7 */
	TP_EC_THERMAL_TMP8 = 0xC0,	/* ACPI EC regs TMP 8..15 */
	TP_EC_THERMAL_TMP_NA = -128,	/* ACPI EC sensor not available */
};

#define TPACPI_MAX_THERMAL_SENSORS 16	/* Max thermal sensors supported */
struct ibm_thermal_sensors_struct {
	s32 temp[TPACPI_MAX_THERMAL_SENSORS];
};

static enum thermal_access_mode thermal_read_mode;

/* idx is zero-based */
static int thermal_get_sensor(int idx, s32 *value)
{
	int t;
	s8 tmp;
	char tmpi[5];

	t = TP_EC_THERMAL_TMP0;

	switch (thermal_read_mode) {
#if TPACPI_MAX_THERMAL_SENSORS >= 16
	case TPACPI_THERMAL_TPEC_16:
		if (idx >= 8 && idx <= 15) {
			t = TP_EC_THERMAL_TMP8;
			idx -= 8;
		}
		/* fallthrough */
#endif
	case TPACPI_THERMAL_TPEC_8:
		if (idx <= 7) {
			if (!acpi_ec_read(t + idx, &tmp))
				return -EIO;
			*value = tmp * 1000;
			return 0;
		}
		break;

	case TPACPI_THERMAL_ACPI_UPDT:
		if (idx <= 7) {
			snprintf(tmpi, sizeof(tmpi), "TMP%c", '0' + idx);
			if (!acpi_evalf(ec_handle, NULL, "UPDT", "v"))
				return -EIO;
			if (!acpi_evalf(ec_handle, &t, tmpi, "d"))
				return -EIO;
			*value = (t - 2732) * 100;
			return 0;
		}
		break;

	case TPACPI_THERMAL_ACPI_TMP07:
		if (idx <= 7) {
			snprintf(tmpi, sizeof(tmpi), "TMP%c", '0' + idx);
			if (!acpi_evalf(ec_handle, &t, tmpi, "d"))
				return -EIO;
			if (t > 127 || t < -127)
				t = TP_EC_THERMAL_TMP_NA;
			*value = t * 1000;
			return 0;
		}
		break;

	case TPACPI_THERMAL_NONE:
	default:
		return -ENOSYS;
	}

	return -EINVAL;
}

static int thermal_get_sensors(struct ibm_thermal_sensors_struct *s)
{
	int res, i;
	int n;

	n = 8;
	i = 0;

	if (!s)
		return -EINVAL;

	if (thermal_read_mode == TPACPI_THERMAL_TPEC_16)
		n = 16;

	for (i = 0 ; i < n; i++) {
		res = thermal_get_sensor(i, &s->temp[i]);
		if (res)
			return res;
	}

	return n;
}

/* sysfs temp##_input -------------------------------------------------- */

static ssize_t thermal_temp_input_show(struct device *dev,
			   struct device_attribute *attr,
			   char *buf)
{
	struct sensor_device_attribute *sensor_attr =
					to_sensor_dev_attr(attr);
	int idx = sensor_attr->index;
	s32 value;
	int res;

	res = thermal_get_sensor(idx, &value);
	if (res)
		return res;
	if (value == TP_EC_THERMAL_TMP_NA * 1000)
		return -ENXIO;

	return snprintf(buf, PAGE_SIZE, "%d\n", value);
}

#define THERMAL_SENSOR_ATTR_TEMP(_idxA, _idxB) \
	 SENSOR_ATTR(temp##_idxA##_input, S_IRUGO, \
		     thermal_temp_input_show, NULL, _idxB)

static struct sensor_device_attribute sensor_dev_attr_thermal_temp_input[] = {
	THERMAL_SENSOR_ATTR_TEMP(1, 0),
	THERMAL_SENSOR_ATTR_TEMP(2, 1),
	THERMAL_SENSOR_ATTR_TEMP(3, 2),
	THERMAL_SENSOR_ATTR_TEMP(4, 3),
	THERMAL_SENSOR_ATTR_TEMP(5, 4),
	THERMAL_SENSOR_ATTR_TEMP(6, 5),
	THERMAL_SENSOR_ATTR_TEMP(7, 6),
	THERMAL_SENSOR_ATTR_TEMP(8, 7),
	THERMAL_SENSOR_ATTR_TEMP(9, 8),
	THERMAL_SENSOR_ATTR_TEMP(10, 9),
	THERMAL_SENSOR_ATTR_TEMP(11, 10),
	THERMAL_SENSOR_ATTR_TEMP(12, 11),
	THERMAL_SENSOR_ATTR_TEMP(13, 12),
	THERMAL_SENSOR_ATTR_TEMP(14, 13),
	THERMAL_SENSOR_ATTR_TEMP(15, 14),
	THERMAL_SENSOR_ATTR_TEMP(16, 15),
};

#define THERMAL_ATTRS(X) \
	&sensor_dev_attr_thermal_temp_input[X].dev_attr.attr

static struct attribute *thermal_temp_input_attr[] = {
	THERMAL_ATTRS(8),
	THERMAL_ATTRS(9),
	THERMAL_ATTRS(10),
	THERMAL_ATTRS(11),
	THERMAL_ATTRS(12),
	THERMAL_ATTRS(13),
	THERMAL_ATTRS(14),
	THERMAL_ATTRS(15),
	THERMAL_ATTRS(0),
	THERMAL_ATTRS(1),
	THERMAL_ATTRS(2),
	THERMAL_ATTRS(3),
	THERMAL_ATTRS(4),
	THERMAL_ATTRS(5),
	THERMAL_ATTRS(6),
	THERMAL_ATTRS(7),
	NULL
};

static const struct attribute_group thermal_temp_input16_group = {
	.attrs = thermal_temp_input_attr
};

static const struct attribute_group thermal_temp_input8_group = {
	.attrs = &thermal_temp_input_attr[8]
};

#undef THERMAL_SENSOR_ATTR_TEMP
#undef THERMAL_ATTRS

/* --------------------------------------------------------------------- */

static int __init thermal_init(struct ibm_init_struct *iibm)
{
	u8 t, ta1, ta2;
	int i;
	int acpi_tmp7;
	int res;

	vdbg_printk(TPACPI_DBG_INIT, "initializing thermal subdriver\n");

	acpi_tmp7 = acpi_evalf(ec_handle, NULL, "TMP7", "qv");

	if (thinkpad_id.ec_model) {
		/*
		 * Direct EC access mode: sensors at registers
		 * 0x78-0x7F, 0xC0-0xC7.  Registers return 0x00 for
		 * non-implemented, thermal sensors return 0x80 when
		 * not available
		 */

		ta1 = ta2 = 0;
		for (i = 0; i < 8; i++) {
			if (acpi_ec_read(TP_EC_THERMAL_TMP0 + i, &t)) {
				ta1 |= t;
			} else {
				ta1 = 0;
				break;
			}
			if (acpi_ec_read(TP_EC_THERMAL_TMP8 + i, &t)) {
				ta2 |= t;
			} else {
				ta1 = 0;
				break;
			}
		}
		if (ta1 == 0) {
			/* This is sheer paranoia, but we handle it anyway */
			if (acpi_tmp7) {
				printk(TPACPI_ERR
				       "ThinkPad ACPI EC access misbehaving, "
				       "falling back to ACPI TMPx access "
				       "mode\n");
				thermal_read_mode = TPACPI_THERMAL_ACPI_TMP07;
			} else {
				printk(TPACPI_ERR
				       "ThinkPad ACPI EC access misbehaving, "
				       "disabling thermal sensors access\n");
				thermal_read_mode = TPACPI_THERMAL_NONE;
			}
		} else {
			thermal_read_mode =
			    (ta2 != 0) ?
			    TPACPI_THERMAL_TPEC_16 : TPACPI_THERMAL_TPEC_8;
		}
	} else if (acpi_tmp7) {
		if (acpi_evalf(ec_handle, NULL, "UPDT", "qv")) {
			/* 600e/x, 770e, 770x */
			thermal_read_mode = TPACPI_THERMAL_ACPI_UPDT;
		} else {
			/* Standard ACPI TMPx access, max 8 sensors */
			thermal_read_mode = TPACPI_THERMAL_ACPI_TMP07;
		}
	} else {
		/* temperatures not supported on 570, G4x, R30, R31, R32 */
		thermal_read_mode = TPACPI_THERMAL_NONE;
	}

	vdbg_printk(TPACPI_DBG_INIT, "thermal is %s, mode %d\n",
		str_supported(thermal_read_mode != TPACPI_THERMAL_NONE),
		thermal_read_mode);

	switch (thermal_read_mode) {
	case TPACPI_THERMAL_TPEC_16:
		res = sysfs_create_group(&tpacpi_sensors_pdev->dev.kobj,
				&thermal_temp_input16_group);
		if (res)
			return res;
		break;
	case TPACPI_THERMAL_TPEC_8:
	case TPACPI_THERMAL_ACPI_TMP07:
	case TPACPI_THERMAL_ACPI_UPDT:
		res = sysfs_create_group(&tpacpi_sensors_pdev->dev.kobj,
				&thermal_temp_input8_group);
		if (res)
			return res;
		break;
	case TPACPI_THERMAL_NONE:
	default:
		return 1;
	}

	return 0;
}

static void thermal_exit(void)
{
	switch (thermal_read_mode) {
	case TPACPI_THERMAL_TPEC_16:
		sysfs_remove_group(&tpacpi_sensors_pdev->dev.kobj,
				   &thermal_temp_input16_group);
		break;
	case TPACPI_THERMAL_TPEC_8:
	case TPACPI_THERMAL_ACPI_TMP07:
	case TPACPI_THERMAL_ACPI_UPDT:
		sysfs_remove_group(&tpacpi_sensors_pdev->dev.kobj,
				   &thermal_temp_input16_group);
		break;
	case TPACPI_THERMAL_NONE:
	default:
		break;
	}
}

static int thermal_read(char *p)
{
	int len = 0;
	int n, i;
	struct ibm_thermal_sensors_struct t;

	n = thermal_get_sensors(&t);
	if (unlikely(n < 0))
		return n;

	len += sprintf(p + len, "temperatures:\t");

	if (n > 0) {
		for (i = 0; i < (n - 1); i++)
			len += sprintf(p + len, "%d ", t.temp[i] / 1000);
		len += sprintf(p + len, "%d\n", t.temp[i] / 1000);
	} else
		len += sprintf(p + len, "not supported\n");

	return len;
}

static struct ibm_struct thermal_driver_data = {
	.name = "thermal",
	.read = thermal_read,
	.exit = thermal_exit,
};

/*************************************************************************
 * EC Dump subdriver
 */

static u8 ecdump_regs[256];

static int ecdump_read(char *p)
{
	int len = 0;
	int i, j;
	u8 v;

	len += sprintf(p + len, "EC      "
		       " +00 +01 +02 +03 +04 +05 +06 +07"
		       " +08 +09 +0a +0b +0c +0d +0e +0f\n");
	for (i = 0; i < 256; i += 16) {
		len += sprintf(p + len, "EC 0x%02x:", i);
		for (j = 0; j < 16; j++) {
			if (!acpi_ec_read(i + j, &v))
				break;
			if (v != ecdump_regs[i + j])
				len += sprintf(p + len, " *%02x", v);
			else
				len += sprintf(p + len, "  %02x", v);
			ecdump_regs[i + j] = v;
		}
		len += sprintf(p + len, "\n");
		if (j != 16)
			break;
	}

	/* These are way too dangerous to advertise openly... */
#if 0
	len += sprintf(p + len, "commands:\t0x<offset> 0x<value>"
		       " (<offset> is 00-ff, <value> is 00-ff)\n");
	len += sprintf(p + len, "commands:\t0x<offset> <value>  "
		       " (<offset> is 00-ff, <value> is 0-255)\n");
#endif
	return len;
}

static int ecdump_write(char *buf)
{
	char *cmd;
	int i, v;

	while ((cmd = next_cmd(&buf))) {
		if (sscanf(cmd, "0x%x 0x%x", &i, &v) == 2) {
			/* i and v set */
		} else if (sscanf(cmd, "0x%x %u", &i, &v) == 2) {
			/* i and v set */
		} else
			return -EINVAL;
		if (i >= 0 && i < 256 && v >= 0 && v < 256) {
			if (!acpi_ec_write(i, v))
				return -EIO;
		} else
			return -EINVAL;
	}

	return 0;
}

static struct ibm_struct ecdump_driver_data = {
	.name = "ecdump",
	.read = ecdump_read,
	.write = ecdump_write,
	.flags.experimental = 1,
};

/*************************************************************************
 * Backlight/brightness subdriver
 */

#define TPACPI_BACKLIGHT_DEV_NAME "thinkpad_screen"

/*
 * ThinkPads can read brightness from two places: EC HBRV (0x31), or
 * CMOS NVRAM byte 0x5E, bits 0-3.
 *
 * EC HBRV (0x31) has the following layout
 *   Bit 7: unknown function
 *   Bit 6: unknown function
 *   Bit 5: Z: honour scale changes, NZ: ignore scale changes
 *   Bit 4: must be set to zero to avoid problems
 *   Bit 3-0: backlight brightness level
 *
 * brightness_get_raw returns status data in the HBRV layout
 *
 * WARNING: The X61 has been verified to use HBRV for something else, so
 * this should be used _only_ on IBM ThinkPads, and maybe with some careful
 * testing on the very early *60 Lenovo models...
 */

enum {
	TP_EC_BACKLIGHT = 0x31,

	/* TP_EC_BACKLIGHT bitmasks */
	TP_EC_BACKLIGHT_LVLMSK = 0x1F,
	TP_EC_BACKLIGHT_CMDMSK = 0xE0,
	TP_EC_BACKLIGHT_MAPSW = 0x20,
};

enum tpacpi_brightness_access_mode {
	TPACPI_BRGHT_MODE_AUTO = 0,	/* Not implemented yet */
	TPACPI_BRGHT_MODE_EC,		/* EC control */
	TPACPI_BRGHT_MODE_UCMS_STEP,	/* UCMS step-based control */
	TPACPI_BRGHT_MODE_ECNVRAM,	/* EC control w/ NVRAM store */
	TPACPI_BRGHT_MODE_MAX
};

static struct backlight_device *ibm_backlight_device;

static enum tpacpi_brightness_access_mode brightness_mode =
		TPACPI_BRGHT_MODE_MAX;

static unsigned int brightness_enable = 2; /* 2 = auto, 0 = no, 1 = yes */

static struct mutex brightness_mutex;

/* NVRAM brightness access,
 * call with brightness_mutex held! */
static unsigned int tpacpi_brightness_nvram_get(void)
{
	u8 lnvram;

	lnvram = (nvram_read_byte(TP_NVRAM_ADDR_BRIGHTNESS)
		  & TP_NVRAM_MASK_LEVEL_BRIGHTNESS)
		  >> TP_NVRAM_POS_LEVEL_BRIGHTNESS;
	lnvram &= (tp_features.bright_16levels) ? 0x0f : 0x07;

	return lnvram;
}

static void tpacpi_brightness_checkpoint_nvram(void)
{
	u8 lec = 0;
	u8 b_nvram;

	if (brightness_mode != TPACPI_BRGHT_MODE_ECNVRAM)
		return;

	vdbg_printk(TPACPI_DBG_BRGHT,
		"trying to checkpoint backlight level to NVRAM...\n");

	if (mutex_lock_killable(&brightness_mutex) < 0)
		return;

	if (unlikely(!acpi_ec_read(TP_EC_BACKLIGHT, &lec)))
		goto unlock;
	lec &= TP_EC_BACKLIGHT_LVLMSK;
	b_nvram = nvram_read_byte(TP_NVRAM_ADDR_BRIGHTNESS);

	if (lec != ((b_nvram & TP_NVRAM_MASK_LEVEL_BRIGHTNESS)
			     >> TP_NVRAM_POS_LEVEL_BRIGHTNESS)) {
		/* NVRAM needs update */
		b_nvram &= ~(TP_NVRAM_MASK_LEVEL_BRIGHTNESS <<
				TP_NVRAM_POS_LEVEL_BRIGHTNESS);
		b_nvram |= lec;
		nvram_write_byte(b_nvram, TP_NVRAM_ADDR_BRIGHTNESS);
		dbg_printk(TPACPI_DBG_BRGHT,
			   "updated NVRAM backlight level to %u (0x%02x)\n",
			   (unsigned int) lec, (unsigned int) b_nvram);
	} else
		vdbg_printk(TPACPI_DBG_BRGHT,
			   "NVRAM backlight level already is %u (0x%02x)\n",
			   (unsigned int) lec, (unsigned int) b_nvram);

unlock:
	mutex_unlock(&brightness_mutex);
}


/* call with brightness_mutex held! */
static int tpacpi_brightness_get_raw(int *status)
{
	u8 lec = 0;

	switch (brightness_mode) {
	case TPACPI_BRGHT_MODE_UCMS_STEP:
		*status = tpacpi_brightness_nvram_get();
		return 0;
	case TPACPI_BRGHT_MODE_EC:
	case TPACPI_BRGHT_MODE_ECNVRAM:
		if (unlikely(!acpi_ec_read(TP_EC_BACKLIGHT, &lec)))
			return -EIO;
		*status = lec;
		return 0;
	default:
		return -ENXIO;
	}
}

/* call with brightness_mutex held! */
/* do NOT call with illegal backlight level value */
static int tpacpi_brightness_set_ec(unsigned int value)
{
	u8 lec = 0;

	if (unlikely(!acpi_ec_read(TP_EC_BACKLIGHT, &lec)))
		return -EIO;

	if (unlikely(!acpi_ec_write(TP_EC_BACKLIGHT,
				(lec & TP_EC_BACKLIGHT_CMDMSK) |
				(value & TP_EC_BACKLIGHT_LVLMSK))))
		return -EIO;

	return 0;
}

/* call with brightness_mutex held! */
static int tpacpi_brightness_set_ucmsstep(unsigned int value)
{
	int cmos_cmd, inc;
	unsigned int current_value, i;

	current_value = tpacpi_brightness_nvram_get();

	if (value == current_value)
		return 0;

	cmos_cmd = (value > current_value) ?
			TP_CMOS_BRIGHTNESS_UP :
			TP_CMOS_BRIGHTNESS_DOWN;
	inc = (value > current_value) ? 1 : -1;

	for (i = current_value; i != value; i += inc)
		if (issue_thinkpad_cmos_command(cmos_cmd))
			return -EIO;

	return 0;
}

/* May return EINTR which can always be mapped to ERESTARTSYS */
static int brightness_set(unsigned int value)
{
	int res;

	if (value > ((tp_features.bright_16levels)? 15 : 7) ||
	    value < 0)
		return -EINVAL;

	vdbg_printk(TPACPI_DBG_BRGHT,
			"set backlight level to %d\n", value);

	res = mutex_lock_killable(&brightness_mutex);
	if (res < 0)
		return res;

	switch (brightness_mode) {
	case TPACPI_BRGHT_MODE_EC:
	case TPACPI_BRGHT_MODE_ECNVRAM:
		res = tpacpi_brightness_set_ec(value);
		break;
	case TPACPI_BRGHT_MODE_UCMS_STEP:
		res = tpacpi_brightness_set_ucmsstep(value);
		break;
	default:
		res = -ENXIO;
	}

	mutex_unlock(&brightness_mutex);
	return res;
}

/* sysfs backlight class ----------------------------------------------- */

static int brightness_update_status(struct backlight_device *bd)
{
	unsigned int level =
		(bd->props.fb_blank == FB_BLANK_UNBLANK &&
		 bd->props.power == FB_BLANK_UNBLANK) ?
				bd->props.brightness : 0;

	dbg_printk(TPACPI_DBG_BRGHT,
			"backlight: attempt to set level to %d\n",
			level);

	/* it is the backlight class's job (caller) to handle
	 * EINTR and other errors properly */
	return brightness_set(level);
}

static int brightness_get(struct backlight_device *bd)
{
	int status, res;

	res = mutex_lock_killable(&brightness_mutex);
	if (res < 0)
		return 0;

	res = tpacpi_brightness_get_raw(&status);

	mutex_unlock(&brightness_mutex);

	if (res < 0)
		return 0;

	return status & TP_EC_BACKLIGHT_LVLMSK;
}

static struct backlight_ops ibm_backlight_data = {
	.get_brightness = brightness_get,
	.update_status  = brightness_update_status,
};

/* --------------------------------------------------------------------- */

/*
 * These are only useful for models that have only one possibility
 * of GPU.  If the BIOS model handles both ATI and Intel, don't use
 * these quirks.
 */
#define TPACPI_BRGHT_Q_NOEC	0x0001	/* Must NOT use EC HBRV */
#define TPACPI_BRGHT_Q_EC	0x0002  /* Should or must use EC HBRV */
#define TPACPI_BRGHT_Q_ASK	0x8000	/* Ask for user report */

static const struct tpacpi_quirk brightness_quirk_table[] __initconst = {
	/* Models with ATI GPUs known to require ECNVRAM mode */
	TPACPI_Q_IBM('1', 'Y', TPACPI_BRGHT_Q_EC),	/* T43/p ATI */

	/* Models with ATI GPUs that can use ECNVRAM */
	TPACPI_Q_IBM('1', 'R', TPACPI_BRGHT_Q_EC),
	TPACPI_Q_IBM('1', 'Q', TPACPI_BRGHT_Q_ASK|TPACPI_BRGHT_Q_EC),
	TPACPI_Q_IBM('7', '6', TPACPI_BRGHT_Q_ASK|TPACPI_BRGHT_Q_EC),
	TPACPI_Q_IBM('7', '8', TPACPI_BRGHT_Q_ASK|TPACPI_BRGHT_Q_EC),

	/* Models with Intel Extreme Graphics 2 */
	TPACPI_Q_IBM('1', 'U', TPACPI_BRGHT_Q_NOEC),
<<<<<<< HEAD
	TPACPI_Q_IBM('1', 'V', TPACPI_BRGHT_Q_ASK|TPACPI_BRGHT_Q_NOEC),
	TPACPI_Q_IBM('1', 'W', TPACPI_BRGHT_Q_ASK|TPACPI_BRGHT_Q_NOEC),
=======
	TPACPI_Q_IBM('1', 'V', TPACPI_BRGHT_Q_ASK|TPACPI_BRGHT_Q_EC),
	TPACPI_Q_IBM('1', 'W', TPACPI_BRGHT_Q_ASK|TPACPI_BRGHT_Q_EC),
>>>>>>> b0e43706

	/* Models with Intel GMA900 */
	TPACPI_Q_IBM('7', '0', TPACPI_BRGHT_Q_NOEC),	/* T43, R52 */
	TPACPI_Q_IBM('7', '4', TPACPI_BRGHT_Q_NOEC),	/* X41 */
	TPACPI_Q_IBM('7', '5', TPACPI_BRGHT_Q_NOEC),	/* X41 Tablet */
};

static int __init brightness_init(struct ibm_init_struct *iibm)
{
	int b;
	unsigned long quirks;

	vdbg_printk(TPACPI_DBG_INIT, "initializing brightness subdriver\n");

	mutex_init(&brightness_mutex);

	quirks = tpacpi_check_quirks(brightness_quirk_table,
				ARRAY_SIZE(brightness_quirk_table));

	/*
	 * We always attempt to detect acpi support, so as to switch
	 * Lenovo Vista BIOS to ACPI brightness mode even if we are not
	 * going to publish a backlight interface
	 */
	b = tpacpi_check_std_acpi_brightness_support();
	if (b > 0) {

		if (acpi_video_backlight_support()) {
			if (brightness_enable > 1) {
				printk(TPACPI_NOTICE
				       "Standard ACPI backlight interface "
				       "available, not loading native one.\n");
				return 1;
			} else if (brightness_enable == 1) {
				printk(TPACPI_NOTICE
				       "Backlight control force enabled, even if standard "
				       "ACPI backlight interface is available\n");
			}
		} else {
			if (brightness_enable > 1) {
				printk(TPACPI_NOTICE
				       "Standard ACPI backlight interface not "
				       "available, thinkpad_acpi native "
				       "brightness control enabled\n");
			}
		}
	}

	if (!brightness_enable) {
		dbg_printk(TPACPI_DBG_INIT | TPACPI_DBG_BRGHT,
			   "brightness support disabled by "
			   "module parameter\n");
		return 1;
	}

	if (b > 16) {
		printk(TPACPI_ERR
		       "Unsupported brightness interface, "
		       "please contact %s\n", TPACPI_MAIL);
		return 1;
	}
	if (b == 16)
		tp_features.bright_16levels = 1;

	/*
	 * Check for module parameter bogosity, note that we
	 * init brightness_mode to TPACPI_BRGHT_MODE_MAX in order to be
	 * able to detect "unspecified"
	 */
	if (brightness_mode > TPACPI_BRGHT_MODE_MAX)
		return -EINVAL;

	/* TPACPI_BRGHT_MODE_AUTO not implemented yet, just use default */
	if (brightness_mode == TPACPI_BRGHT_MODE_AUTO ||
	    brightness_mode == TPACPI_BRGHT_MODE_MAX) {
		if (quirks & TPACPI_BRGHT_Q_EC)
			brightness_mode = TPACPI_BRGHT_MODE_ECNVRAM;
		else
			brightness_mode = TPACPI_BRGHT_MODE_UCMS_STEP;

		dbg_printk(TPACPI_DBG_BRGHT,
			   "driver auto-selected brightness_mode=%d\n",
			   brightness_mode);
	}

	/* Safety */
	if (thinkpad_id.vendor != PCI_VENDOR_ID_IBM &&
	    (brightness_mode == TPACPI_BRGHT_MODE_ECNVRAM ||
	     brightness_mode == TPACPI_BRGHT_MODE_EC))
		return -EINVAL;

	if (tpacpi_brightness_get_raw(&b) < 0)
		return 1;

	if (tp_features.bright_16levels)
		printk(TPACPI_INFO
		       "detected a 16-level brightness capable ThinkPad\n");

	ibm_backlight_device = backlight_device_register(
					TPACPI_BACKLIGHT_DEV_NAME, NULL, NULL,
					&ibm_backlight_data);
	if (IS_ERR(ibm_backlight_device)) {
		int rc = PTR_ERR(ibm_backlight_device);
		ibm_backlight_device = NULL;
		printk(TPACPI_ERR "Could not register backlight device\n");
		return rc;
	}
	vdbg_printk(TPACPI_DBG_INIT | TPACPI_DBG_BRGHT,
			"brightness is supported\n");

	if (quirks & TPACPI_BRGHT_Q_ASK) {
		printk(TPACPI_NOTICE
			"brightness: will use unverified default: "
			"brightness_mode=%d\n", brightness_mode);
		printk(TPACPI_NOTICE
			"brightness: please report to %s whether it works well "
			"or not on your ThinkPad\n", TPACPI_MAIL);
	}

	ibm_backlight_device->props.max_brightness =
				(tp_features.bright_16levels)? 15 : 7;
	ibm_backlight_device->props.brightness = b & TP_EC_BACKLIGHT_LVLMSK;
	backlight_update_status(ibm_backlight_device);

	return 0;
}

static void brightness_suspend(pm_message_t state)
{
	tpacpi_brightness_checkpoint_nvram();
}

static void brightness_shutdown(void)
{
	tpacpi_brightness_checkpoint_nvram();
}

static void brightness_exit(void)
{
	if (ibm_backlight_device) {
		vdbg_printk(TPACPI_DBG_EXIT | TPACPI_DBG_BRGHT,
			    "calling backlight_device_unregister()\n");
		backlight_device_unregister(ibm_backlight_device);
	}

	tpacpi_brightness_checkpoint_nvram();
}

static int brightness_read(char *p)
{
	int len = 0;
	int level;

	level = brightness_get(NULL);
	if (level < 0) {
		len += sprintf(p + len, "level:\t\tunreadable\n");
	} else {
		len += sprintf(p + len, "level:\t\t%d\n", level);
		len += sprintf(p + len, "commands:\tup, down\n");
		len += sprintf(p + len, "commands:\tlevel <level>"
			       " (<level> is 0-%d)\n",
			       (tp_features.bright_16levels) ? 15 : 7);
	}

	return len;
}

static int brightness_write(char *buf)
{
	int level;
	int rc;
	char *cmd;
	int max_level = (tp_features.bright_16levels) ? 15 : 7;

	level = brightness_get(NULL);
	if (level < 0)
		return level;

	while ((cmd = next_cmd(&buf))) {
		if (strlencmp(cmd, "up") == 0) {
			if (level < max_level)
				level++;
		} else if (strlencmp(cmd, "down") == 0) {
			if (level > 0)
				level--;
		} else if (sscanf(cmd, "level %d", &level) == 1 &&
			   level >= 0 && level <= max_level) {
			/* new level set */
		} else
			return -EINVAL;
	}

	tpacpi_disclose_usertask("procfs brightness",
			"set level to %d\n", level);

	/*
	 * Now we know what the final level should be, so we try to set it.
	 * Doing it this way makes the syscall restartable in case of EINTR
	 */
	rc = brightness_set(level);
	return (rc == -EINTR)? -ERESTARTSYS : rc;
}

static struct ibm_struct brightness_driver_data = {
	.name = "brightness",
	.read = brightness_read,
	.write = brightness_write,
	.exit = brightness_exit,
	.suspend = brightness_suspend,
	.shutdown = brightness_shutdown,
};

/*************************************************************************
 * Volume subdriver
 */

static int volume_offset = 0x30;

static int volume_read(char *p)
{
	int len = 0;
	u8 level;

	if (!acpi_ec_read(volume_offset, &level)) {
		len += sprintf(p + len, "level:\t\tunreadable\n");
	} else {
		len += sprintf(p + len, "level:\t\t%d\n", level & 0xf);
		len += sprintf(p + len, "mute:\t\t%s\n", onoff(level, 6));
		len += sprintf(p + len, "commands:\tup, down, mute\n");
		len += sprintf(p + len, "commands:\tlevel <level>"
			       " (<level> is 0-15)\n");
	}

	return len;
}

static int volume_write(char *buf)
{
	int cmos_cmd, inc, i;
	u8 level, mute;
	int new_level, new_mute;
	char *cmd;

	while ((cmd = next_cmd(&buf))) {
		if (!acpi_ec_read(volume_offset, &level))
			return -EIO;
		new_mute = mute = level & 0x40;
		new_level = level = level & 0xf;

		if (strlencmp(cmd, "up") == 0) {
			if (mute)
				new_mute = 0;
			else
				new_level = level == 15 ? 15 : level + 1;
		} else if (strlencmp(cmd, "down") == 0) {
			if (mute)
				new_mute = 0;
			else
				new_level = level == 0 ? 0 : level - 1;
		} else if (sscanf(cmd, "level %d", &new_level) == 1 &&
			   new_level >= 0 && new_level <= 15) {
			/* new_level set */
		} else if (strlencmp(cmd, "mute") == 0) {
			new_mute = 0x40;
		} else
			return -EINVAL;

		if (new_level != level) {
			/* mute doesn't change */

			cmos_cmd = (new_level > level) ?
					TP_CMOS_VOLUME_UP : TP_CMOS_VOLUME_DOWN;
			inc = new_level > level ? 1 : -1;

			if (mute && (issue_thinkpad_cmos_command(cmos_cmd) ||
				     !acpi_ec_write(volume_offset, level)))
				return -EIO;

			for (i = level; i != new_level; i += inc)
				if (issue_thinkpad_cmos_command(cmos_cmd) ||
				    !acpi_ec_write(volume_offset, i + inc))
					return -EIO;

			if (mute &&
			    (issue_thinkpad_cmos_command(TP_CMOS_VOLUME_MUTE) ||
			     !acpi_ec_write(volume_offset, new_level + mute))) {
				return -EIO;
			}
		}

		if (new_mute != mute) {
			/* level doesn't change */

			cmos_cmd = (new_mute) ?
				   TP_CMOS_VOLUME_MUTE : TP_CMOS_VOLUME_UP;

			if (issue_thinkpad_cmos_command(cmos_cmd) ||
			    !acpi_ec_write(volume_offset, level + new_mute))
				return -EIO;
		}
	}

	return 0;
}

static struct ibm_struct volume_driver_data = {
	.name = "volume",
	.read = volume_read,
	.write = volume_write,
};

/*************************************************************************
 * Fan subdriver
 */

/*
 * FAN ACCESS MODES
 *
 * TPACPI_FAN_RD_ACPI_GFAN:
 * 	ACPI GFAN method: returns fan level
 *
 * 	see TPACPI_FAN_WR_ACPI_SFAN
 * 	EC 0x2f (HFSP) not available if GFAN exists
 *
 * TPACPI_FAN_WR_ACPI_SFAN:
 * 	ACPI SFAN method: sets fan level, 0 (stop) to 7 (max)
 *
 * 	EC 0x2f (HFSP) might be available *for reading*, but do not use
 * 	it for writing.
 *
 * TPACPI_FAN_WR_TPEC:
 * 	ThinkPad EC register 0x2f (HFSP): fan control loop mode
 * 	Supported on almost all ThinkPads
 *
 * 	Fan speed changes of any sort (including those caused by the
 * 	disengaged mode) are usually done slowly by the firmware as the
 * 	maximum ammount of fan duty cycle change per second seems to be
 * 	limited.
 *
 * 	Reading is not available if GFAN exists.
 * 	Writing is not available if SFAN exists.
 *
 * 	Bits
 *	 7	automatic mode engaged;
 *  		(default operation mode of the ThinkPad)
 * 		fan level is ignored in this mode.
 *	 6	full speed mode (takes precedence over bit 7);
 *		not available on all thinkpads.  May disable
 *		the tachometer while the fan controller ramps up
 *		the speed (which can take up to a few *minutes*).
 *		Speeds up fan to 100% duty-cycle, which is far above
 *		the standard RPM levels.  It is not impossible that
 *		it could cause hardware damage.
 *	5-3	unused in some models.  Extra bits for fan level
 *		in others, but still useless as all values above
 *		7 map to the same speed as level 7 in these models.
 *	2-0	fan level (0..7 usually)
 *			0x00 = stop
 * 			0x07 = max (set when temperatures critical)
 * 		Some ThinkPads may have other levels, see
 * 		TPACPI_FAN_WR_ACPI_FANS (X31/X40/X41)
 *
 *	FIRMWARE BUG: on some models, EC 0x2f might not be initialized at
 *	boot. Apparently the EC does not intialize it, so unless ACPI DSDT
 *	does so, its initial value is meaningless (0x07).
 *
 *	For firmware bugs, refer to:
 *	http://thinkwiki.org/wiki/Embedded_Controller_Firmware#Firmware_Issues
 *
 * 	----
 *
 *	ThinkPad EC register 0x84 (LSB), 0x85 (MSB):
 *	Main fan tachometer reading (in RPM)
 *
 *	This register is present on all ThinkPads with a new-style EC, and
 *	it is known not to be present on the A21m/e, and T22, as there is
 *	something else in offset 0x84 according to the ACPI DSDT.  Other
 *	ThinkPads from this same time period (and earlier) probably lack the
 *	tachometer as well.
 *
 *	Unfortunately a lot of ThinkPads with new-style ECs but whose firmware
 *	was never fixed by IBM to report the EC firmware version string
 *	probably support the tachometer (like the early X models), so
 *	detecting it is quite hard.  We need more data to know for sure.
 *
 *	FIRMWARE BUG: always read 0x84 first, otherwise incorrect readings
 *	might result.
 *
 *	FIRMWARE BUG: may go stale while the EC is switching to full speed
 *	mode.
 *
 *	For firmware bugs, refer to:
 *	http://thinkwiki.org/wiki/Embedded_Controller_Firmware#Firmware_Issues
 *
 *	----
 *
 *	ThinkPad EC register 0x31 bit 0 (only on select models)
 *
 *	When bit 0 of EC register 0x31 is zero, the tachometer registers
 *	show the speed of the main fan.  When bit 0 of EC register 0x31
 *	is one, the tachometer registers show the speed of the auxiliary
 *	fan.
 *
 *	Fan control seems to affect both fans, regardless of the state
 *	of this bit.
 *
 *	So far, only the firmware for the X60/X61 non-tablet versions
 *	seem to support this (firmware TP-7M).
 *
 * TPACPI_FAN_WR_ACPI_FANS:
 *	ThinkPad X31, X40, X41.  Not available in the X60.
 *
 *	FANS ACPI handle: takes three arguments: low speed, medium speed,
 *	high speed.  ACPI DSDT seems to map these three speeds to levels
 *	as follows: STOP LOW LOW MED MED HIGH HIGH HIGH HIGH
 *	(this map is stored on FAN0..FAN8 as "0,1,1,2,2,3,3,3,3")
 *
 * 	The speeds are stored on handles
 * 	(FANA:FAN9), (FANC:FANB), (FANE:FAND).
 *
 * 	There are three default speed sets, acessible as handles:
 * 	FS1L,FS1M,FS1H; FS2L,FS2M,FS2H; FS3L,FS3M,FS3H
 *
 * 	ACPI DSDT switches which set is in use depending on various
 * 	factors.
 *
 * 	TPACPI_FAN_WR_TPEC is also available and should be used to
 * 	command the fan.  The X31/X40/X41 seems to have 8 fan levels,
 * 	but the ACPI tables just mention level 7.
 */

enum {					/* Fan control constants */
	fan_status_offset = 0x2f,	/* EC register 0x2f */
	fan_rpm_offset = 0x84,		/* EC register 0x84: LSB, 0x85 MSB (RPM)
					 * 0x84 must be read before 0x85 */
	fan_select_offset = 0x31,	/* EC register 0x31 (Firmware 7M)
					   bit 0 selects which fan is active */

	TP_EC_FAN_FULLSPEED = 0x40,	/* EC fan mode: full speed */
	TP_EC_FAN_AUTO	    = 0x80,	/* EC fan mode: auto fan control */

	TPACPI_FAN_LAST_LEVEL = 0x100,	/* Use cached last-seen fan level */
};

enum fan_status_access_mode {
	TPACPI_FAN_NONE = 0,		/* No fan status or control */
	TPACPI_FAN_RD_ACPI_GFAN,	/* Use ACPI GFAN */
	TPACPI_FAN_RD_TPEC,		/* Use ACPI EC regs 0x2f, 0x84-0x85 */
};

enum fan_control_access_mode {
	TPACPI_FAN_WR_NONE = 0,		/* No fan control */
	TPACPI_FAN_WR_ACPI_SFAN,	/* Use ACPI SFAN */
	TPACPI_FAN_WR_TPEC,		/* Use ACPI EC reg 0x2f */
	TPACPI_FAN_WR_ACPI_FANS,	/* Use ACPI FANS and EC reg 0x2f */
};

enum fan_control_commands {
	TPACPI_FAN_CMD_SPEED 	= 0x0001,	/* speed command */
	TPACPI_FAN_CMD_LEVEL 	= 0x0002,	/* level command  */
	TPACPI_FAN_CMD_ENABLE	= 0x0004,	/* enable/disable cmd,
						 * and also watchdog cmd */
};

static int fan_control_allowed;

static enum fan_status_access_mode fan_status_access_mode;
static enum fan_control_access_mode fan_control_access_mode;
static enum fan_control_commands fan_control_commands;

static u8 fan_control_initial_status;
static u8 fan_control_desired_level;
static u8 fan_control_resume_level;
static int fan_watchdog_maxinterval;

static struct mutex fan_mutex;

static void fan_watchdog_fire(struct work_struct *ignored);
static DECLARE_DELAYED_WORK(fan_watchdog_task, fan_watchdog_fire);

TPACPI_HANDLE(fans, ec, "FANS");	/* X31, X40, X41 */
TPACPI_HANDLE(gfan, ec, "GFAN",	/* 570 */
	   "\\FSPD",		/* 600e/x, 770e, 770x */
	   );			/* all others */
TPACPI_HANDLE(sfan, ec, "SFAN",	/* 570 */
	   "JFNS",		/* 770x-JL */
	   );			/* all others */

/*
 * Unitialized HFSP quirk: ACPI DSDT and EC fail to initialize the
 * HFSP register at boot, so it contains 0x07 but the Thinkpad could
 * be in auto mode (0x80).
 *
 * This is corrected by any write to HFSP either by the driver, or
 * by the firmware.
 *
 * We assume 0x07 really means auto mode while this quirk is active,
 * as this is far more likely than the ThinkPad being in level 7,
 * which is only used by the firmware during thermal emergencies.
 *
 * Enable for TP-1Y (T43), TP-78 (R51e), TP-76 (R52),
 * TP-70 (T43, R52), which are known to be buggy.
 */

static void fan_quirk1_setup(void)
{
	if (fan_control_initial_status == 0x07) {
		printk(TPACPI_NOTICE
		       "fan_init: initial fan status is unknown, "
		       "assuming it is in auto mode\n");
		tp_features.fan_ctrl_status_undef = 1;
	}
}

static void fan_quirk1_handle(u8 *fan_status)
{
	if (unlikely(tp_features.fan_ctrl_status_undef)) {
		if (*fan_status != fan_control_initial_status) {
			/* something changed the HFSP regisnter since
			 * driver init time, so it is not undefined
			 * anymore */
			tp_features.fan_ctrl_status_undef = 0;
		} else {
			/* Return most likely status. In fact, it
			 * might be the only possible status */
			*fan_status = TP_EC_FAN_AUTO;
		}
	}
}

/* Select main fan on X60/X61, NOOP on others */
static bool fan_select_fan1(void)
{
	if (tp_features.second_fan) {
		u8 val;

		if (ec_read(fan_select_offset, &val) < 0)
			return false;
		val &= 0xFEU;
		if (ec_write(fan_select_offset, val) < 0)
			return false;
	}
	return true;
}

/* Select secondary fan on X60/X61 */
static bool fan_select_fan2(void)
{
	u8 val;

	if (!tp_features.second_fan)
		return false;

	if (ec_read(fan_select_offset, &val) < 0)
		return false;
	val |= 0x01U;
	if (ec_write(fan_select_offset, val) < 0)
		return false;

	return true;
}

/*
 * Call with fan_mutex held
 */
static void fan_update_desired_level(u8 status)
{
	if ((status &
	     (TP_EC_FAN_AUTO | TP_EC_FAN_FULLSPEED)) == 0) {
		if (status > 7)
			fan_control_desired_level = 7;
		else
			fan_control_desired_level = status;
	}
}

static int fan_get_status(u8 *status)
{
	u8 s;

	/* TODO:
	 * Add TPACPI_FAN_RD_ACPI_FANS ? */

	switch (fan_status_access_mode) {
	case TPACPI_FAN_RD_ACPI_GFAN:
		/* 570, 600e/x, 770e, 770x */

		if (unlikely(!acpi_evalf(gfan_handle, &s, NULL, "d")))
			return -EIO;

		if (likely(status))
			*status = s & 0x07;

		break;

	case TPACPI_FAN_RD_TPEC:
		/* all except 570, 600e/x, 770e, 770x */
		if (unlikely(!acpi_ec_read(fan_status_offset, &s)))
			return -EIO;

		if (likely(status)) {
			*status = s;
			fan_quirk1_handle(status);
		}

		break;

	default:
		return -ENXIO;
	}

	return 0;
}

static int fan_get_status_safe(u8 *status)
{
	int rc;
	u8 s;

	if (mutex_lock_killable(&fan_mutex))
		return -ERESTARTSYS;
	rc = fan_get_status(&s);
	if (!rc)
		fan_update_desired_level(s);
	mutex_unlock(&fan_mutex);

	if (status)
		*status = s;

	return rc;
}

static int fan_get_speed(unsigned int *speed)
{
	u8 hi, lo;

	switch (fan_status_access_mode) {
	case TPACPI_FAN_RD_TPEC:
		/* all except 570, 600e/x, 770e, 770x */
		if (unlikely(!fan_select_fan1()))
			return -EIO;
		if (unlikely(!acpi_ec_read(fan_rpm_offset, &lo) ||
			     !acpi_ec_read(fan_rpm_offset + 1, &hi)))
			return -EIO;

		if (likely(speed))
			*speed = (hi << 8) | lo;

		break;

	default:
		return -ENXIO;
	}

	return 0;
}

static int fan2_get_speed(unsigned int *speed)
{
	u8 hi, lo;
	bool rc;

	switch (fan_status_access_mode) {
	case TPACPI_FAN_RD_TPEC:
		/* all except 570, 600e/x, 770e, 770x */
		if (unlikely(!fan_select_fan2()))
			return -EIO;
		rc = !acpi_ec_read(fan_rpm_offset, &lo) ||
			     !acpi_ec_read(fan_rpm_offset + 1, &hi);
		fan_select_fan1(); /* play it safe */
		if (rc)
			return -EIO;

		if (likely(speed))
			*speed = (hi << 8) | lo;

		break;

	default:
		return -ENXIO;
	}

	return 0;
}

static int fan_set_level(int level)
{
	if (!fan_control_allowed)
		return -EPERM;

	switch (fan_control_access_mode) {
	case TPACPI_FAN_WR_ACPI_SFAN:
		if (level >= 0 && level <= 7) {
			if (!acpi_evalf(sfan_handle, NULL, NULL, "vd", level))
				return -EIO;
		} else
			return -EINVAL;
		break;

	case TPACPI_FAN_WR_ACPI_FANS:
	case TPACPI_FAN_WR_TPEC:
		if (!(level & TP_EC_FAN_AUTO) &&
		    !(level & TP_EC_FAN_FULLSPEED) &&
		    ((level < 0) || (level > 7)))
			return -EINVAL;

		/* safety net should the EC not support AUTO
		 * or FULLSPEED mode bits and just ignore them */
		if (level & TP_EC_FAN_FULLSPEED)
			level |= 7;	/* safety min speed 7 */
		else if (level & TP_EC_FAN_AUTO)
			level |= 4;	/* safety min speed 4 */

		if (!acpi_ec_write(fan_status_offset, level))
			return -EIO;
		else
			tp_features.fan_ctrl_status_undef = 0;
		break;

	default:
		return -ENXIO;
	}

	vdbg_printk(TPACPI_DBG_FAN,
		"fan control: set fan control register to 0x%02x\n", level);
	return 0;
}

static int fan_set_level_safe(int level)
{
	int rc;

	if (!fan_control_allowed)
		return -EPERM;

	if (mutex_lock_killable(&fan_mutex))
		return -ERESTARTSYS;

	if (level == TPACPI_FAN_LAST_LEVEL)
		level = fan_control_desired_level;

	rc = fan_set_level(level);
	if (!rc)
		fan_update_desired_level(level);

	mutex_unlock(&fan_mutex);
	return rc;
}

static int fan_set_enable(void)
{
	u8 s;
	int rc;

	if (!fan_control_allowed)
		return -EPERM;

	if (mutex_lock_killable(&fan_mutex))
		return -ERESTARTSYS;

	switch (fan_control_access_mode) {
	case TPACPI_FAN_WR_ACPI_FANS:
	case TPACPI_FAN_WR_TPEC:
		rc = fan_get_status(&s);
		if (rc < 0)
			break;

		/* Don't go out of emergency fan mode */
		if (s != 7) {
			s &= 0x07;
			s |= TP_EC_FAN_AUTO | 4; /* min fan speed 4 */
		}

		if (!acpi_ec_write(fan_status_offset, s))
			rc = -EIO;
		else {
			tp_features.fan_ctrl_status_undef = 0;
			rc = 0;
		}
		break;

	case TPACPI_FAN_WR_ACPI_SFAN:
		rc = fan_get_status(&s);
		if (rc < 0)
			break;

		s &= 0x07;

		/* Set fan to at least level 4 */
		s |= 4;

		if (!acpi_evalf(sfan_handle, NULL, NULL, "vd", s))
			rc = -EIO;
		else
			rc = 0;
		break;

	default:
		rc = -ENXIO;
	}

	mutex_unlock(&fan_mutex);

	if (!rc)
		vdbg_printk(TPACPI_DBG_FAN,
			"fan control: set fan control register to 0x%02x\n",
			s);
	return rc;
}

static int fan_set_disable(void)
{
	int rc;

	if (!fan_control_allowed)
		return -EPERM;

	if (mutex_lock_killable(&fan_mutex))
		return -ERESTARTSYS;

	rc = 0;
	switch (fan_control_access_mode) {
	case TPACPI_FAN_WR_ACPI_FANS:
	case TPACPI_FAN_WR_TPEC:
		if (!acpi_ec_write(fan_status_offset, 0x00))
			rc = -EIO;
		else {
			fan_control_desired_level = 0;
			tp_features.fan_ctrl_status_undef = 0;
		}
		break;

	case TPACPI_FAN_WR_ACPI_SFAN:
		if (!acpi_evalf(sfan_handle, NULL, NULL, "vd", 0x00))
			rc = -EIO;
		else
			fan_control_desired_level = 0;
		break;

	default:
		rc = -ENXIO;
	}

	if (!rc)
		vdbg_printk(TPACPI_DBG_FAN,
			"fan control: set fan control register to 0\n");

	mutex_unlock(&fan_mutex);
	return rc;
}

static int fan_set_speed(int speed)
{
	int rc;

	if (!fan_control_allowed)
		return -EPERM;

	if (mutex_lock_killable(&fan_mutex))
		return -ERESTARTSYS;

	rc = 0;
	switch (fan_control_access_mode) {
	case TPACPI_FAN_WR_ACPI_FANS:
		if (speed >= 0 && speed <= 65535) {
			if (!acpi_evalf(fans_handle, NULL, NULL, "vddd",
					speed, speed, speed))
				rc = -EIO;
		} else
			rc = -EINVAL;
		break;

	default:
		rc = -ENXIO;
	}

	mutex_unlock(&fan_mutex);
	return rc;
}

static void fan_watchdog_reset(void)
{
	static int fan_watchdog_active;

	if (fan_control_access_mode == TPACPI_FAN_WR_NONE)
		return;

	if (fan_watchdog_active)
		cancel_delayed_work(&fan_watchdog_task);

	if (fan_watchdog_maxinterval > 0 &&
	    tpacpi_lifecycle != TPACPI_LIFE_EXITING) {
		fan_watchdog_active = 1;
		if (!queue_delayed_work(tpacpi_wq, &fan_watchdog_task,
				msecs_to_jiffies(fan_watchdog_maxinterval
						 * 1000))) {
			printk(TPACPI_ERR
			       "failed to queue the fan watchdog, "
			       "watchdog will not trigger\n");
		}
	} else
		fan_watchdog_active = 0;
}

static void fan_watchdog_fire(struct work_struct *ignored)
{
	int rc;

	if (tpacpi_lifecycle != TPACPI_LIFE_RUNNING)
		return;

	printk(TPACPI_NOTICE "fan watchdog: enabling fan\n");
	rc = fan_set_enable();
	if (rc < 0) {
		printk(TPACPI_ERR "fan watchdog: error %d while enabling fan, "
			"will try again later...\n", -rc);
		/* reschedule for later */
		fan_watchdog_reset();
	}
}

/*
 * SYSFS fan layout: hwmon compatible (device)
 *
 * pwm*_enable:
 * 	0: "disengaged" mode
 * 	1: manual mode
 * 	2: native EC "auto" mode (recommended, hardware default)
 *
 * pwm*: set speed in manual mode, ignored otherwise.
 * 	0 is level 0; 255 is level 7. Intermediate points done with linear
 * 	interpolation.
 *
 * fan*_input: tachometer reading, RPM
 *
 *
 * SYSFS fan layout: extensions
 *
 * fan_watchdog (driver):
 * 	fan watchdog interval in seconds, 0 disables (default), max 120
 */

/* sysfs fan pwm1_enable ----------------------------------------------- */
static ssize_t fan_pwm1_enable_show(struct device *dev,
				    struct device_attribute *attr,
				    char *buf)
{
	int res, mode;
	u8 status;

	res = fan_get_status_safe(&status);
	if (res)
		return res;

	if (status & TP_EC_FAN_FULLSPEED) {
		mode = 0;
	} else if (status & TP_EC_FAN_AUTO) {
		mode = 2;
	} else
		mode = 1;

	return snprintf(buf, PAGE_SIZE, "%d\n", mode);
}

static ssize_t fan_pwm1_enable_store(struct device *dev,
				     struct device_attribute *attr,
				     const char *buf, size_t count)
{
	unsigned long t;
	int res, level;

	if (parse_strtoul(buf, 2, &t))
		return -EINVAL;

	tpacpi_disclose_usertask("hwmon pwm1_enable",
			"set fan mode to %lu\n", t);

	switch (t) {
	case 0:
		level = TP_EC_FAN_FULLSPEED;
		break;
	case 1:
		level = TPACPI_FAN_LAST_LEVEL;
		break;
	case 2:
		level = TP_EC_FAN_AUTO;
		break;
	case 3:
		/* reserved for software-controlled auto mode */
		return -ENOSYS;
	default:
		return -EINVAL;
	}

	res = fan_set_level_safe(level);
	if (res == -ENXIO)
		return -EINVAL;
	else if (res < 0)
		return res;

	fan_watchdog_reset();

	return count;
}

static struct device_attribute dev_attr_fan_pwm1_enable =
	__ATTR(pwm1_enable, S_IWUSR | S_IRUGO,
		fan_pwm1_enable_show, fan_pwm1_enable_store);

/* sysfs fan pwm1 ------------------------------------------------------ */
static ssize_t fan_pwm1_show(struct device *dev,
			     struct device_attribute *attr,
			     char *buf)
{
	int res;
	u8 status;

	res = fan_get_status_safe(&status);
	if (res)
		return res;

	if ((status &
	     (TP_EC_FAN_AUTO | TP_EC_FAN_FULLSPEED)) != 0)
		status = fan_control_desired_level;

	if (status > 7)
		status = 7;

	return snprintf(buf, PAGE_SIZE, "%u\n", (status * 255) / 7);
}

static ssize_t fan_pwm1_store(struct device *dev,
			      struct device_attribute *attr,
			      const char *buf, size_t count)
{
	unsigned long s;
	int rc;
	u8 status, newlevel;

	if (parse_strtoul(buf, 255, &s))
		return -EINVAL;

	tpacpi_disclose_usertask("hwmon pwm1",
			"set fan speed to %lu\n", s);

	/* scale down from 0-255 to 0-7 */
	newlevel = (s >> 5) & 0x07;

	if (mutex_lock_killable(&fan_mutex))
		return -ERESTARTSYS;

	rc = fan_get_status(&status);
	if (!rc && (status &
		    (TP_EC_FAN_AUTO | TP_EC_FAN_FULLSPEED)) == 0) {
		rc = fan_set_level(newlevel);
		if (rc == -ENXIO)
			rc = -EINVAL;
		else if (!rc) {
			fan_update_desired_level(newlevel);
			fan_watchdog_reset();
		}
	}

	mutex_unlock(&fan_mutex);
	return (rc)? rc : count;
}

static struct device_attribute dev_attr_fan_pwm1 =
	__ATTR(pwm1, S_IWUSR | S_IRUGO,
		fan_pwm1_show, fan_pwm1_store);

/* sysfs fan fan1_input ------------------------------------------------ */
static ssize_t fan_fan1_input_show(struct device *dev,
			   struct device_attribute *attr,
			   char *buf)
{
	int res;
	unsigned int speed;

	res = fan_get_speed(&speed);
	if (res < 0)
		return res;

	return snprintf(buf, PAGE_SIZE, "%u\n", speed);
}

static struct device_attribute dev_attr_fan_fan1_input =
	__ATTR(fan1_input, S_IRUGO,
		fan_fan1_input_show, NULL);

/* sysfs fan fan2_input ------------------------------------------------ */
static ssize_t fan_fan2_input_show(struct device *dev,
			   struct device_attribute *attr,
			   char *buf)
{
	int res;
	unsigned int speed;

	res = fan2_get_speed(&speed);
	if (res < 0)
		return res;

	return snprintf(buf, PAGE_SIZE, "%u\n", speed);
}

static struct device_attribute dev_attr_fan_fan2_input =
	__ATTR(fan2_input, S_IRUGO,
		fan_fan2_input_show, NULL);

/* sysfs fan fan_watchdog (hwmon driver) ------------------------------- */
static ssize_t fan_fan_watchdog_show(struct device_driver *drv,
				     char *buf)
{
	return snprintf(buf, PAGE_SIZE, "%u\n", fan_watchdog_maxinterval);
}

static ssize_t fan_fan_watchdog_store(struct device_driver *drv,
				      const char *buf, size_t count)
{
	unsigned long t;

	if (parse_strtoul(buf, 120, &t))
		return -EINVAL;

	if (!fan_control_allowed)
		return -EPERM;

	fan_watchdog_maxinterval = t;
	fan_watchdog_reset();

	tpacpi_disclose_usertask("fan_watchdog", "set to %lu\n", t);

	return count;
}

static DRIVER_ATTR(fan_watchdog, S_IWUSR | S_IRUGO,
		fan_fan_watchdog_show, fan_fan_watchdog_store);

/* --------------------------------------------------------------------- */
static struct attribute *fan_attributes[] = {
	&dev_attr_fan_pwm1_enable.attr, &dev_attr_fan_pwm1.attr,
	&dev_attr_fan_fan1_input.attr,
	NULL, /* for fan2_input */
	NULL
};

static const struct attribute_group fan_attr_group = {
	.attrs = fan_attributes,
};

#define	TPACPI_FAN_Q1	0x0001		/* Unitialized HFSP */
#define TPACPI_FAN_2FAN	0x0002		/* EC 0x31 bit 0 selects fan2 */

#define TPACPI_FAN_QI(__id1, __id2, __quirks)	\
	{ .vendor = PCI_VENDOR_ID_IBM,		\
	  .bios = TPACPI_MATCH_ANY,		\
	  .ec = TPID(__id1, __id2),		\
	  .quirks = __quirks }

#define TPACPI_FAN_QL(__id1, __id2, __quirks)	\
	{ .vendor = PCI_VENDOR_ID_LENOVO,	\
	  .bios = TPACPI_MATCH_ANY,		\
	  .ec = TPID(__id1, __id2),		\
	  .quirks = __quirks }

static const struct tpacpi_quirk fan_quirk_table[] __initconst = {
	TPACPI_FAN_QI('1', 'Y', TPACPI_FAN_Q1),
	TPACPI_FAN_QI('7', '8', TPACPI_FAN_Q1),
	TPACPI_FAN_QI('7', '6', TPACPI_FAN_Q1),
	TPACPI_FAN_QI('7', '0', TPACPI_FAN_Q1),
	TPACPI_FAN_QL('7', 'M', TPACPI_FAN_2FAN),
};

#undef TPACPI_FAN_QL
#undef TPACPI_FAN_QI

static int __init fan_init(struct ibm_init_struct *iibm)
{
	int rc;
	unsigned long quirks;

	vdbg_printk(TPACPI_DBG_INIT | TPACPI_DBG_FAN,
			"initializing fan subdriver\n");

	mutex_init(&fan_mutex);
	fan_status_access_mode = TPACPI_FAN_NONE;
	fan_control_access_mode = TPACPI_FAN_WR_NONE;
	fan_control_commands = 0;
	fan_watchdog_maxinterval = 0;
	tp_features.fan_ctrl_status_undef = 0;
	tp_features.second_fan = 0;
	fan_control_desired_level = 7;

	TPACPI_ACPIHANDLE_INIT(fans);
	TPACPI_ACPIHANDLE_INIT(gfan);
	TPACPI_ACPIHANDLE_INIT(sfan);

	quirks = tpacpi_check_quirks(fan_quirk_table,
				     ARRAY_SIZE(fan_quirk_table));

	if (gfan_handle) {
		/* 570, 600e/x, 770e, 770x */
		fan_status_access_mode = TPACPI_FAN_RD_ACPI_GFAN;
	} else {
		/* all other ThinkPads: note that even old-style
		 * ThinkPad ECs supports the fan control register */
		if (likely(acpi_ec_read(fan_status_offset,
					&fan_control_initial_status))) {
			fan_status_access_mode = TPACPI_FAN_RD_TPEC;
			if (quirks & TPACPI_FAN_Q1)
				fan_quirk1_setup();
			if (quirks & TPACPI_FAN_2FAN) {
				tp_features.second_fan = 1;
				dbg_printk(TPACPI_DBG_INIT | TPACPI_DBG_FAN,
					"secondary fan support enabled\n");
			}
		} else {
			printk(TPACPI_ERR
			       "ThinkPad ACPI EC access misbehaving, "
			       "fan status and control unavailable\n");
			return 1;
		}
	}

	if (sfan_handle) {
		/* 570, 770x-JL */
		fan_control_access_mode = TPACPI_FAN_WR_ACPI_SFAN;
		fan_control_commands |=
		    TPACPI_FAN_CMD_LEVEL | TPACPI_FAN_CMD_ENABLE;
	} else {
		if (!gfan_handle) {
			/* gfan without sfan means no fan control */
			/* all other models implement TP EC 0x2f control */

			if (fans_handle) {
				/* X31, X40, X41 */
				fan_control_access_mode =
				    TPACPI_FAN_WR_ACPI_FANS;
				fan_control_commands |=
				    TPACPI_FAN_CMD_SPEED |
				    TPACPI_FAN_CMD_LEVEL |
				    TPACPI_FAN_CMD_ENABLE;
			} else {
				fan_control_access_mode = TPACPI_FAN_WR_TPEC;
				fan_control_commands |=
				    TPACPI_FAN_CMD_LEVEL |
				    TPACPI_FAN_CMD_ENABLE;
			}
		}
	}

	vdbg_printk(TPACPI_DBG_INIT | TPACPI_DBG_FAN,
		"fan is %s, modes %d, %d\n",
		str_supported(fan_status_access_mode != TPACPI_FAN_NONE ||
		  fan_control_access_mode != TPACPI_FAN_WR_NONE),
		fan_status_access_mode, fan_control_access_mode);

	/* fan control master switch */
	if (!fan_control_allowed) {
		fan_control_access_mode = TPACPI_FAN_WR_NONE;
		fan_control_commands = 0;
		dbg_printk(TPACPI_DBG_INIT | TPACPI_DBG_FAN,
			   "fan control features disabled by parameter\n");
	}

	/* update fan_control_desired_level */
	if (fan_status_access_mode != TPACPI_FAN_NONE)
		fan_get_status_safe(NULL);

	if (fan_status_access_mode != TPACPI_FAN_NONE ||
	    fan_control_access_mode != TPACPI_FAN_WR_NONE) {
		if (tp_features.second_fan) {
			/* attach second fan tachometer */
			fan_attributes[ARRAY_SIZE(fan_attributes)-2] =
					&dev_attr_fan_fan2_input.attr;
		}
		rc = sysfs_create_group(&tpacpi_sensors_pdev->dev.kobj,
					 &fan_attr_group);
		if (rc < 0)
			return rc;

		rc = driver_create_file(&tpacpi_hwmon_pdriver.driver,
					&driver_attr_fan_watchdog);
		if (rc < 0) {
			sysfs_remove_group(&tpacpi_sensors_pdev->dev.kobj,
					&fan_attr_group);
			return rc;
		}
		return 0;
	} else
		return 1;
}

static void fan_exit(void)
{
	vdbg_printk(TPACPI_DBG_EXIT | TPACPI_DBG_FAN,
		    "cancelling any pending fan watchdog tasks\n");

	/* FIXME: can we really do this unconditionally? */
	sysfs_remove_group(&tpacpi_sensors_pdev->dev.kobj, &fan_attr_group);
	driver_remove_file(&tpacpi_hwmon_pdriver.driver,
			   &driver_attr_fan_watchdog);

	cancel_delayed_work(&fan_watchdog_task);
	flush_workqueue(tpacpi_wq);
}

static void fan_suspend(pm_message_t state)
{
	int rc;

	if (!fan_control_allowed)
		return;

	/* Store fan status in cache */
	fan_control_resume_level = 0;
	rc = fan_get_status_safe(&fan_control_resume_level);
	if (rc < 0)
		printk(TPACPI_NOTICE
			"failed to read fan level for later "
			"restore during resume: %d\n", rc);

	/* if it is undefined, don't attempt to restore it.
	 * KEEP THIS LAST */
	if (tp_features.fan_ctrl_status_undef)
		fan_control_resume_level = 0;
}

static void fan_resume(void)
{
	u8 current_level = 7;
	bool do_set = false;
	int rc;

	/* DSDT *always* updates status on resume */
	tp_features.fan_ctrl_status_undef = 0;

	if (!fan_control_allowed ||
	    !fan_control_resume_level ||
	    (fan_get_status_safe(&current_level) < 0))
		return;

	switch (fan_control_access_mode) {
	case TPACPI_FAN_WR_ACPI_SFAN:
		/* never decrease fan level */
		do_set = (fan_control_resume_level > current_level);
		break;
	case TPACPI_FAN_WR_ACPI_FANS:
	case TPACPI_FAN_WR_TPEC:
		/* never decrease fan level, scale is:
		 * TP_EC_FAN_FULLSPEED > 7 >= TP_EC_FAN_AUTO
		 *
		 * We expect the firmware to set either 7 or AUTO, but we
		 * handle FULLSPEED out of paranoia.
		 *
		 * So, we can safely only restore FULLSPEED or 7, anything
		 * else could slow the fan.  Restoring AUTO is useless, at
		 * best that's exactly what the DSDT already set (it is the
		 * slower it uses).
		 *
		 * Always keep in mind that the DSDT *will* have set the
		 * fans to what the vendor supposes is the best level.  We
		 * muck with it only to speed the fan up.
		 */
		if (fan_control_resume_level != 7 &&
		    !(fan_control_resume_level & TP_EC_FAN_FULLSPEED))
			return;
		else
			do_set = !(current_level & TP_EC_FAN_FULLSPEED) &&
				 (current_level != fan_control_resume_level);
		break;
	default:
		return;
	}
	if (do_set) {
		printk(TPACPI_NOTICE
			"restoring fan level to 0x%02x\n",
			fan_control_resume_level);
		rc = fan_set_level_safe(fan_control_resume_level);
		if (rc < 0)
			printk(TPACPI_NOTICE
				"failed to restore fan level: %d\n", rc);
	}
}

static int fan_read(char *p)
{
	int len = 0;
	int rc;
	u8 status;
	unsigned int speed = 0;

	switch (fan_status_access_mode) {
	case TPACPI_FAN_RD_ACPI_GFAN:
		/* 570, 600e/x, 770e, 770x */
		rc = fan_get_status_safe(&status);
		if (rc < 0)
			return rc;

		len += sprintf(p + len, "status:\t\t%s\n"
			       "level:\t\t%d\n",
			       (status != 0) ? "enabled" : "disabled", status);
		break;

	case TPACPI_FAN_RD_TPEC:
		/* all except 570, 600e/x, 770e, 770x */
		rc = fan_get_status_safe(&status);
		if (rc < 0)
			return rc;

		len += sprintf(p + len, "status:\t\t%s\n",
			       (status != 0) ? "enabled" : "disabled");

		rc = fan_get_speed(&speed);
		if (rc < 0)
			return rc;

		len += sprintf(p + len, "speed:\t\t%d\n", speed);

		if (status & TP_EC_FAN_FULLSPEED)
			/* Disengaged mode takes precedence */
			len += sprintf(p + len, "level:\t\tdisengaged\n");
		else if (status & TP_EC_FAN_AUTO)
			len += sprintf(p + len, "level:\t\tauto\n");
		else
			len += sprintf(p + len, "level:\t\t%d\n", status);
		break;

	case TPACPI_FAN_NONE:
	default:
		len += sprintf(p + len, "status:\t\tnot supported\n");
	}

	if (fan_control_commands & TPACPI_FAN_CMD_LEVEL) {
		len += sprintf(p + len, "commands:\tlevel <level>");

		switch (fan_control_access_mode) {
		case TPACPI_FAN_WR_ACPI_SFAN:
			len += sprintf(p + len, " (<level> is 0-7)\n");
			break;

		default:
			len += sprintf(p + len, " (<level> is 0-7, "
				       "auto, disengaged, full-speed)\n");
			break;
		}
	}

	if (fan_control_commands & TPACPI_FAN_CMD_ENABLE)
		len += sprintf(p + len, "commands:\tenable, disable\n"
			       "commands:\twatchdog <timeout> (<timeout> "
			       "is 0 (off), 1-120 (seconds))\n");

	if (fan_control_commands & TPACPI_FAN_CMD_SPEED)
		len += sprintf(p + len, "commands:\tspeed <speed>"
			       " (<speed> is 0-65535)\n");

	return len;
}

static int fan_write_cmd_level(const char *cmd, int *rc)
{
	int level;

	if (strlencmp(cmd, "level auto") == 0)
		level = TP_EC_FAN_AUTO;
	else if ((strlencmp(cmd, "level disengaged") == 0) |
			(strlencmp(cmd, "level full-speed") == 0))
		level = TP_EC_FAN_FULLSPEED;
	else if (sscanf(cmd, "level %d", &level) != 1)
		return 0;

	*rc = fan_set_level_safe(level);
	if (*rc == -ENXIO)
		printk(TPACPI_ERR "level command accepted for unsupported "
		       "access mode %d", fan_control_access_mode);
	else if (!*rc)
		tpacpi_disclose_usertask("procfs fan",
			"set level to %d\n", level);

	return 1;
}

static int fan_write_cmd_enable(const char *cmd, int *rc)
{
	if (strlencmp(cmd, "enable") != 0)
		return 0;

	*rc = fan_set_enable();
	if (*rc == -ENXIO)
		printk(TPACPI_ERR "enable command accepted for unsupported "
		       "access mode %d", fan_control_access_mode);
	else if (!*rc)
		tpacpi_disclose_usertask("procfs fan", "enable\n");

	return 1;
}

static int fan_write_cmd_disable(const char *cmd, int *rc)
{
	if (strlencmp(cmd, "disable") != 0)
		return 0;

	*rc = fan_set_disable();
	if (*rc == -ENXIO)
		printk(TPACPI_ERR "disable command accepted for unsupported "
		       "access mode %d", fan_control_access_mode);
	else if (!*rc)
		tpacpi_disclose_usertask("procfs fan", "disable\n");

	return 1;
}

static int fan_write_cmd_speed(const char *cmd, int *rc)
{
	int speed;

	/* TODO:
	 * Support speed <low> <medium> <high> ? */

	if (sscanf(cmd, "speed %d", &speed) != 1)
		return 0;

	*rc = fan_set_speed(speed);
	if (*rc == -ENXIO)
		printk(TPACPI_ERR "speed command accepted for unsupported "
		       "access mode %d", fan_control_access_mode);
	else if (!*rc)
		tpacpi_disclose_usertask("procfs fan",
			"set speed to %d\n", speed);

	return 1;
}

static int fan_write_cmd_watchdog(const char *cmd, int *rc)
{
	int interval;

	if (sscanf(cmd, "watchdog %d", &interval) != 1)
		return 0;

	if (interval < 0 || interval > 120)
		*rc = -EINVAL;
	else {
		fan_watchdog_maxinterval = interval;
		tpacpi_disclose_usertask("procfs fan",
			"set watchdog timer to %d\n",
			interval);
	}

	return 1;
}

static int fan_write(char *buf)
{
	char *cmd;
	int rc = 0;

	while (!rc && (cmd = next_cmd(&buf))) {
		if (!((fan_control_commands & TPACPI_FAN_CMD_LEVEL) &&
		      fan_write_cmd_level(cmd, &rc)) &&
		    !((fan_control_commands & TPACPI_FAN_CMD_ENABLE) &&
		      (fan_write_cmd_enable(cmd, &rc) ||
		       fan_write_cmd_disable(cmd, &rc) ||
		       fan_write_cmd_watchdog(cmd, &rc))) &&
		    !((fan_control_commands & TPACPI_FAN_CMD_SPEED) &&
		      fan_write_cmd_speed(cmd, &rc))
		    )
			rc = -EINVAL;
		else if (!rc)
			fan_watchdog_reset();
	}

	return rc;
}

static struct ibm_struct fan_driver_data = {
	.name = "fan",
	.read = fan_read,
	.write = fan_write,
	.exit = fan_exit,
	.suspend = fan_suspend,
	.resume = fan_resume,
};

/****************************************************************************
 ****************************************************************************
 *
 * Infrastructure
 *
 ****************************************************************************
 ****************************************************************************/

/*
 * HKEY event callout for other subdrivers go here
 * (yes, it is ugly, but it is quick, safe, and gets the job done
 */
static void tpacpi_driver_event(const unsigned int hkey_event)
{
}



static void hotkey_driver_event(const unsigned int scancode)
{
	tpacpi_driver_event(TP_HKEY_EV_HOTKEY_BASE + scancode);
}

/* sysfs name ---------------------------------------------------------- */
static ssize_t thinkpad_acpi_pdev_name_show(struct device *dev,
			   struct device_attribute *attr,
			   char *buf)
{
	return snprintf(buf, PAGE_SIZE, "%s\n", TPACPI_NAME);
}

static struct device_attribute dev_attr_thinkpad_acpi_pdev_name =
	__ATTR(name, S_IRUGO, thinkpad_acpi_pdev_name_show, NULL);

/* --------------------------------------------------------------------- */

/* /proc support */
static struct proc_dir_entry *proc_dir;

/*
 * Module and infrastructure proble, init and exit handling
 */

static int force_load;

#ifdef CONFIG_THINKPAD_ACPI_DEBUG
static const char * __init str_supported(int is_supported)
{
	static char text_unsupported[] __initdata = "not supported";

	return (is_supported)? &text_unsupported[4] : &text_unsupported[0];
}
#endif /* CONFIG_THINKPAD_ACPI_DEBUG */

static void ibm_exit(struct ibm_struct *ibm)
{
	dbg_printk(TPACPI_DBG_EXIT, "removing %s\n", ibm->name);

	list_del_init(&ibm->all_drivers);

	if (ibm->flags.acpi_notify_installed) {
		dbg_printk(TPACPI_DBG_EXIT,
			"%s: acpi_remove_notify_handler\n", ibm->name);
		BUG_ON(!ibm->acpi);
		acpi_remove_notify_handler(*ibm->acpi->handle,
					   ibm->acpi->type,
					   dispatch_acpi_notify);
		ibm->flags.acpi_notify_installed = 0;
		ibm->flags.acpi_notify_installed = 0;
	}

	if (ibm->flags.proc_created) {
		dbg_printk(TPACPI_DBG_EXIT,
			"%s: remove_proc_entry\n", ibm->name);
		remove_proc_entry(ibm->name, proc_dir);
		ibm->flags.proc_created = 0;
	}

	if (ibm->flags.acpi_driver_registered) {
		dbg_printk(TPACPI_DBG_EXIT,
			"%s: acpi_bus_unregister_driver\n", ibm->name);
		BUG_ON(!ibm->acpi);
		acpi_bus_unregister_driver(ibm->acpi->driver);
		kfree(ibm->acpi->driver);
		ibm->acpi->driver = NULL;
		ibm->flags.acpi_driver_registered = 0;
	}

	if (ibm->flags.init_called && ibm->exit) {
		ibm->exit();
		ibm->flags.init_called = 0;
	}

	dbg_printk(TPACPI_DBG_INIT, "finished removing %s\n", ibm->name);
}

static int __init ibm_init(struct ibm_init_struct *iibm)
{
	int ret;
	struct ibm_struct *ibm = iibm->data;
	struct proc_dir_entry *entry;

	BUG_ON(ibm == NULL);

	INIT_LIST_HEAD(&ibm->all_drivers);

	if (ibm->flags.experimental && !experimental)
		return 0;

	dbg_printk(TPACPI_DBG_INIT,
		"probing for %s\n", ibm->name);

	if (iibm->init) {
		ret = iibm->init(iibm);
		if (ret > 0)
			return 0;	/* probe failed */
		if (ret)
			return ret;

		ibm->flags.init_called = 1;
	}

	if (ibm->acpi) {
		if (ibm->acpi->hid) {
			ret = register_tpacpi_subdriver(ibm);
			if (ret)
				goto err_out;
		}

		if (ibm->acpi->notify) {
			ret = setup_acpi_notify(ibm);
			if (ret == -ENODEV) {
				printk(TPACPI_NOTICE "disabling subdriver %s\n",
					ibm->name);
				ret = 0;
				goto err_out;
			}
			if (ret < 0)
				goto err_out;
		}
	}

	dbg_printk(TPACPI_DBG_INIT,
		"%s installed\n", ibm->name);

	if (ibm->read) {
		entry = create_proc_entry(ibm->name,
					  S_IFREG | S_IRUGO | S_IWUSR,
					  proc_dir);
		if (!entry) {
			printk(TPACPI_ERR "unable to create proc entry %s\n",
			       ibm->name);
			ret = -ENODEV;
			goto err_out;
		}
		entry->data = ibm;
		entry->read_proc = &dispatch_procfs_read;
		if (ibm->write)
			entry->write_proc = &dispatch_procfs_write;
		ibm->flags.proc_created = 1;
	}

	list_add_tail(&ibm->all_drivers, &tpacpi_all_drivers);

	return 0;

err_out:
	dbg_printk(TPACPI_DBG_INIT,
		"%s: at error exit path with result %d\n",
		ibm->name, ret);

	ibm_exit(ibm);
	return (ret < 0)? ret : 0;
}

/* Probing */

static bool __pure __init tpacpi_is_fw_digit(const char c)
{
	return (c >= '0' && c <= '9') || (c >= 'A' && c <= 'Z');
}

/* Most models: xxyTkkWW (#.##c); Ancient 570/600 and -SL lacks (#.##c) */
static bool __pure __init tpacpi_is_valid_fw_id(const char* const s,
						const char t)
{
	return s && strlen(s) >= 8 &&
		tpacpi_is_fw_digit(s[0]) &&
		tpacpi_is_fw_digit(s[1]) &&
		s[2] == t && s[3] == 'T' &&
		tpacpi_is_fw_digit(s[4]) &&
		tpacpi_is_fw_digit(s[5]) &&
		s[6] == 'W' && s[7] == 'W';
}

/* returns 0 - probe ok, or < 0 - probe error.
 * Probe ok doesn't mean thinkpad found.
 * On error, kfree() cleanup on tp->* is not performed, caller must do it */
static int __must_check __init get_thinkpad_model_data(
						struct thinkpad_id_data *tp)
{
	const struct dmi_device *dev = NULL;
	char ec_fw_string[18];
	char const *s;

	if (!tp)
		return -EINVAL;

	memset(tp, 0, sizeof(*tp));

	if (dmi_name_in_vendors("IBM"))
		tp->vendor = PCI_VENDOR_ID_IBM;
	else if (dmi_name_in_vendors("LENOVO"))
		tp->vendor = PCI_VENDOR_ID_LENOVO;
	else
		return 0;

	s = dmi_get_system_info(DMI_BIOS_VERSION);
	tp->bios_version_str = kstrdup(s, GFP_KERNEL);
	if (s && !tp->bios_version_str)
		return -ENOMEM;

	/* Really ancient ThinkPad 240X will fail this, which is fine */
	if (!tpacpi_is_valid_fw_id(tp->bios_version_str, 'E'))
		return 0;

	tp->bios_model = tp->bios_version_str[0]
			 | (tp->bios_version_str[1] << 8);
	tp->bios_release = (tp->bios_version_str[4] << 8)
			 | tp->bios_version_str[5];

	/*
	 * ThinkPad T23 or newer, A31 or newer, R50e or newer,
	 * X32 or newer, all Z series;  Some models must have an
	 * up-to-date BIOS or they will not be detected.
	 *
	 * See http://thinkwiki.org/wiki/List_of_DMI_IDs
	 */
	while ((dev = dmi_find_device(DMI_DEV_TYPE_OEM_STRING, NULL, dev))) {
		if (sscanf(dev->name,
			   "IBM ThinkPad Embedded Controller -[%17c",
			   ec_fw_string) == 1) {
			ec_fw_string[sizeof(ec_fw_string) - 1] = 0;
			ec_fw_string[strcspn(ec_fw_string, " ]")] = 0;

			tp->ec_version_str = kstrdup(ec_fw_string, GFP_KERNEL);
			if (!tp->ec_version_str)
				return -ENOMEM;

			if (tpacpi_is_valid_fw_id(ec_fw_string, 'H')) {
				tp->ec_model = ec_fw_string[0]
						| (ec_fw_string[1] << 8);
				tp->ec_release = (ec_fw_string[4] << 8)
						| ec_fw_string[5];
			} else {
				printk(TPACPI_NOTICE
					"ThinkPad firmware release %s "
					"doesn't match the known patterns\n",
					ec_fw_string);
				printk(TPACPI_NOTICE
					"please report this to %s\n",
					TPACPI_MAIL);
			}
			break;
		}
	}

	s = dmi_get_system_info(DMI_PRODUCT_VERSION);
	if (s && !strnicmp(s, "ThinkPad", 8)) {
		tp->model_str = kstrdup(s, GFP_KERNEL);
		if (!tp->model_str)
			return -ENOMEM;
	}

	s = dmi_get_system_info(DMI_PRODUCT_NAME);
	tp->nummodel_str = kstrdup(s, GFP_KERNEL);
	if (s && !tp->nummodel_str)
		return -ENOMEM;

	return 0;
}

static int __init probe_for_thinkpad(void)
{
	int is_thinkpad;

	if (acpi_disabled)
		return -ENODEV;

	/*
	 * Non-ancient models have better DMI tagging, but very old models
	 * don't.  tpacpi_is_fw_known() is a cheat to help in that case.
	 */
	is_thinkpad = (thinkpad_id.model_str != NULL) ||
		      (thinkpad_id.ec_model != 0) ||
		      tpacpi_is_fw_known();

	/* ec is required because many other handles are relative to it */
	TPACPI_ACPIHANDLE_INIT(ec);
	if (!ec_handle) {
		if (is_thinkpad)
			printk(TPACPI_ERR
				"Not yet supported ThinkPad detected!\n");
		return -ENODEV;
	}

	if (!is_thinkpad && !force_load)
		return -ENODEV;

	return 0;
}


/* Module init, exit, parameters */

static struct ibm_init_struct ibms_init[] __initdata = {
	{
		.init = thinkpad_acpi_driver_init,
		.data = &thinkpad_acpi_driver_data,
	},
	{
		.init = hotkey_init,
		.data = &hotkey_driver_data,
	},
	{
		.init = bluetooth_init,
		.data = &bluetooth_driver_data,
	},
	{
		.init = wan_init,
		.data = &wan_driver_data,
	},
	{
		.init = uwb_init,
		.data = &uwb_driver_data,
	},
#ifdef CONFIG_THINKPAD_ACPI_VIDEO
	{
		.init = video_init,
		.data = &video_driver_data,
	},
#endif
	{
		.init = light_init,
		.data = &light_driver_data,
	},
	{
		.init = cmos_init,
		.data = &cmos_driver_data,
	},
	{
		.init = led_init,
		.data = &led_driver_data,
	},
	{
		.init = beep_init,
		.data = &beep_driver_data,
	},
	{
		.init = thermal_init,
		.data = &thermal_driver_data,
	},
	{
		.data = &ecdump_driver_data,
	},
	{
		.init = brightness_init,
		.data = &brightness_driver_data,
	},
	{
		.data = &volume_driver_data,
	},
	{
		.init = fan_init,
		.data = &fan_driver_data,
	},
};

static int __init set_ibm_param(const char *val, struct kernel_param *kp)
{
	unsigned int i;
	struct ibm_struct *ibm;

	if (!kp || !kp->name || !val)
		return -EINVAL;

	for (i = 0; i < ARRAY_SIZE(ibms_init); i++) {
		ibm = ibms_init[i].data;
		WARN_ON(ibm == NULL);

		if (!ibm || !ibm->name)
			continue;

		if (strcmp(ibm->name, kp->name) == 0 && ibm->write) {
			if (strlen(val) > sizeof(ibms_init[i].param) - 2)
				return -ENOSPC;
			strcpy(ibms_init[i].param, val);
			strcat(ibms_init[i].param, ",");
			return 0;
		}
	}

	return -EINVAL;
}

module_param(experimental, int, 0);
MODULE_PARM_DESC(experimental,
		 "Enables experimental features when non-zero");

module_param_named(debug, dbg_level, uint, 0);
MODULE_PARM_DESC(debug, "Sets debug level bit-mask");

module_param(force_load, bool, 0);
MODULE_PARM_DESC(force_load,
		 "Attempts to load the driver even on a "
		 "mis-identified ThinkPad when true");

module_param_named(fan_control, fan_control_allowed, bool, 0);
MODULE_PARM_DESC(fan_control,
		 "Enables setting fan parameters features when true");

module_param_named(brightness_mode, brightness_mode, uint, 0);
MODULE_PARM_DESC(brightness_mode,
		 "Selects brightness control strategy: "
		 "0=auto, 1=EC, 2=UCMS, 3=EC+NVRAM");

module_param(brightness_enable, uint, 0);
MODULE_PARM_DESC(brightness_enable,
		 "Enables backlight control when 1, disables when 0");

module_param(hotkey_report_mode, uint, 0);
MODULE_PARM_DESC(hotkey_report_mode,
		 "used for backwards compatibility with userspace, "
		 "see documentation");

#define TPACPI_PARAM(feature) \
	module_param_call(feature, set_ibm_param, NULL, NULL, 0); \
	MODULE_PARM_DESC(feature, "Simulates thinkpad-acpi procfs command " \
			 "at module load, see documentation")

TPACPI_PARAM(hotkey);
TPACPI_PARAM(bluetooth);
TPACPI_PARAM(video);
TPACPI_PARAM(light);
TPACPI_PARAM(cmos);
TPACPI_PARAM(led);
TPACPI_PARAM(beep);
TPACPI_PARAM(ecdump);
TPACPI_PARAM(brightness);
TPACPI_PARAM(volume);
TPACPI_PARAM(fan);

#ifdef CONFIG_THINKPAD_ACPI_DEBUGFACILITIES
module_param(dbg_wlswemul, uint, 0);
MODULE_PARM_DESC(dbg_wlswemul, "Enables WLSW emulation");
module_param_named(wlsw_state, tpacpi_wlsw_emulstate, bool, 0);
MODULE_PARM_DESC(wlsw_state,
		 "Initial state of the emulated WLSW switch");

module_param(dbg_bluetoothemul, uint, 0);
MODULE_PARM_DESC(dbg_bluetoothemul, "Enables bluetooth switch emulation");
module_param_named(bluetooth_state, tpacpi_bluetooth_emulstate, bool, 0);
MODULE_PARM_DESC(bluetooth_state,
		 "Initial state of the emulated bluetooth switch");

module_param(dbg_wwanemul, uint, 0);
MODULE_PARM_DESC(dbg_wwanemul, "Enables WWAN switch emulation");
module_param_named(wwan_state, tpacpi_wwan_emulstate, bool, 0);
MODULE_PARM_DESC(wwan_state,
		 "Initial state of the emulated WWAN switch");

module_param(dbg_uwbemul, uint, 0);
MODULE_PARM_DESC(dbg_uwbemul, "Enables UWB switch emulation");
module_param_named(uwb_state, tpacpi_uwb_emulstate, bool, 0);
MODULE_PARM_DESC(uwb_state,
		 "Initial state of the emulated UWB switch");
#endif

static void thinkpad_acpi_module_exit(void)
{
	struct ibm_struct *ibm, *itmp;

	tpacpi_lifecycle = TPACPI_LIFE_EXITING;

	list_for_each_entry_safe_reverse(ibm, itmp,
					 &tpacpi_all_drivers,
					 all_drivers) {
		ibm_exit(ibm);
	}

	dbg_printk(TPACPI_DBG_INIT, "finished subdriver exit path...\n");

	if (tpacpi_inputdev) {
		if (tp_features.input_device_registered)
			input_unregister_device(tpacpi_inputdev);
		else
			input_free_device(tpacpi_inputdev);
	}

	if (tpacpi_hwmon)
		hwmon_device_unregister(tpacpi_hwmon);

	if (tp_features.sensors_pdev_attrs_registered)
		device_remove_file(&tpacpi_sensors_pdev->dev,
				   &dev_attr_thinkpad_acpi_pdev_name);
	if (tpacpi_sensors_pdev)
		platform_device_unregister(tpacpi_sensors_pdev);
	if (tpacpi_pdev)
		platform_device_unregister(tpacpi_pdev);

	if (tp_features.sensors_pdrv_attrs_registered)
		tpacpi_remove_driver_attributes(&tpacpi_hwmon_pdriver.driver);
	if (tp_features.platform_drv_attrs_registered)
		tpacpi_remove_driver_attributes(&tpacpi_pdriver.driver);

	if (tp_features.sensors_pdrv_registered)
		platform_driver_unregister(&tpacpi_hwmon_pdriver);

	if (tp_features.platform_drv_registered)
		platform_driver_unregister(&tpacpi_pdriver);

	if (proc_dir)
		remove_proc_entry(TPACPI_PROC_DIR, acpi_root_dir);

	if (tpacpi_wq)
		destroy_workqueue(tpacpi_wq);

	kfree(thinkpad_id.bios_version_str);
	kfree(thinkpad_id.ec_version_str);
	kfree(thinkpad_id.model_str);
}


static int __init thinkpad_acpi_module_init(void)
{
	int ret, i;

	tpacpi_lifecycle = TPACPI_LIFE_INIT;

	/* Parameter checking */
	if (hotkey_report_mode > 2)
		return -EINVAL;

	/* Driver-level probe */

	ret = get_thinkpad_model_data(&thinkpad_id);
	if (ret) {
		printk(TPACPI_ERR
			"unable to get DMI data: %d\n", ret);
		thinkpad_acpi_module_exit();
		return ret;
	}
	ret = probe_for_thinkpad();
	if (ret) {
		thinkpad_acpi_module_exit();
		return ret;
	}

	/* Driver initialization */

	TPACPI_ACPIHANDLE_INIT(ecrd);
	TPACPI_ACPIHANDLE_INIT(ecwr);

	tpacpi_wq = create_singlethread_workqueue(TPACPI_WORKQUEUE_NAME);
	if (!tpacpi_wq) {
		thinkpad_acpi_module_exit();
		return -ENOMEM;
	}

	proc_dir = proc_mkdir(TPACPI_PROC_DIR, acpi_root_dir);
	if (!proc_dir) {
		printk(TPACPI_ERR
		       "unable to create proc dir " TPACPI_PROC_DIR);
		thinkpad_acpi_module_exit();
		return -ENODEV;
	}

	ret = platform_driver_register(&tpacpi_pdriver);
	if (ret) {
		printk(TPACPI_ERR
		       "unable to register main platform driver\n");
		thinkpad_acpi_module_exit();
		return ret;
	}
	tp_features.platform_drv_registered = 1;

	ret = platform_driver_register(&tpacpi_hwmon_pdriver);
	if (ret) {
		printk(TPACPI_ERR
		       "unable to register hwmon platform driver\n");
		thinkpad_acpi_module_exit();
		return ret;
	}
	tp_features.sensors_pdrv_registered = 1;

	ret = tpacpi_create_driver_attributes(&tpacpi_pdriver.driver);
	if (!ret) {
		tp_features.platform_drv_attrs_registered = 1;
		ret = tpacpi_create_driver_attributes(
					&tpacpi_hwmon_pdriver.driver);
	}
	if (ret) {
		printk(TPACPI_ERR
		       "unable to create sysfs driver attributes\n");
		thinkpad_acpi_module_exit();
		return ret;
	}
	tp_features.sensors_pdrv_attrs_registered = 1;


	/* Device initialization */
	tpacpi_pdev = platform_device_register_simple(TPACPI_DRVR_NAME, -1,
							NULL, 0);
	if (IS_ERR(tpacpi_pdev)) {
		ret = PTR_ERR(tpacpi_pdev);
		tpacpi_pdev = NULL;
		printk(TPACPI_ERR "unable to register platform device\n");
		thinkpad_acpi_module_exit();
		return ret;
	}
	tpacpi_sensors_pdev = platform_device_register_simple(
						TPACPI_HWMON_DRVR_NAME,
						-1, NULL, 0);
	if (IS_ERR(tpacpi_sensors_pdev)) {
		ret = PTR_ERR(tpacpi_sensors_pdev);
		tpacpi_sensors_pdev = NULL;
		printk(TPACPI_ERR
		       "unable to register hwmon platform device\n");
		thinkpad_acpi_module_exit();
		return ret;
	}
	ret = device_create_file(&tpacpi_sensors_pdev->dev,
				 &dev_attr_thinkpad_acpi_pdev_name);
	if (ret) {
		printk(TPACPI_ERR
		       "unable to create sysfs hwmon device attributes\n");
		thinkpad_acpi_module_exit();
		return ret;
	}
	tp_features.sensors_pdev_attrs_registered = 1;
	tpacpi_hwmon = hwmon_device_register(&tpacpi_sensors_pdev->dev);
	if (IS_ERR(tpacpi_hwmon)) {
		ret = PTR_ERR(tpacpi_hwmon);
		tpacpi_hwmon = NULL;
		printk(TPACPI_ERR "unable to register hwmon device\n");
		thinkpad_acpi_module_exit();
		return ret;
	}
	mutex_init(&tpacpi_inputdev_send_mutex);
	tpacpi_inputdev = input_allocate_device();
	if (!tpacpi_inputdev) {
		printk(TPACPI_ERR "unable to allocate input device\n");
		thinkpad_acpi_module_exit();
		return -ENOMEM;
	} else {
		/* Prepare input device, but don't register */
		tpacpi_inputdev->name = "ThinkPad Extra Buttons";
		tpacpi_inputdev->phys = TPACPI_DRVR_NAME "/input0";
		tpacpi_inputdev->id.bustype = BUS_HOST;
		tpacpi_inputdev->id.vendor = (thinkpad_id.vendor) ?
						thinkpad_id.vendor :
						PCI_VENDOR_ID_IBM;
		tpacpi_inputdev->id.product = TPACPI_HKEY_INPUT_PRODUCT;
		tpacpi_inputdev->id.version = TPACPI_HKEY_INPUT_VERSION;
	}
	for (i = 0; i < ARRAY_SIZE(ibms_init); i++) {
		ret = ibm_init(&ibms_init[i]);
		if (ret >= 0 && *ibms_init[i].param)
			ret = ibms_init[i].data->write(ibms_init[i].param);
		if (ret < 0) {
			thinkpad_acpi_module_exit();
			return ret;
		}
	}
	ret = input_register_device(tpacpi_inputdev);
	if (ret < 0) {
		printk(TPACPI_ERR "unable to register input device\n");
		thinkpad_acpi_module_exit();
		return ret;
	} else {
		tp_features.input_device_registered = 1;
	}

	tpacpi_lifecycle = TPACPI_LIFE_RUNNING;
	return 0;
}

MODULE_ALIAS(TPACPI_DRVR_SHORTNAME);

/*
 * This will autoload the driver in almost every ThinkPad
 * in widespread use.
 *
 * Only _VERY_ old models, like the 240, 240x and 570 lack
 * the HKEY event interface.
 */
MODULE_DEVICE_TABLE(acpi, ibm_htk_device_ids);

/*
 * DMI matching for module autoloading
 *
 * See http://thinkwiki.org/wiki/List_of_DMI_IDs
 * See http://thinkwiki.org/wiki/BIOS_Upgrade_Downloads
 *
 * Only models listed in thinkwiki will be supported, so add yours
 * if it is not there yet.
 */
#define IBM_BIOS_MODULE_ALIAS(__type) \
	MODULE_ALIAS("dmi:bvnIBM:bvr" __type "ET??WW*")

/* Ancient thinkpad BIOSes have to be identified by
 * BIOS type or model number, and there are far less
 * BIOS types than model numbers... */
IBM_BIOS_MODULE_ALIAS("I[MU]");		/* 570, 570e */

MODULE_AUTHOR("Borislav Deianov <borislav@users.sf.net>");
MODULE_AUTHOR("Henrique de Moraes Holschuh <hmh@hmh.eng.br>");
MODULE_DESCRIPTION(TPACPI_DESC);
MODULE_VERSION(TPACPI_VERSION);
MODULE_LICENSE("GPL");

module_init(thinkpad_acpi_module_init);
module_exit(thinkpad_acpi_module_exit);<|MERGE_RESOLUTION|>--- conflicted
+++ resolved
@@ -6101,13 +6101,8 @@
 
 	/* Models with Intel Extreme Graphics 2 */
 	TPACPI_Q_IBM('1', 'U', TPACPI_BRGHT_Q_NOEC),
-<<<<<<< HEAD
-	TPACPI_Q_IBM('1', 'V', TPACPI_BRGHT_Q_ASK|TPACPI_BRGHT_Q_NOEC),
-	TPACPI_Q_IBM('1', 'W', TPACPI_BRGHT_Q_ASK|TPACPI_BRGHT_Q_NOEC),
-=======
 	TPACPI_Q_IBM('1', 'V', TPACPI_BRGHT_Q_ASK|TPACPI_BRGHT_Q_EC),
 	TPACPI_Q_IBM('1', 'W', TPACPI_BRGHT_Q_ASK|TPACPI_BRGHT_Q_EC),
->>>>>>> b0e43706
 
 	/* Models with Intel GMA900 */
 	TPACPI_Q_IBM('7', '0', TPACPI_BRGHT_Q_NOEC),	/* T43, R52 */
