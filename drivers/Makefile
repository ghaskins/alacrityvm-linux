--- conflicted
+++ resolved
@@ -120,9 +120,7 @@
 obj-$(CONFIG_STAGING)		+= staging/
 obj-y				+= platform/
 obj-y				+= ieee802154/
-<<<<<<< HEAD
 obj-y				+= vbus/
-=======
 #common clk code
 obj-y				+= clk/
 
@@ -134,5 +132,4 @@
 obj-$(CONFIG_VIRT_DRIVERS)	+= virt/
 obj-$(CONFIG_HYPERV)		+= hv/
 
-obj-$(CONFIG_PM_DEVFREQ)	+= devfreq/
->>>>>>> 805a6af8
+obj-$(CONFIG_PM_DEVFREQ)	+= devfreq/