/*
 * INET		An implementation of the TCP/IP protocol suite for the LINUX
 *		operating system.  INET is implemented using the  BSD Socket
 *		interface as the means of communication with the user level.
 *
 *		IPv4 Forwarding Information Base: FIB frontend.
 *
 * Authors:	Alexey Kuznetsov, <kuznet@ms2.inr.ac.ru>
 *
 *		This program is free software; you can redistribute it and/or
 *		modify it under the terms of the GNU General Public License
 *		as published by the Free Software Foundation; either version
 *		2 of the License, or (at your option) any later version.
 */

#include <linux/module.h>
#include <asm/uaccess.h>
#include <asm/system.h>
#include <linux/bitops.h>
#include <linux/capability.h>
#include <linux/types.h>
#include <linux/kernel.h>
#include <linux/mm.h>
#include <linux/string.h>
#include <linux/socket.h>
#include <linux/sockios.h>
#include <linux/errno.h>
#include <linux/in.h>
#include <linux/inet.h>
#include <linux/inetdevice.h>
#include <linux/netdevice.h>
#include <linux/if_addr.h>
#include <linux/if_arp.h>
#include <linux/skbuff.h>
#include <linux/init.h>
#include <linux/list.h>

#include <net/ip.h>
#include <net/protocol.h>
#include <net/route.h>
#include <net/tcp.h>
#include <net/sock.h>
#include <net/arp.h>
#include <net/ip_fib.h>
#include <net/rtnetlink.h>

#ifndef CONFIG_IP_MULTIPLE_TABLES

static int __net_init fib4_rules_init(struct net *net)
{
	struct fib_table *local_table, *main_table;

	local_table = fib_hash_table(RT_TABLE_LOCAL);
	if (local_table == NULL)
		return -ENOMEM;

	main_table  = fib_hash_table(RT_TABLE_MAIN);
	if (main_table == NULL)
		goto fail;

	hlist_add_head_rcu(&local_table->tb_hlist,
				&net->ipv4.fib_table_hash[TABLE_LOCAL_INDEX]);
	hlist_add_head_rcu(&main_table->tb_hlist,
				&net->ipv4.fib_table_hash[TABLE_MAIN_INDEX]);
	return 0;

fail:
	kfree(local_table);
	return -ENOMEM;
}
#else

struct fib_table *fib_new_table(struct net *net, u32 id)
{
	struct fib_table *tb;
	unsigned int h;

	if (id == 0)
		id = RT_TABLE_MAIN;
	tb = fib_get_table(net, id);
	if (tb)
		return tb;

	tb = fib_hash_table(id);
	if (!tb)
		return NULL;
	h = id & (FIB_TABLE_HASHSZ - 1);
	hlist_add_head_rcu(&tb->tb_hlist, &net->ipv4.fib_table_hash[h]);
	return tb;
}

struct fib_table *fib_get_table(struct net *net, u32 id)
{
	struct fib_table *tb;
	struct hlist_node *node;
	struct hlist_head *head;
	unsigned int h;

	if (id == 0)
		id = RT_TABLE_MAIN;
	h = id & (FIB_TABLE_HASHSZ - 1);

	rcu_read_lock();
	head = &net->ipv4.fib_table_hash[h];
	hlist_for_each_entry_rcu(tb, node, head, tb_hlist) {
		if (tb->tb_id == id) {
			rcu_read_unlock();
			return tb;
		}
	}
	rcu_read_unlock();
	return NULL;
}
#endif /* CONFIG_IP_MULTIPLE_TABLES */

void fib_select_default(struct net *net,
			const struct flowi *flp, struct fib_result *res)
{
	struct fib_table *tb;
	int table = RT_TABLE_MAIN;
#ifdef CONFIG_IP_MULTIPLE_TABLES
	if (res->r == NULL || res->r->action != FR_ACT_TO_TBL)
		return;
	table = res->r->table;
#endif
	tb = fib_get_table(net, table);
	if (FIB_RES_GW(*res) && FIB_RES_NH(*res).nh_scope == RT_SCOPE_LINK)
		fib_table_select_default(tb, flp, res);
}

static void fib_flush(struct net *net)
{
	int flushed = 0;
	struct fib_table *tb;
	struct hlist_node *node;
	struct hlist_head *head;
	unsigned int h;

	for (h = 0; h < FIB_TABLE_HASHSZ; h++) {
		head = &net->ipv4.fib_table_hash[h];
		hlist_for_each_entry(tb, node, head, tb_hlist)
			flushed += fib_table_flush(tb);
	}

	if (flushed)
		rt_cache_flush(net, -1);
}

/*
 *	Find the first device with a given source address.
 */

struct net_device * ip_dev_find(struct net *net, __be32 addr)
{
	struct flowi fl = { .nl_u = { .ip4_u = { .daddr = addr } } };
	struct fib_result res;
	struct net_device *dev = NULL;
	struct fib_table *local_table;

#ifdef CONFIG_IP_MULTIPLE_TABLES
	res.r = NULL;
#endif

	local_table = fib_get_table(net, RT_TABLE_LOCAL);
	if (!local_table || fib_table_lookup(local_table, &fl, &res))
		return NULL;
	if (res.type != RTN_LOCAL)
		goto out;
	dev = FIB_RES_DEV(res);

	if (dev)
		dev_hold(dev);
out:
	fib_res_put(&res);
	return dev;
}

/*
 * Find address type as if only "dev" was present in the system. If
 * on_dev is NULL then all interfaces are taken into consideration.
 */
static inline unsigned __inet_dev_addr_type(struct net *net,
					    const struct net_device *dev,
					    __be32 addr)
{
	struct flowi		fl = { .nl_u = { .ip4_u = { .daddr = addr } } };
	struct fib_result	res;
	unsigned ret = RTN_BROADCAST;
	struct fib_table *local_table;

	if (ipv4_is_zeronet(addr) || ipv4_is_lbcast(addr))
		return RTN_BROADCAST;
	if (ipv4_is_multicast(addr))
		return RTN_MULTICAST;

#ifdef CONFIG_IP_MULTIPLE_TABLES
	res.r = NULL;
#endif

	local_table = fib_get_table(net, RT_TABLE_LOCAL);
	if (local_table) {
		ret = RTN_UNICAST;
		if (!fib_table_lookup(local_table, &fl, &res)) {
			if (!dev || dev == res.fi->fib_dev)
				ret = res.type;
			fib_res_put(&res);
		}
	}
	return ret;
}

unsigned int inet_addr_type(struct net *net, __be32 addr)
{
	return __inet_dev_addr_type(net, NULL, addr);
}

unsigned int inet_dev_addr_type(struct net *net, const struct net_device *dev,
				__be32 addr)
{
       return __inet_dev_addr_type(net, dev, addr);
}

/* Given (packet source, input interface) and optional (dst, oif, tos):
   - (main) check, that source is valid i.e. not broadcast or our local
     address.
   - figure out what "logical" interface this packet arrived
     and calculate "specific destination" address.
   - check, that packet arrived from expected physical interface.
 */

int fib_validate_source(__be32 src, __be32 dst, u8 tos, int oif,
			struct net_device *dev, __be32 *spec_dst,
			u32 *itag, u32 mark)
{
	struct in_device *in_dev;
	struct flowi fl = { .nl_u = { .ip4_u =
				      { .daddr = src,
					.saddr = dst,
					.tos = tos } },
			    .mark = mark,
			    .iif = oif };

	struct fib_result res;
	int no_addr, rpf, accept_local;
	int ret;
	struct net *net;

	no_addr = rpf = accept_local = 0;
	rcu_read_lock();
	in_dev = __in_dev_get_rcu(dev);
	if (in_dev) {
		no_addr = in_dev->ifa_list == NULL;
		rpf = IN_DEV_RPFILTER(in_dev);
<<<<<<< HEAD
=======
		accept_local = IN_DEV_ACCEPT_LOCAL(in_dev);
>>>>>>> 724e6d3f
		if (mark && !IN_DEV_SRC_VMARK(in_dev))
			fl.mark = 0;
	}
	rcu_read_unlock();

	if (in_dev == NULL)
		goto e_inval;

	net = dev_net(dev);
	if (fib_lookup(net, &fl, &res))
		goto last_resort;
	if (res.type != RTN_UNICAST) {
		if (res.type != RTN_LOCAL || !accept_local)
			goto e_inval_res;
	}
	*spec_dst = FIB_RES_PREFSRC(res);
	fib_combine_itag(itag, &res);
#ifdef CONFIG_IP_ROUTE_MULTIPATH
	if (FIB_RES_DEV(res) == dev || res.fi->fib_nhs > 1)
#else
	if (FIB_RES_DEV(res) == dev)
#endif
	{
		ret = FIB_RES_NH(res).nh_scope >= RT_SCOPE_HOST;
		fib_res_put(&res);
		return ret;
	}
	fib_res_put(&res);
	if (no_addr)
		goto last_resort;
	if (rpf == 1)
		goto e_inval;
	fl.oif = dev->ifindex;

	ret = 0;
	if (fib_lookup(net, &fl, &res) == 0) {
		if (res.type == RTN_UNICAST) {
			*spec_dst = FIB_RES_PREFSRC(res);
			ret = FIB_RES_NH(res).nh_scope >= RT_SCOPE_HOST;
		}
		fib_res_put(&res);
	}
	return ret;

last_resort:
	if (rpf)
		goto e_inval;
	*spec_dst = inet_select_addr(dev, 0, RT_SCOPE_UNIVERSE);
	*itag = 0;
	return 0;

e_inval_res:
	fib_res_put(&res);
e_inval:
	return -EINVAL;
}

static inline __be32 sk_extract_addr(struct sockaddr *addr)
{
	return ((struct sockaddr_in *) addr)->sin_addr.s_addr;
}

static int put_rtax(struct nlattr *mx, int len, int type, u32 value)
{
	struct nlattr *nla;

	nla = (struct nlattr *) ((char *) mx + len);
	nla->nla_type = type;
	nla->nla_len = nla_attr_size(4);
	*(u32 *) nla_data(nla) = value;

	return len + nla_total_size(4);
}

static int rtentry_to_fib_config(struct net *net, int cmd, struct rtentry *rt,
				 struct fib_config *cfg)
{
	__be32 addr;
	int plen;

	memset(cfg, 0, sizeof(*cfg));
	cfg->fc_nlinfo.nl_net = net;

	if (rt->rt_dst.sa_family != AF_INET)
		return -EAFNOSUPPORT;

	/*
	 * Check mask for validity:
	 * a) it must be contiguous.
	 * b) destination must have all host bits clear.
	 * c) if application forgot to set correct family (AF_INET),
	 *    reject request unless it is absolutely clear i.e.
	 *    both family and mask are zero.
	 */
	plen = 32;
	addr = sk_extract_addr(&rt->rt_dst);
	if (!(rt->rt_flags & RTF_HOST)) {
		__be32 mask = sk_extract_addr(&rt->rt_genmask);

		if (rt->rt_genmask.sa_family != AF_INET) {
			if (mask || rt->rt_genmask.sa_family)
				return -EAFNOSUPPORT;
		}

		if (bad_mask(mask, addr))
			return -EINVAL;

		plen = inet_mask_len(mask);
	}

	cfg->fc_dst_len = plen;
	cfg->fc_dst = addr;

	if (cmd != SIOCDELRT) {
		cfg->fc_nlflags = NLM_F_CREATE;
		cfg->fc_protocol = RTPROT_BOOT;
	}

	if (rt->rt_metric)
		cfg->fc_priority = rt->rt_metric - 1;

	if (rt->rt_flags & RTF_REJECT) {
		cfg->fc_scope = RT_SCOPE_HOST;
		cfg->fc_type = RTN_UNREACHABLE;
		return 0;
	}

	cfg->fc_scope = RT_SCOPE_NOWHERE;
	cfg->fc_type = RTN_UNICAST;

	if (rt->rt_dev) {
		char *colon;
		struct net_device *dev;
		char devname[IFNAMSIZ];

		if (copy_from_user(devname, rt->rt_dev, IFNAMSIZ-1))
			return -EFAULT;

		devname[IFNAMSIZ-1] = 0;
		colon = strchr(devname, ':');
		if (colon)
			*colon = 0;
		dev = __dev_get_by_name(net, devname);
		if (!dev)
			return -ENODEV;
		cfg->fc_oif = dev->ifindex;
		if (colon) {
			struct in_ifaddr *ifa;
			struct in_device *in_dev = __in_dev_get_rtnl(dev);
			if (!in_dev)
				return -ENODEV;
			*colon = ':';
			for (ifa = in_dev->ifa_list; ifa; ifa = ifa->ifa_next)
				if (strcmp(ifa->ifa_label, devname) == 0)
					break;
			if (ifa == NULL)
				return -ENODEV;
			cfg->fc_prefsrc = ifa->ifa_local;
		}
	}

	addr = sk_extract_addr(&rt->rt_gateway);
	if (rt->rt_gateway.sa_family == AF_INET && addr) {
		cfg->fc_gw = addr;
		if (rt->rt_flags & RTF_GATEWAY &&
		    inet_addr_type(net, addr) == RTN_UNICAST)
			cfg->fc_scope = RT_SCOPE_UNIVERSE;
	}

	if (cmd == SIOCDELRT)
		return 0;

	if (rt->rt_flags & RTF_GATEWAY && !cfg->fc_gw)
		return -EINVAL;

	if (cfg->fc_scope == RT_SCOPE_NOWHERE)
		cfg->fc_scope = RT_SCOPE_LINK;

	if (rt->rt_flags & (RTF_MTU | RTF_WINDOW | RTF_IRTT)) {
		struct nlattr *mx;
		int len = 0;

		mx = kzalloc(3 * nla_total_size(4), GFP_KERNEL);
		if (mx == NULL)
			return -ENOMEM;

		if (rt->rt_flags & RTF_MTU)
			len = put_rtax(mx, len, RTAX_ADVMSS, rt->rt_mtu - 40);

		if (rt->rt_flags & RTF_WINDOW)
			len = put_rtax(mx, len, RTAX_WINDOW, rt->rt_window);

		if (rt->rt_flags & RTF_IRTT)
			len = put_rtax(mx, len, RTAX_RTT, rt->rt_irtt << 3);

		cfg->fc_mx = mx;
		cfg->fc_mx_len = len;
	}

	return 0;
}

/*
 *	Handle IP routing ioctl calls. These are used to manipulate the routing tables
 */

int ip_rt_ioctl(struct net *net, unsigned int cmd, void __user *arg)
{
	struct fib_config cfg;
	struct rtentry rt;
	int err;

	switch (cmd) {
	case SIOCADDRT:		/* Add a route */
	case SIOCDELRT:		/* Delete a route */
		if (!capable(CAP_NET_ADMIN))
			return -EPERM;

		if (copy_from_user(&rt, arg, sizeof(rt)))
			return -EFAULT;

		rtnl_lock();
		err = rtentry_to_fib_config(net, cmd, &rt, &cfg);
		if (err == 0) {
			struct fib_table *tb;

			if (cmd == SIOCDELRT) {
				tb = fib_get_table(net, cfg.fc_table);
				if (tb)
					err = fib_table_delete(tb, &cfg);
				else
					err = -ESRCH;
			} else {
				tb = fib_new_table(net, cfg.fc_table);
				if (tb)
					err = fib_table_insert(tb, &cfg);
				else
					err = -ENOBUFS;
			}

			/* allocated by rtentry_to_fib_config() */
			kfree(cfg.fc_mx);
		}
		rtnl_unlock();
		return err;
	}
	return -EINVAL;
}

const struct nla_policy rtm_ipv4_policy[RTA_MAX+1] = {
	[RTA_DST]		= { .type = NLA_U32 },
	[RTA_SRC]		= { .type = NLA_U32 },
	[RTA_IIF]		= { .type = NLA_U32 },
	[RTA_OIF]		= { .type = NLA_U32 },
	[RTA_GATEWAY]		= { .type = NLA_U32 },
	[RTA_PRIORITY]		= { .type = NLA_U32 },
	[RTA_PREFSRC]		= { .type = NLA_U32 },
	[RTA_METRICS]		= { .type = NLA_NESTED },
	[RTA_MULTIPATH]		= { .len = sizeof(struct rtnexthop) },
	[RTA_FLOW]		= { .type = NLA_U32 },
};

static int rtm_to_fib_config(struct net *net, struct sk_buff *skb,
			    struct nlmsghdr *nlh, struct fib_config *cfg)
{
	struct nlattr *attr;
	int err, remaining;
	struct rtmsg *rtm;

	err = nlmsg_validate(nlh, sizeof(*rtm), RTA_MAX, rtm_ipv4_policy);
	if (err < 0)
		goto errout;

	memset(cfg, 0, sizeof(*cfg));

	rtm = nlmsg_data(nlh);
	cfg->fc_dst_len = rtm->rtm_dst_len;
	cfg->fc_tos = rtm->rtm_tos;
	cfg->fc_table = rtm->rtm_table;
	cfg->fc_protocol = rtm->rtm_protocol;
	cfg->fc_scope = rtm->rtm_scope;
	cfg->fc_type = rtm->rtm_type;
	cfg->fc_flags = rtm->rtm_flags;
	cfg->fc_nlflags = nlh->nlmsg_flags;

	cfg->fc_nlinfo.pid = NETLINK_CB(skb).pid;
	cfg->fc_nlinfo.nlh = nlh;
	cfg->fc_nlinfo.nl_net = net;

	if (cfg->fc_type > RTN_MAX) {
		err = -EINVAL;
		goto errout;
	}

	nlmsg_for_each_attr(attr, nlh, sizeof(struct rtmsg), remaining) {
		switch (nla_type(attr)) {
		case RTA_DST:
			cfg->fc_dst = nla_get_be32(attr);
			break;
		case RTA_OIF:
			cfg->fc_oif = nla_get_u32(attr);
			break;
		case RTA_GATEWAY:
			cfg->fc_gw = nla_get_be32(attr);
			break;
		case RTA_PRIORITY:
			cfg->fc_priority = nla_get_u32(attr);
			break;
		case RTA_PREFSRC:
			cfg->fc_prefsrc = nla_get_be32(attr);
			break;
		case RTA_METRICS:
			cfg->fc_mx = nla_data(attr);
			cfg->fc_mx_len = nla_len(attr);
			break;
		case RTA_MULTIPATH:
			cfg->fc_mp = nla_data(attr);
			cfg->fc_mp_len = nla_len(attr);
			break;
		case RTA_FLOW:
			cfg->fc_flow = nla_get_u32(attr);
			break;
		case RTA_TABLE:
			cfg->fc_table = nla_get_u32(attr);
			break;
		}
	}

	return 0;
errout:
	return err;
}

static int inet_rtm_delroute(struct sk_buff *skb, struct nlmsghdr *nlh, void *arg)
{
	struct net *net = sock_net(skb->sk);
	struct fib_config cfg;
	struct fib_table *tb;
	int err;

	err = rtm_to_fib_config(net, skb, nlh, &cfg);
	if (err < 0)
		goto errout;

	tb = fib_get_table(net, cfg.fc_table);
	if (tb == NULL) {
		err = -ESRCH;
		goto errout;
	}

	err = fib_table_delete(tb, &cfg);
errout:
	return err;
}

static int inet_rtm_newroute(struct sk_buff *skb, struct nlmsghdr *nlh, void *arg)
{
	struct net *net = sock_net(skb->sk);
	struct fib_config cfg;
	struct fib_table *tb;
	int err;

	err = rtm_to_fib_config(net, skb, nlh, &cfg);
	if (err < 0)
		goto errout;

	tb = fib_new_table(net, cfg.fc_table);
	if (tb == NULL) {
		err = -ENOBUFS;
		goto errout;
	}

	err = fib_table_insert(tb, &cfg);
errout:
	return err;
}

static int inet_dump_fib(struct sk_buff *skb, struct netlink_callback *cb)
{
	struct net *net = sock_net(skb->sk);
	unsigned int h, s_h;
	unsigned int e = 0, s_e;
	struct fib_table *tb;
	struct hlist_node *node;
	struct hlist_head *head;
	int dumped = 0;

	if (nlmsg_len(cb->nlh) >= sizeof(struct rtmsg) &&
	    ((struct rtmsg *) nlmsg_data(cb->nlh))->rtm_flags & RTM_F_CLONED)
		return ip_rt_dump(skb, cb);

	s_h = cb->args[0];
	s_e = cb->args[1];

	for (h = s_h; h < FIB_TABLE_HASHSZ; h++, s_e = 0) {
		e = 0;
		head = &net->ipv4.fib_table_hash[h];
		hlist_for_each_entry(tb, node, head, tb_hlist) {
			if (e < s_e)
				goto next;
			if (dumped)
				memset(&cb->args[2], 0, sizeof(cb->args) -
						 2 * sizeof(cb->args[0]));
			if (fib_table_dump(tb, skb, cb) < 0)
				goto out;
			dumped = 1;
next:
			e++;
		}
	}
out:
	cb->args[1] = e;
	cb->args[0] = h;

	return skb->len;
}

/* Prepare and feed intra-kernel routing request.
   Really, it should be netlink message, but :-( netlink
   can be not configured, so that we feed it directly
   to fib engine. It is legal, because all events occur
   only when netlink is already locked.
 */

static void fib_magic(int cmd, int type, __be32 dst, int dst_len, struct in_ifaddr *ifa)
{
	struct net *net = dev_net(ifa->ifa_dev->dev);
	struct fib_table *tb;
	struct fib_config cfg = {
		.fc_protocol = RTPROT_KERNEL,
		.fc_type = type,
		.fc_dst = dst,
		.fc_dst_len = dst_len,
		.fc_prefsrc = ifa->ifa_local,
		.fc_oif = ifa->ifa_dev->dev->ifindex,
		.fc_nlflags = NLM_F_CREATE | NLM_F_APPEND,
		.fc_nlinfo = {
			.nl_net = net,
		},
	};

	if (type == RTN_UNICAST)
		tb = fib_new_table(net, RT_TABLE_MAIN);
	else
		tb = fib_new_table(net, RT_TABLE_LOCAL);

	if (tb == NULL)
		return;

	cfg.fc_table = tb->tb_id;

	if (type != RTN_LOCAL)
		cfg.fc_scope = RT_SCOPE_LINK;
	else
		cfg.fc_scope = RT_SCOPE_HOST;

	if (cmd == RTM_NEWROUTE)
		fib_table_insert(tb, &cfg);
	else
		fib_table_delete(tb, &cfg);
}

void fib_add_ifaddr(struct in_ifaddr *ifa)
{
	struct in_device *in_dev = ifa->ifa_dev;
	struct net_device *dev = in_dev->dev;
	struct in_ifaddr *prim = ifa;
	__be32 mask = ifa->ifa_mask;
	__be32 addr = ifa->ifa_local;
	__be32 prefix = ifa->ifa_address&mask;

	if (ifa->ifa_flags&IFA_F_SECONDARY) {
		prim = inet_ifa_byprefix(in_dev, prefix, mask);
		if (prim == NULL) {
			printk(KERN_WARNING "fib_add_ifaddr: bug: prim == NULL\n");
			return;
		}
	}

	fib_magic(RTM_NEWROUTE, RTN_LOCAL, addr, 32, prim);

	if (!(dev->flags&IFF_UP))
		return;

	/* Add broadcast address, if it is explicitly assigned. */
	if (ifa->ifa_broadcast && ifa->ifa_broadcast != htonl(0xFFFFFFFF))
		fib_magic(RTM_NEWROUTE, RTN_BROADCAST, ifa->ifa_broadcast, 32, prim);

	if (!ipv4_is_zeronet(prefix) && !(ifa->ifa_flags&IFA_F_SECONDARY) &&
	    (prefix != addr || ifa->ifa_prefixlen < 32)) {
		fib_magic(RTM_NEWROUTE, dev->flags&IFF_LOOPBACK ? RTN_LOCAL :
			  RTN_UNICAST, prefix, ifa->ifa_prefixlen, prim);

		/* Add network specific broadcasts, when it takes a sense */
		if (ifa->ifa_prefixlen < 31) {
			fib_magic(RTM_NEWROUTE, RTN_BROADCAST, prefix, 32, prim);
			fib_magic(RTM_NEWROUTE, RTN_BROADCAST, prefix|~mask, 32, prim);
		}
	}
}

static void fib_del_ifaddr(struct in_ifaddr *ifa)
{
	struct in_device *in_dev = ifa->ifa_dev;
	struct net_device *dev = in_dev->dev;
	struct in_ifaddr *ifa1;
	struct in_ifaddr *prim = ifa;
	__be32 brd = ifa->ifa_address|~ifa->ifa_mask;
	__be32 any = ifa->ifa_address&ifa->ifa_mask;
#define LOCAL_OK	1
#define BRD_OK		2
#define BRD0_OK		4
#define BRD1_OK		8
	unsigned ok = 0;

	if (!(ifa->ifa_flags&IFA_F_SECONDARY))
		fib_magic(RTM_DELROUTE, dev->flags&IFF_LOOPBACK ? RTN_LOCAL :
			  RTN_UNICAST, any, ifa->ifa_prefixlen, prim);
	else {
		prim = inet_ifa_byprefix(in_dev, any, ifa->ifa_mask);
		if (prim == NULL) {
			printk(KERN_WARNING "fib_del_ifaddr: bug: prim == NULL\n");
			return;
		}
	}

	/* Deletion is more complicated than add.
	   We should take care of not to delete too much :-)

	   Scan address list to be sure that addresses are really gone.
	 */

	for (ifa1 = in_dev->ifa_list; ifa1; ifa1 = ifa1->ifa_next) {
		if (ifa->ifa_local == ifa1->ifa_local)
			ok |= LOCAL_OK;
		if (ifa->ifa_broadcast == ifa1->ifa_broadcast)
			ok |= BRD_OK;
		if (brd == ifa1->ifa_broadcast)
			ok |= BRD1_OK;
		if (any == ifa1->ifa_broadcast)
			ok |= BRD0_OK;
	}

	if (!(ok&BRD_OK))
		fib_magic(RTM_DELROUTE, RTN_BROADCAST, ifa->ifa_broadcast, 32, prim);
	if (!(ok&BRD1_OK))
		fib_magic(RTM_DELROUTE, RTN_BROADCAST, brd, 32, prim);
	if (!(ok&BRD0_OK))
		fib_magic(RTM_DELROUTE, RTN_BROADCAST, any, 32, prim);
	if (!(ok&LOCAL_OK)) {
		fib_magic(RTM_DELROUTE, RTN_LOCAL, ifa->ifa_local, 32, prim);

		/* Check, that this local address finally disappeared. */
		if (inet_addr_type(dev_net(dev), ifa->ifa_local) != RTN_LOCAL) {
			/* And the last, but not the least thing.
			   We must flush stray FIB entries.

			   First of all, we scan fib_info list searching
			   for stray nexthop entries, then ignite fib_flush.
			*/
			if (fib_sync_down_addr(dev_net(dev), ifa->ifa_local))
				fib_flush(dev_net(dev));
		}
	}
#undef LOCAL_OK
#undef BRD_OK
#undef BRD0_OK
#undef BRD1_OK
}

static void nl_fib_lookup(struct fib_result_nl *frn, struct fib_table *tb )
{

	struct fib_result       res;
	struct flowi            fl = { .mark = frn->fl_mark,
				       .nl_u = { .ip4_u = { .daddr = frn->fl_addr,
							    .tos = frn->fl_tos,
							    .scope = frn->fl_scope } } };

#ifdef CONFIG_IP_MULTIPLE_TABLES
	res.r = NULL;
#endif

	frn->err = -ENOENT;
	if (tb) {
		local_bh_disable();

		frn->tb_id = tb->tb_id;
		frn->err = fib_table_lookup(tb, &fl, &res);

		if (!frn->err) {
			frn->prefixlen = res.prefixlen;
			frn->nh_sel = res.nh_sel;
			frn->type = res.type;
			frn->scope = res.scope;
			fib_res_put(&res);
		}
		local_bh_enable();
	}
}

static void nl_fib_input(struct sk_buff *skb)
{
	struct net *net;
	struct fib_result_nl *frn;
	struct nlmsghdr *nlh;
	struct fib_table *tb;
	u32 pid;

	net = sock_net(skb->sk);
	nlh = nlmsg_hdr(skb);
	if (skb->len < NLMSG_SPACE(0) || skb->len < nlh->nlmsg_len ||
	    nlh->nlmsg_len < NLMSG_LENGTH(sizeof(*frn)))
		return;

	skb = skb_clone(skb, GFP_KERNEL);
	if (skb == NULL)
		return;
	nlh = nlmsg_hdr(skb);

	frn = (struct fib_result_nl *) NLMSG_DATA(nlh);
	tb = fib_get_table(net, frn->tb_id_in);

	nl_fib_lookup(frn, tb);

	pid = NETLINK_CB(skb).pid;       /* pid of sending process */
	NETLINK_CB(skb).pid = 0;         /* from kernel */
	NETLINK_CB(skb).dst_group = 0;  /* unicast */
	netlink_unicast(net->ipv4.fibnl, skb, pid, MSG_DONTWAIT);
}

static int nl_fib_lookup_init(struct net *net)
{
	struct sock *sk;
	sk = netlink_kernel_create(net, NETLINK_FIB_LOOKUP, 0,
				   nl_fib_input, NULL, THIS_MODULE);
	if (sk == NULL)
		return -EAFNOSUPPORT;
	net->ipv4.fibnl = sk;
	return 0;
}

static void nl_fib_lookup_exit(struct net *net)
{
	netlink_kernel_release(net->ipv4.fibnl);
	net->ipv4.fibnl = NULL;
}

static void fib_disable_ip(struct net_device *dev, int force, int delay)
{
	if (fib_sync_down_dev(dev, force))
		fib_flush(dev_net(dev));
	rt_cache_flush(dev_net(dev), delay);
	arp_ifdown(dev);
}

static int fib_inetaddr_event(struct notifier_block *this, unsigned long event, void *ptr)
{
	struct in_ifaddr *ifa = (struct in_ifaddr *)ptr;
	struct net_device *dev = ifa->ifa_dev->dev;

	switch (event) {
	case NETDEV_UP:
		fib_add_ifaddr(ifa);
#ifdef CONFIG_IP_ROUTE_MULTIPATH
		fib_sync_up(dev);
#endif
		rt_cache_flush(dev_net(dev), -1);
		break;
	case NETDEV_DOWN:
		fib_del_ifaddr(ifa);
		if (ifa->ifa_dev->ifa_list == NULL) {
			/* Last address was deleted from this interface.
			   Disable IP.
			 */
			fib_disable_ip(dev, 1, 0);
		} else {
			rt_cache_flush(dev_net(dev), -1);
		}
		break;
	}
	return NOTIFY_DONE;
}

static int fib_netdev_event(struct notifier_block *this, unsigned long event, void *ptr)
{
	struct net_device *dev = ptr;
	struct in_device *in_dev = __in_dev_get_rtnl(dev);

	if (event == NETDEV_UNREGISTER) {
		fib_disable_ip(dev, 2, -1);
		return NOTIFY_DONE;
	}

	if (!in_dev)
		return NOTIFY_DONE;

	switch (event) {
	case NETDEV_UP:
		for_ifa(in_dev) {
			fib_add_ifaddr(ifa);
		} endfor_ifa(in_dev);
#ifdef CONFIG_IP_ROUTE_MULTIPATH
		fib_sync_up(dev);
#endif
		rt_cache_flush(dev_net(dev), -1);
		break;
	case NETDEV_DOWN:
		fib_disable_ip(dev, 0, 0);
		break;
	case NETDEV_CHANGEMTU:
	case NETDEV_CHANGE:
		rt_cache_flush(dev_net(dev), 0);
		break;
	case NETDEV_UNREGISTER_BATCH:
		rt_cache_flush_batch();
		break;
	}
	return NOTIFY_DONE;
}

static struct notifier_block fib_inetaddr_notifier = {
	.notifier_call = fib_inetaddr_event,
};

static struct notifier_block fib_netdev_notifier = {
	.notifier_call = fib_netdev_event,
};

static int __net_init ip_fib_net_init(struct net *net)
{
	int err;
	unsigned int i;

	net->ipv4.fib_table_hash = kzalloc(
			sizeof(struct hlist_head)*FIB_TABLE_HASHSZ, GFP_KERNEL);
	if (net->ipv4.fib_table_hash == NULL)
		return -ENOMEM;

	for (i = 0; i < FIB_TABLE_HASHSZ; i++)
		INIT_HLIST_HEAD(&net->ipv4.fib_table_hash[i]);

	err = fib4_rules_init(net);
	if (err < 0)
		goto fail;
	return 0;

fail:
	kfree(net->ipv4.fib_table_hash);
	return err;
}

static void __net_exit ip_fib_net_exit(struct net *net)
{
	unsigned int i;

#ifdef CONFIG_IP_MULTIPLE_TABLES
	fib4_rules_exit(net);
#endif

	for (i = 0; i < FIB_TABLE_HASHSZ; i++) {
		struct fib_table *tb;
		struct hlist_head *head;
		struct hlist_node *node, *tmp;

		head = &net->ipv4.fib_table_hash[i];
		hlist_for_each_entry_safe(tb, node, tmp, head, tb_hlist) {
			hlist_del(node);
			fib_table_flush(tb);
			kfree(tb);
		}
	}
	kfree(net->ipv4.fib_table_hash);
}

static int __net_init fib_net_init(struct net *net)
{
	int error;

	error = ip_fib_net_init(net);
	if (error < 0)
		goto out;
	error = nl_fib_lookup_init(net);
	if (error < 0)
		goto out_nlfl;
	error = fib_proc_init(net);
	if (error < 0)
		goto out_proc;
out:
	return error;

out_proc:
	nl_fib_lookup_exit(net);
out_nlfl:
	ip_fib_net_exit(net);
	goto out;
}

static void __net_exit fib_net_exit(struct net *net)
{
	fib_proc_exit(net);
	nl_fib_lookup_exit(net);
	ip_fib_net_exit(net);
}

static struct pernet_operations fib_net_ops = {
	.init = fib_net_init,
	.exit = fib_net_exit,
};

void __init ip_fib_init(void)
{
	rtnl_register(PF_INET, RTM_NEWROUTE, inet_rtm_newroute, NULL);
	rtnl_register(PF_INET, RTM_DELROUTE, inet_rtm_delroute, NULL);
	rtnl_register(PF_INET, RTM_GETROUTE, NULL, inet_dump_fib);

	register_pernet_subsys(&fib_net_ops);
	register_netdevice_notifier(&fib_netdev_notifier);
	register_inetaddr_notifier(&fib_inetaddr_notifier);

	fib_hash_init();
}

EXPORT_SYMBOL(inet_addr_type);
EXPORT_SYMBOL(inet_dev_addr_type);
EXPORT_SYMBOL(ip_dev_find);<|MERGE_RESOLUTION|>--- conflicted
+++ resolved
@@ -251,10 +251,7 @@
 	if (in_dev) {
 		no_addr = in_dev->ifa_list == NULL;
 		rpf = IN_DEV_RPFILTER(in_dev);
-<<<<<<< HEAD
-=======
 		accept_local = IN_DEV_ACCEPT_LOCAL(in_dev);
->>>>>>> 724e6d3f
 		if (mark && !IN_DEV_SRC_VMARK(in_dev))
 			fl.mark = 0;
 	}
