/*
 * mac80211 configuration hooks for cfg80211
 *
 * Copyright 2006-2010	Johannes Berg <johannes@sipsolutions.net>
 *
 * This file is GPLv2 as found in COPYING.
 */

#include <linux/ieee80211.h>
#include <linux/nl80211.h>
#include <linux/rtnetlink.h>
#include <linux/slab.h>
#include <net/net_namespace.h>
#include <linux/rcupdate.h>
#include <linux/if_ether.h>
#include <net/cfg80211.h>
#include "ieee80211_i.h"
#include "driver-ops.h"
#include "cfg.h"
#include "rate.h"
#include "mesh.h"

static struct net_device *ieee80211_add_iface(struct wiphy *wiphy, char *name,
					      enum nl80211_iftype type,
					      u32 *flags,
					      struct vif_params *params)
{
	struct ieee80211_local *local = wiphy_priv(wiphy);
	struct net_device *dev;
	struct ieee80211_sub_if_data *sdata;
	int err;

	err = ieee80211_if_add(local, name, &dev, type, params);
	if (err)
		return ERR_PTR(err);

	if (type == NL80211_IFTYPE_MONITOR && flags) {
		sdata = IEEE80211_DEV_TO_SUB_IF(dev);
		sdata->u.mntr_flags = *flags;
	}

	return dev;
}

static int ieee80211_del_iface(struct wiphy *wiphy, struct net_device *dev)
{
	ieee80211_if_remove(IEEE80211_DEV_TO_SUB_IF(dev));

	return 0;
}

static int ieee80211_change_iface(struct wiphy *wiphy,
				  struct net_device *dev,
				  enum nl80211_iftype type, u32 *flags,
				  struct vif_params *params)
{
	struct ieee80211_sub_if_data *sdata = IEEE80211_DEV_TO_SUB_IF(dev);
	int ret;

	ret = ieee80211_if_change_type(sdata, type);
	if (ret)
		return ret;

<<<<<<< HEAD
	if (ieee80211_vif_is_mesh(&sdata->vif) && params->mesh_id_len)
		ieee80211_sdata_set_mesh_id(sdata,
					    params->mesh_id_len,
					    params->mesh_id);

=======
>>>>>>> 805a6af8
	if (type == NL80211_IFTYPE_AP_VLAN &&
	    params && params->use_4addr == 0)
		RCU_INIT_POINTER(sdata->u.vlan.sta, NULL);
	else if (type == NL80211_IFTYPE_STATION &&
		 params && params->use_4addr >= 0)
		sdata->u.mgd.use_4addr = params->use_4addr;

<<<<<<< HEAD
	if (sdata->vif.type == NL80211_IFTYPE_MONITOR && flags)
		sdata->u.mntr_flags = *flags;
=======
	if (sdata->vif.type == NL80211_IFTYPE_MONITOR && flags) {
		struct ieee80211_local *local = sdata->local;

		if (ieee80211_sdata_running(sdata)) {
			/*
			 * Prohibit MONITOR_FLAG_COOK_FRAMES to be
			 * changed while the interface is up.
			 * Else we would need to add a lot of cruft
			 * to update everything:
			 *	cooked_mntrs, monitor and all fif_* counters
			 *	reconfigure hardware
			 */
			if ((*flags & MONITOR_FLAG_COOK_FRAMES) !=
			    (sdata->u.mntr_flags & MONITOR_FLAG_COOK_FRAMES))
				return -EBUSY;

			ieee80211_adjust_monitor_flags(sdata, -1);
			sdata->u.mntr_flags = *flags;
			ieee80211_adjust_monitor_flags(sdata, 1);

			ieee80211_configure_filter(local);
		} else {
			/*
			 * Because the interface is down, ieee80211_do_stop
			 * and ieee80211_do_open take care of "everything"
			 * mentioned in the comment above.
			 */
			sdata->u.mntr_flags = *flags;
		}
	}
>>>>>>> 805a6af8

	return 0;
}

static int ieee80211_add_key(struct wiphy *wiphy, struct net_device *dev,
			     u8 key_idx, bool pairwise, const u8 *mac_addr,
			     struct key_params *params)
{
	struct ieee80211_sub_if_data *sdata = IEEE80211_DEV_TO_SUB_IF(dev);
	struct sta_info *sta = NULL;
	struct ieee80211_key *key;
	int err;

	if (!ieee80211_sdata_running(sdata))
		return -ENETDOWN;

	/* reject WEP and TKIP keys if WEP failed to initialize */
	switch (params->cipher) {
	case WLAN_CIPHER_SUITE_WEP40:
	case WLAN_CIPHER_SUITE_TKIP:
	case WLAN_CIPHER_SUITE_WEP104:
		if (IS_ERR(sdata->local->wep_tx_tfm))
			return -EINVAL;
		break;
	default:
		break;
	}

	key = ieee80211_key_alloc(params->cipher, key_idx, params->key_len,
				  params->key, params->seq_len, params->seq);
	if (IS_ERR(key))
		return PTR_ERR(key);

	if (pairwise)
		key->conf.flags |= IEEE80211_KEY_FLAG_PAIRWISE;

	mutex_lock(&sdata->local->sta_mtx);

	if (mac_addr) {
		if (ieee80211_vif_is_mesh(&sdata->vif))
			sta = sta_info_get(sdata, mac_addr);
		else
			sta = sta_info_get_bss(sdata, mac_addr);
		if (!sta) {
			ieee80211_key_free(sdata->local, key);
			err = -ENOENT;
			goto out_unlock;
		}
	}

	err = ieee80211_key_link(key, sdata, sta);
	if (err)
		ieee80211_key_free(sdata->local, key);

 out_unlock:
	mutex_unlock(&sdata->local->sta_mtx);

	return err;
}

static int ieee80211_del_key(struct wiphy *wiphy, struct net_device *dev,
			     u8 key_idx, bool pairwise, const u8 *mac_addr)
{
	struct ieee80211_sub_if_data *sdata = IEEE80211_DEV_TO_SUB_IF(dev);
	struct ieee80211_local *local = sdata->local;
	struct sta_info *sta;
	struct ieee80211_key *key = NULL;
	int ret;

	mutex_lock(&local->sta_mtx);
	mutex_lock(&local->key_mtx);

	if (mac_addr) {
		ret = -ENOENT;

		sta = sta_info_get_bss(sdata, mac_addr);
		if (!sta)
			goto out_unlock;

		if (pairwise)
			key = key_mtx_dereference(local, sta->ptk);
		else
			key = key_mtx_dereference(local, sta->gtk[key_idx]);
	} else
		key = key_mtx_dereference(local, sdata->keys[key_idx]);

	if (!key) {
		ret = -ENOENT;
		goto out_unlock;
	}

	__ieee80211_key_free(key);

	ret = 0;
 out_unlock:
	mutex_unlock(&local->key_mtx);
	mutex_unlock(&local->sta_mtx);

	return ret;
}

static int ieee80211_get_key(struct wiphy *wiphy, struct net_device *dev,
			     u8 key_idx, bool pairwise, const u8 *mac_addr,
			     void *cookie,
			     void (*callback)(void *cookie,
					      struct key_params *params))
{
	struct ieee80211_sub_if_data *sdata;
	struct sta_info *sta = NULL;
	u8 seq[6] = {0};
	struct key_params params;
	struct ieee80211_key *key = NULL;
	u64 pn64;
	u32 iv32;
	u16 iv16;
	int err = -ENOENT;

	sdata = IEEE80211_DEV_TO_SUB_IF(dev);

	rcu_read_lock();

	if (mac_addr) {
		sta = sta_info_get_bss(sdata, mac_addr);
		if (!sta)
			goto out;

		if (pairwise)
			key = rcu_dereference(sta->ptk);
		else if (key_idx < NUM_DEFAULT_KEYS)
			key = rcu_dereference(sta->gtk[key_idx]);
	} else
		key = rcu_dereference(sdata->keys[key_idx]);

	if (!key)
		goto out;

	memset(&params, 0, sizeof(params));

	params.cipher = key->conf.cipher;

	switch (key->conf.cipher) {
	case WLAN_CIPHER_SUITE_TKIP:
		iv32 = key->u.tkip.tx.iv32;
		iv16 = key->u.tkip.tx.iv16;

		if (key->flags & KEY_FLAG_UPLOADED_TO_HARDWARE)
			drv_get_tkip_seq(sdata->local,
					 key->conf.hw_key_idx,
					 &iv32, &iv16);

		seq[0] = iv16 & 0xff;
		seq[1] = (iv16 >> 8) & 0xff;
		seq[2] = iv32 & 0xff;
		seq[3] = (iv32 >> 8) & 0xff;
		seq[4] = (iv32 >> 16) & 0xff;
		seq[5] = (iv32 >> 24) & 0xff;
		params.seq = seq;
		params.seq_len = 6;
		break;
	case WLAN_CIPHER_SUITE_CCMP:
		pn64 = atomic64_read(&key->u.ccmp.tx_pn);
		seq[0] = pn64;
		seq[1] = pn64 >> 8;
		seq[2] = pn64 >> 16;
		seq[3] = pn64 >> 24;
		seq[4] = pn64 >> 32;
		seq[5] = pn64 >> 40;
		params.seq = seq;
		params.seq_len = 6;
		break;
	case WLAN_CIPHER_SUITE_AES_CMAC:
		pn64 = atomic64_read(&key->u.aes_cmac.tx_pn);
		seq[0] = pn64;
		seq[1] = pn64 >> 8;
		seq[2] = pn64 >> 16;
		seq[3] = pn64 >> 24;
		seq[4] = pn64 >> 32;
		seq[5] = pn64 >> 40;
		params.seq = seq;
		params.seq_len = 6;
		break;
	}

	params.key = key->conf.key;
	params.key_len = key->conf.keylen;

	callback(cookie, &params);
	err = 0;

 out:
	rcu_read_unlock();
	return err;
}

static int ieee80211_config_default_key(struct wiphy *wiphy,
					struct net_device *dev,
					u8 key_idx, bool uni,
					bool multi)
{
	struct ieee80211_sub_if_data *sdata = IEEE80211_DEV_TO_SUB_IF(dev);

	ieee80211_set_default_key(sdata, key_idx, uni, multi);

	return 0;
}

static int ieee80211_config_default_mgmt_key(struct wiphy *wiphy,
					     struct net_device *dev,
					     u8 key_idx)
{
	struct ieee80211_sub_if_data *sdata = IEEE80211_DEV_TO_SUB_IF(dev);

	ieee80211_set_default_mgmt_key(sdata, key_idx);

	return 0;
}

static void rate_idx_to_bitrate(struct rate_info *rate, struct sta_info *sta, int idx)
{
	if (!(rate->flags & RATE_INFO_FLAGS_MCS)) {
		struct ieee80211_supported_band *sband;
		sband = sta->local->hw.wiphy->bands[
				sta->local->hw.conf.channel->band];
		rate->legacy = sband->bitrates[idx].bitrate;
	} else
		rate->mcs = idx;
}

static void sta_set_sinfo(struct sta_info *sta, struct station_info *sinfo)
{
	struct ieee80211_sub_if_data *sdata = sta->sdata;
	struct timespec uptime;

	sinfo->generation = sdata->local->sta_generation;

	sinfo->filled = STATION_INFO_INACTIVE_TIME |
			STATION_INFO_RX_BYTES |
			STATION_INFO_TX_BYTES |
			STATION_INFO_RX_PACKETS |
			STATION_INFO_TX_PACKETS |
			STATION_INFO_TX_RETRIES |
			STATION_INFO_TX_FAILED |
			STATION_INFO_TX_BITRATE |
			STATION_INFO_RX_BITRATE |
			STATION_INFO_RX_DROP_MISC |
			STATION_INFO_BSS_PARAM |
			STATION_INFO_CONNECTED_TIME |
			STATION_INFO_STA_FLAGS;

	do_posix_clock_monotonic_gettime(&uptime);
	sinfo->connected_time = uptime.tv_sec - sta->last_connected;

	sinfo->inactive_time = jiffies_to_msecs(jiffies - sta->last_rx);
	sinfo->rx_bytes = sta->rx_bytes;
	sinfo->tx_bytes = sta->tx_bytes;
	sinfo->rx_packets = sta->rx_packets;
	sinfo->tx_packets = sta->tx_packets;
	sinfo->tx_retries = sta->tx_retry_count;
	sinfo->tx_failed = sta->tx_retry_failed;
	sinfo->rx_dropped_misc = sta->rx_dropped;

	if ((sta->local->hw.flags & IEEE80211_HW_SIGNAL_DBM) ||
	    (sta->local->hw.flags & IEEE80211_HW_SIGNAL_UNSPEC)) {
		sinfo->filled |= STATION_INFO_SIGNAL | STATION_INFO_SIGNAL_AVG;
		sinfo->signal = (s8)sta->last_signal;
		sinfo->signal_avg = (s8) -ewma_read(&sta->avg_signal);
	}

	sinfo->txrate.flags = 0;
	if (sta->last_tx_rate.flags & IEEE80211_TX_RC_MCS)
		sinfo->txrate.flags |= RATE_INFO_FLAGS_MCS;
	if (sta->last_tx_rate.flags & IEEE80211_TX_RC_40_MHZ_WIDTH)
		sinfo->txrate.flags |= RATE_INFO_FLAGS_40_MHZ_WIDTH;
	if (sta->last_tx_rate.flags & IEEE80211_TX_RC_SHORT_GI)
		sinfo->txrate.flags |= RATE_INFO_FLAGS_SHORT_GI;
	rate_idx_to_bitrate(&sinfo->txrate, sta, sta->last_tx_rate.idx);

	sinfo->rxrate.flags = 0;
	if (sta->last_rx_rate_flag & RX_FLAG_HT)
		sinfo->rxrate.flags |= RATE_INFO_FLAGS_MCS;
	if (sta->last_rx_rate_flag & RX_FLAG_40MHZ)
		sinfo->rxrate.flags |= RATE_INFO_FLAGS_40_MHZ_WIDTH;
	if (sta->last_rx_rate_flag & RX_FLAG_SHORT_GI)
		sinfo->rxrate.flags |= RATE_INFO_FLAGS_SHORT_GI;
	rate_idx_to_bitrate(&sinfo->rxrate, sta, sta->last_rx_rate_idx);

	if (ieee80211_vif_is_mesh(&sdata->vif)) {
#ifdef CONFIG_MAC80211_MESH
		sinfo->filled |= STATION_INFO_LLID |
				 STATION_INFO_PLID |
				 STATION_INFO_PLINK_STATE;

		sinfo->llid = le16_to_cpu(sta->llid);
		sinfo->plid = le16_to_cpu(sta->plid);
		sinfo->plink_state = sta->plink_state;
#endif
	}

	sinfo->bss_param.flags = 0;
	if (sdata->vif.bss_conf.use_cts_prot)
		sinfo->bss_param.flags |= BSS_PARAM_FLAGS_CTS_PROT;
	if (sdata->vif.bss_conf.use_short_preamble)
		sinfo->bss_param.flags |= BSS_PARAM_FLAGS_SHORT_PREAMBLE;
	if (sdata->vif.bss_conf.use_short_slot)
		sinfo->bss_param.flags |= BSS_PARAM_FLAGS_SHORT_SLOT_TIME;
	sinfo->bss_param.dtim_period = sdata->local->hw.conf.ps_dtim_period;
	sinfo->bss_param.beacon_interval = sdata->vif.bss_conf.beacon_int;

	sinfo->sta_flags.set = 0;
	sinfo->sta_flags.mask = BIT(NL80211_STA_FLAG_AUTHORIZED) |
				BIT(NL80211_STA_FLAG_SHORT_PREAMBLE) |
				BIT(NL80211_STA_FLAG_WME) |
				BIT(NL80211_STA_FLAG_MFP) |
				BIT(NL80211_STA_FLAG_AUTHENTICATED);
	if (test_sta_flag(sta, WLAN_STA_AUTHORIZED))
		sinfo->sta_flags.set |= BIT(NL80211_STA_FLAG_AUTHORIZED);
	if (test_sta_flag(sta, WLAN_STA_SHORT_PREAMBLE))
		sinfo->sta_flags.set |= BIT(NL80211_STA_FLAG_SHORT_PREAMBLE);
	if (test_sta_flag(sta, WLAN_STA_WME))
		sinfo->sta_flags.set |= BIT(NL80211_STA_FLAG_WME);
	if (test_sta_flag(sta, WLAN_STA_MFP))
		sinfo->sta_flags.set |= BIT(NL80211_STA_FLAG_MFP);
	if (test_sta_flag(sta, WLAN_STA_AUTH))
		sinfo->sta_flags.set |= BIT(NL80211_STA_FLAG_AUTHENTICATED);
}


static int ieee80211_dump_station(struct wiphy *wiphy, struct net_device *dev,
				 int idx, u8 *mac, struct station_info *sinfo)
{
	struct ieee80211_sub_if_data *sdata = IEEE80211_DEV_TO_SUB_IF(dev);
	struct sta_info *sta;
	int ret = -ENOENT;

	rcu_read_lock();

	sta = sta_info_get_by_idx(sdata, idx);
	if (sta) {
		ret = 0;
		memcpy(mac, sta->sta.addr, ETH_ALEN);
		sta_set_sinfo(sta, sinfo);
	}

	rcu_read_unlock();

	return ret;
}

static int ieee80211_dump_survey(struct wiphy *wiphy, struct net_device *dev,
				 int idx, struct survey_info *survey)
{
	struct ieee80211_local *local = wdev_priv(dev->ieee80211_ptr);

	return drv_get_survey(local, idx, survey);
}

static int ieee80211_get_station(struct wiphy *wiphy, struct net_device *dev,
				 u8 *mac, struct station_info *sinfo)
{
	struct ieee80211_sub_if_data *sdata = IEEE80211_DEV_TO_SUB_IF(dev);
	struct sta_info *sta;
	int ret = -ENOENT;

	rcu_read_lock();

	sta = sta_info_get_bss(sdata, mac);
	if (sta) {
		ret = 0;
		sta_set_sinfo(sta, sinfo);
	}

	rcu_read_unlock();

	return ret;
}

static void ieee80211_config_ap_ssid(struct ieee80211_sub_if_data *sdata,
				     struct beacon_parameters *params)
{
	struct ieee80211_bss_conf *bss_conf = &sdata->vif.bss_conf;

	bss_conf->ssid_len = params->ssid_len;

	if (params->ssid_len)
		memcpy(bss_conf->ssid, params->ssid, params->ssid_len);

	bss_conf->hidden_ssid =
		(params->hidden_ssid != NL80211_HIDDEN_SSID_NOT_IN_USE);
}

/*
 * This handles both adding a beacon and setting new beacon info
 */
static int ieee80211_config_beacon(struct ieee80211_sub_if_data *sdata,
				   struct beacon_parameters *params)
{
	struct beacon_data *new, *old;
	int new_head_len, new_tail_len;
	int size;
	int err = -EINVAL;

	old = rtnl_dereference(sdata->u.ap.beacon);

	/* head must not be zero-length */
	if (params->head && !params->head_len)
		return -EINVAL;

	/*
	 * This is a kludge. beacon interval should really be part
	 * of the beacon information.
	 */
	if (params->interval &&
	    (sdata->vif.bss_conf.beacon_int != params->interval)) {
		sdata->vif.bss_conf.beacon_int = params->interval;
		ieee80211_bss_info_change_notify(sdata,
						 BSS_CHANGED_BEACON_INT);
	}

	/* Need to have a beacon head if we don't have one yet */
	if (!params->head && !old)
		return err;

	/* sorry, no way to start beaconing without dtim period */
	if (!params->dtim_period && !old)
		return err;

	/* new or old head? */
	if (params->head)
		new_head_len = params->head_len;
	else
		new_head_len = old->head_len;

	/* new or old tail? */
	if (params->tail || !old)
		/* params->tail_len will be zero for !params->tail */
		new_tail_len = params->tail_len;
	else
		new_tail_len = old->tail_len;

	size = sizeof(*new) + new_head_len + new_tail_len;

	new = kzalloc(size, GFP_KERNEL);
	if (!new)
		return -ENOMEM;

	/* start filling the new info now */

	/* new or old dtim period? */
	if (params->dtim_period)
		new->dtim_period = params->dtim_period;
	else
		new->dtim_period = old->dtim_period;

	/*
	 * pointers go into the block we allocated,
	 * memory is | beacon_data | head | tail |
	 */
	new->head = ((u8 *) new) + sizeof(*new);
	new->tail = new->head + new_head_len;
	new->head_len = new_head_len;
	new->tail_len = new_tail_len;

	/* copy in head */
	if (params->head)
		memcpy(new->head, params->head, new_head_len);
	else
		memcpy(new->head, old->head, new_head_len);

	/* copy in optional tail */
	if (params->tail)
		memcpy(new->tail, params->tail, new_tail_len);
	else
		if (old)
			memcpy(new->tail, old->tail, new_tail_len);

	sdata->vif.bss_conf.dtim_period = new->dtim_period;

	RCU_INIT_POINTER(sdata->u.ap.beacon, new);

	synchronize_rcu();

	kfree(old);

	ieee80211_config_ap_ssid(sdata, params);

	ieee80211_bss_info_change_notify(sdata, BSS_CHANGED_BEACON_ENABLED |
						BSS_CHANGED_BEACON |
						BSS_CHANGED_SSID);
	return 0;
}

static int ieee80211_add_beacon(struct wiphy *wiphy, struct net_device *dev,
				struct beacon_parameters *params)
{
	struct ieee80211_sub_if_data *sdata;
	struct beacon_data *old;

	sdata = IEEE80211_DEV_TO_SUB_IF(dev);

	old = rtnl_dereference(sdata->u.ap.beacon);
	if (old)
		return -EALREADY;

	return ieee80211_config_beacon(sdata, params);
}

static int ieee80211_set_beacon(struct wiphy *wiphy, struct net_device *dev,
				struct beacon_parameters *params)
{
	struct ieee80211_sub_if_data *sdata;
	struct beacon_data *old;

	sdata = IEEE80211_DEV_TO_SUB_IF(dev);

	old = rtnl_dereference(sdata->u.ap.beacon);
	if (!old)
		return -ENOENT;

	return ieee80211_config_beacon(sdata, params);
}

static int ieee80211_del_beacon(struct wiphy *wiphy, struct net_device *dev)
{
	struct ieee80211_sub_if_data *sdata;
	struct beacon_data *old;

	sdata = IEEE80211_DEV_TO_SUB_IF(dev);

	old = rtnl_dereference(sdata->u.ap.beacon);
	if (!old)
		return -ENOENT;

	RCU_INIT_POINTER(sdata->u.ap.beacon, NULL);
	synchronize_rcu();
	kfree(old);

	ieee80211_bss_info_change_notify(sdata, BSS_CHANGED_BEACON_ENABLED);
	return 0;
}

/* Layer 2 Update frame (802.2 Type 1 LLC XID Update response) */
struct iapp_layer2_update {
	u8 da[ETH_ALEN];	/* broadcast */
	u8 sa[ETH_ALEN];	/* STA addr */
	__be16 len;		/* 6 */
	u8 dsap;		/* 0 */
	u8 ssap;		/* 0 */
	u8 control;
	u8 xid_info[3];
} __packed;

static void ieee80211_send_layer2_update(struct sta_info *sta)
{
	struct iapp_layer2_update *msg;
	struct sk_buff *skb;

	/* Send Level 2 Update Frame to update forwarding tables in layer 2
	 * bridge devices */

	skb = dev_alloc_skb(sizeof(*msg));
	if (!skb)
		return;
	msg = (struct iapp_layer2_update *)skb_put(skb, sizeof(*msg));

	/* 802.2 Type 1 Logical Link Control (LLC) Exchange Identifier (XID)
	 * Update response frame; IEEE Std 802.2-1998, 5.4.1.2.1 */

	memset(msg->da, 0xff, ETH_ALEN);
	memcpy(msg->sa, sta->sta.addr, ETH_ALEN);
	msg->len = htons(6);
	msg->dsap = 0;
	msg->ssap = 0x01;	/* NULL LSAP, CR Bit: Response */
	msg->control = 0xaf;	/* XID response lsb.1111F101.
				 * F=0 (no poll command; unsolicited frame) */
	msg->xid_info[0] = 0x81;	/* XID format identifier */
	msg->xid_info[1] = 1;	/* LLC types/classes: Type 1 LLC */
	msg->xid_info[2] = 0;	/* XID sender's receive window size (RW) */

	skb->dev = sta->sdata->dev;
	skb->protocol = eth_type_trans(skb, sta->sdata->dev);
	memset(skb->cb, 0, sizeof(skb->cb));
	netif_rx_ni(skb);
}

static void sta_apply_parameters(struct ieee80211_local *local,
				 struct sta_info *sta,
				 struct station_parameters *params)
{
	u32 rates;
	int i, j;
	struct ieee80211_supported_band *sband;
	struct ieee80211_sub_if_data *sdata = sta->sdata;
	u32 mask, set;

	sband = local->hw.wiphy->bands[local->oper_channel->band];

	mask = params->sta_flags_mask;
	set = params->sta_flags_set;

	if (mask & BIT(NL80211_STA_FLAG_AUTHORIZED)) {
		if (set & BIT(NL80211_STA_FLAG_AUTHORIZED))
			set_sta_flag(sta, WLAN_STA_AUTHORIZED);
		else
			clear_sta_flag(sta, WLAN_STA_AUTHORIZED);
	}

	if (mask & BIT(NL80211_STA_FLAG_SHORT_PREAMBLE)) {
		if (set & BIT(NL80211_STA_FLAG_SHORT_PREAMBLE))
			set_sta_flag(sta, WLAN_STA_SHORT_PREAMBLE);
		else
			clear_sta_flag(sta, WLAN_STA_SHORT_PREAMBLE);
	}

	if (mask & BIT(NL80211_STA_FLAG_WME)) {
		if (set & BIT(NL80211_STA_FLAG_WME)) {
			set_sta_flag(sta, WLAN_STA_WME);
			sta->sta.wme = true;
		} else {
			clear_sta_flag(sta, WLAN_STA_WME);
			sta->sta.wme = false;
		}
	}

	if (mask & BIT(NL80211_STA_FLAG_MFP)) {
		if (set & BIT(NL80211_STA_FLAG_MFP))
			set_sta_flag(sta, WLAN_STA_MFP);
		else
			clear_sta_flag(sta, WLAN_STA_MFP);
	}

	if (mask & BIT(NL80211_STA_FLAG_AUTHENTICATED)) {
		if (set & BIT(NL80211_STA_FLAG_AUTHENTICATED))
			set_sta_flag(sta, WLAN_STA_AUTH);
		else
			clear_sta_flag(sta, WLAN_STA_AUTH);
	}

	if (mask & BIT(NL80211_STA_FLAG_TDLS_PEER)) {
		if (set & BIT(NL80211_STA_FLAG_TDLS_PEER))
			set_sta_flag(sta, WLAN_STA_TDLS_PEER);
		else
			clear_sta_flag(sta, WLAN_STA_TDLS_PEER);
	}

	if (params->sta_modify_mask & STATION_PARAM_APPLY_UAPSD) {
		sta->sta.uapsd_queues = params->uapsd_queues;
		sta->sta.max_sp = params->max_sp;
	}

	/*
	 * cfg80211 validates this (1-2007) and allows setting the AID
	 * only when creating a new station entry
	 */
	if (params->aid)
		sta->sta.aid = params->aid;

	/*
	 * FIXME: updating the following information is racy when this
	 *	  function is called from ieee80211_change_station().
	 *	  However, all this information should be static so
	 *	  maybe we should just reject attemps to change it.
	 */

	if (params->listen_interval >= 0)
		sta->listen_interval = params->listen_interval;

	if (params->supported_rates) {
		rates = 0;

		for (i = 0; i < params->supported_rates_len; i++) {
			int rate = (params->supported_rates[i] & 0x7f) * 5;
			for (j = 0; j < sband->n_bitrates; j++) {
				if (sband->bitrates[j].bitrate == rate)
					rates |= BIT(j);
			}
		}
		sta->sta.supp_rates[local->oper_channel->band] = rates;
	}

	if (params->ht_capa)
		ieee80211_ht_cap_ie_to_sta_ht_cap(sband,
						  params->ht_capa,
						  &sta->sta.ht_cap);

	if (ieee80211_vif_is_mesh(&sdata->vif)) {
#ifdef CONFIG_MAC80211_MESH
		if (sdata->u.mesh.security & IEEE80211_MESH_SEC_SECURED)
			switch (params->plink_state) {
			case NL80211_PLINK_LISTEN:
			case NL80211_PLINK_ESTAB:
			case NL80211_PLINK_BLOCKED:
				sta->plink_state = params->plink_state;
				break;
			default:
				/*  nothing  */
				break;
			}
		else
			switch (params->plink_action) {
			case PLINK_ACTION_OPEN:
				mesh_plink_open(sta);
				break;
			case PLINK_ACTION_BLOCK:
				mesh_plink_block(sta);
				break;
			}
#endif
	}
}

static int ieee80211_add_station(struct wiphy *wiphy, struct net_device *dev,
				 u8 *mac, struct station_parameters *params)
{
	struct ieee80211_local *local = wiphy_priv(wiphy);
	struct sta_info *sta;
	struct ieee80211_sub_if_data *sdata;
	int err;
	int layer2_update;

	if (params->vlan) {
		sdata = IEEE80211_DEV_TO_SUB_IF(params->vlan);

		if (sdata->vif.type != NL80211_IFTYPE_AP_VLAN &&
		    sdata->vif.type != NL80211_IFTYPE_AP)
			return -EINVAL;
	} else
		sdata = IEEE80211_DEV_TO_SUB_IF(dev);

	if (compare_ether_addr(mac, sdata->vif.addr) == 0)
		return -EINVAL;

	if (is_multicast_ether_addr(mac))
		return -EINVAL;

	/* Only TDLS-supporting stations can add TDLS peers */
	if ((params->sta_flags_set & BIT(NL80211_STA_FLAG_TDLS_PEER)) &&
	    !((wiphy->flags & WIPHY_FLAG_SUPPORTS_TDLS) &&
	      sdata->vif.type == NL80211_IFTYPE_STATION))
		return -ENOTSUPP;

	sta = sta_info_alloc(sdata, mac, GFP_KERNEL);
	if (!sta)
		return -ENOMEM;

	set_sta_flag(sta, WLAN_STA_AUTH);
	set_sta_flag(sta, WLAN_STA_ASSOC);

	sta_apply_parameters(local, sta, params);

	rate_control_rate_init(sta);

	layer2_update = sdata->vif.type == NL80211_IFTYPE_AP_VLAN ||
		sdata->vif.type == NL80211_IFTYPE_AP;

	err = sta_info_insert_rcu(sta);
	if (err) {
		rcu_read_unlock();
		return err;
	}

	if (layer2_update)
		ieee80211_send_layer2_update(sta);

	rcu_read_unlock();

	return 0;
}

static int ieee80211_del_station(struct wiphy *wiphy, struct net_device *dev,
				 u8 *mac)
{
	struct ieee80211_local *local = wiphy_priv(wiphy);
	struct ieee80211_sub_if_data *sdata;

	sdata = IEEE80211_DEV_TO_SUB_IF(dev);

	if (mac)
		return sta_info_destroy_addr_bss(sdata, mac);

	sta_info_flush(local, sdata);
	return 0;
}

static int ieee80211_change_station(struct wiphy *wiphy,
				    struct net_device *dev,
				    u8 *mac,
				    struct station_parameters *params)
{
	struct ieee80211_sub_if_data *sdata = IEEE80211_DEV_TO_SUB_IF(dev);
	struct ieee80211_local *local = wiphy_priv(wiphy);
	struct sta_info *sta;
	struct ieee80211_sub_if_data *vlansdata;

	rcu_read_lock();

	sta = sta_info_get_bss(sdata, mac);
	if (!sta) {
		rcu_read_unlock();
		return -ENOENT;
	}

	/* The TDLS bit cannot be toggled after the STA was added */
	if ((params->sta_flags_mask & BIT(NL80211_STA_FLAG_TDLS_PEER)) &&
	    !!(params->sta_flags_set & BIT(NL80211_STA_FLAG_TDLS_PEER)) !=
	    !!test_sta_flag(sta, WLAN_STA_TDLS_PEER)) {
		rcu_read_unlock();
		return -EINVAL;
	}

	if (params->vlan && params->vlan != sta->sdata->dev) {
		vlansdata = IEEE80211_DEV_TO_SUB_IF(params->vlan);

		if (vlansdata->vif.type != NL80211_IFTYPE_AP_VLAN &&
		    vlansdata->vif.type != NL80211_IFTYPE_AP) {
			rcu_read_unlock();
			return -EINVAL;
		}

		if (params->vlan->ieee80211_ptr->use_4addr) {
			if (vlansdata->u.vlan.sta) {
				rcu_read_unlock();
				return -EBUSY;
			}

			RCU_INIT_POINTER(vlansdata->u.vlan.sta, sta);
		}

		sta->sdata = vlansdata;
		ieee80211_send_layer2_update(sta);
	}

	sta_apply_parameters(local, sta, params);

	rcu_read_unlock();

	if (sdata->vif.type == NL80211_IFTYPE_STATION &&
	    params->sta_flags_mask & BIT(NL80211_STA_FLAG_AUTHORIZED))
		ieee80211_recalc_ps(local, -1);

	return 0;
}

#ifdef CONFIG_MAC80211_MESH
static int ieee80211_add_mpath(struct wiphy *wiphy, struct net_device *dev,
				 u8 *dst, u8 *next_hop)
{
	struct ieee80211_sub_if_data *sdata;
	struct mesh_path *mpath;
	struct sta_info *sta;
	int err;

	sdata = IEEE80211_DEV_TO_SUB_IF(dev);

	rcu_read_lock();
	sta = sta_info_get(sdata, next_hop);
	if (!sta) {
		rcu_read_unlock();
		return -ENOENT;
	}

	err = mesh_path_add(dst, sdata);
	if (err) {
		rcu_read_unlock();
		return err;
	}

	mpath = mesh_path_lookup(dst, sdata);
	if (!mpath) {
		rcu_read_unlock();
		return -ENXIO;
	}
	mesh_path_fix_nexthop(mpath, sta);

	rcu_read_unlock();
	return 0;
}

static int ieee80211_del_mpath(struct wiphy *wiphy, struct net_device *dev,
				 u8 *dst)
{
	struct ieee80211_sub_if_data *sdata = IEEE80211_DEV_TO_SUB_IF(dev);

	if (dst)
		return mesh_path_del(dst, sdata);

	mesh_path_flush_by_iface(sdata);
	return 0;
}

static int ieee80211_change_mpath(struct wiphy *wiphy,
				    struct net_device *dev,
				    u8 *dst, u8 *next_hop)
{
	struct ieee80211_sub_if_data *sdata;
	struct mesh_path *mpath;
	struct sta_info *sta;

	sdata = IEEE80211_DEV_TO_SUB_IF(dev);

	rcu_read_lock();

	sta = sta_info_get(sdata, next_hop);
	if (!sta) {
		rcu_read_unlock();
		return -ENOENT;
	}

	mpath = mesh_path_lookup(dst, sdata);
	if (!mpath) {
		rcu_read_unlock();
		return -ENOENT;
	}

	mesh_path_fix_nexthop(mpath, sta);

	rcu_read_unlock();
	return 0;
}

static void mpath_set_pinfo(struct mesh_path *mpath, u8 *next_hop,
			    struct mpath_info *pinfo)
{
	struct sta_info *next_hop_sta = rcu_dereference(mpath->next_hop);

	if (next_hop_sta)
		memcpy(next_hop, next_hop_sta->sta.addr, ETH_ALEN);
	else
		memset(next_hop, 0, ETH_ALEN);

	pinfo->generation = mesh_paths_generation;

	pinfo->filled = MPATH_INFO_FRAME_QLEN |
			MPATH_INFO_SN |
			MPATH_INFO_METRIC |
			MPATH_INFO_EXPTIME |
			MPATH_INFO_DISCOVERY_TIMEOUT |
			MPATH_INFO_DISCOVERY_RETRIES |
			MPATH_INFO_FLAGS;

	pinfo->frame_qlen = mpath->frame_queue.qlen;
	pinfo->sn = mpath->sn;
	pinfo->metric = mpath->metric;
	if (time_before(jiffies, mpath->exp_time))
		pinfo->exptime = jiffies_to_msecs(mpath->exp_time - jiffies);
	pinfo->discovery_timeout =
			jiffies_to_msecs(mpath->discovery_timeout);
	pinfo->discovery_retries = mpath->discovery_retries;
	pinfo->flags = 0;
	if (mpath->flags & MESH_PATH_ACTIVE)
		pinfo->flags |= NL80211_MPATH_FLAG_ACTIVE;
	if (mpath->flags & MESH_PATH_RESOLVING)
		pinfo->flags |= NL80211_MPATH_FLAG_RESOLVING;
	if (mpath->flags & MESH_PATH_SN_VALID)
		pinfo->flags |= NL80211_MPATH_FLAG_SN_VALID;
	if (mpath->flags & MESH_PATH_FIXED)
		pinfo->flags |= NL80211_MPATH_FLAG_FIXED;
	if (mpath->flags & MESH_PATH_RESOLVING)
		pinfo->flags |= NL80211_MPATH_FLAG_RESOLVING;

	pinfo->flags = mpath->flags;
}

static int ieee80211_get_mpath(struct wiphy *wiphy, struct net_device *dev,
			       u8 *dst, u8 *next_hop, struct mpath_info *pinfo)

{
	struct ieee80211_sub_if_data *sdata;
	struct mesh_path *mpath;

	sdata = IEEE80211_DEV_TO_SUB_IF(dev);

	rcu_read_lock();
	mpath = mesh_path_lookup(dst, sdata);
	if (!mpath) {
		rcu_read_unlock();
		return -ENOENT;
	}
	memcpy(dst, mpath->dst, ETH_ALEN);
	mpath_set_pinfo(mpath, next_hop, pinfo);
	rcu_read_unlock();
	return 0;
}

static int ieee80211_dump_mpath(struct wiphy *wiphy, struct net_device *dev,
				 int idx, u8 *dst, u8 *next_hop,
				 struct mpath_info *pinfo)
{
	struct ieee80211_sub_if_data *sdata;
	struct mesh_path *mpath;

	sdata = IEEE80211_DEV_TO_SUB_IF(dev);

	rcu_read_lock();
	mpath = mesh_path_lookup_by_idx(idx, sdata);
	if (!mpath) {
		rcu_read_unlock();
		return -ENOENT;
	}
	memcpy(dst, mpath->dst, ETH_ALEN);
	mpath_set_pinfo(mpath, next_hop, pinfo);
	rcu_read_unlock();
	return 0;
}

static int ieee80211_get_mesh_config(struct wiphy *wiphy,
				struct net_device *dev,
				struct mesh_config *conf)
{
	struct ieee80211_sub_if_data *sdata;
	sdata = IEEE80211_DEV_TO_SUB_IF(dev);

	memcpy(conf, &(sdata->u.mesh.mshcfg), sizeof(struct mesh_config));
	return 0;
}

static inline bool _chg_mesh_attr(enum nl80211_meshconf_params parm, u32 mask)
{
	return (mask >> (parm-1)) & 0x1;
}

static int copy_mesh_setup(struct ieee80211_if_mesh *ifmsh,
		const struct mesh_setup *setup)
{
	u8 *new_ie;
	const u8 *old_ie;

	/* allocate information elements */
	new_ie = NULL;
	old_ie = ifmsh->ie;

	if (setup->ie_len) {
		new_ie = kmemdup(setup->ie, setup->ie_len,
				GFP_KERNEL);
		if (!new_ie)
			return -ENOMEM;
	}
	ifmsh->ie_len = setup->ie_len;
	ifmsh->ie = new_ie;
	kfree(old_ie);

	/* now copy the rest of the setup parameters */
	ifmsh->mesh_id_len = setup->mesh_id_len;
	memcpy(ifmsh->mesh_id, setup->mesh_id, ifmsh->mesh_id_len);
	ifmsh->mesh_pp_id = setup->path_sel_proto;
	ifmsh->mesh_pm_id = setup->path_metric;
	ifmsh->security = IEEE80211_MESH_SEC_NONE;
	if (setup->is_authenticated)
		ifmsh->security |= IEEE80211_MESH_SEC_AUTHED;
	if (setup->is_secure)
		ifmsh->security |= IEEE80211_MESH_SEC_SECURED;

	return 0;
}

static int ieee80211_update_mesh_config(struct wiphy *wiphy,
					struct net_device *dev, u32 mask,
					const struct mesh_config *nconf)
{
	struct mesh_config *conf;
	struct ieee80211_sub_if_data *sdata;
	struct ieee80211_if_mesh *ifmsh;

	sdata = IEEE80211_DEV_TO_SUB_IF(dev);
	ifmsh = &sdata->u.mesh;

	/* Set the config options which we are interested in setting */
	conf = &(sdata->u.mesh.mshcfg);
	if (_chg_mesh_attr(NL80211_MESHCONF_RETRY_TIMEOUT, mask))
		conf->dot11MeshRetryTimeout = nconf->dot11MeshRetryTimeout;
	if (_chg_mesh_attr(NL80211_MESHCONF_CONFIRM_TIMEOUT, mask))
		conf->dot11MeshConfirmTimeout = nconf->dot11MeshConfirmTimeout;
	if (_chg_mesh_attr(NL80211_MESHCONF_HOLDING_TIMEOUT, mask))
		conf->dot11MeshHoldingTimeout = nconf->dot11MeshHoldingTimeout;
	if (_chg_mesh_attr(NL80211_MESHCONF_MAX_PEER_LINKS, mask))
		conf->dot11MeshMaxPeerLinks = nconf->dot11MeshMaxPeerLinks;
	if (_chg_mesh_attr(NL80211_MESHCONF_MAX_RETRIES, mask))
		conf->dot11MeshMaxRetries = nconf->dot11MeshMaxRetries;
	if (_chg_mesh_attr(NL80211_MESHCONF_TTL, mask))
		conf->dot11MeshTTL = nconf->dot11MeshTTL;
	if (_chg_mesh_attr(NL80211_MESHCONF_ELEMENT_TTL, mask))
		conf->dot11MeshTTL = nconf->element_ttl;
	if (_chg_mesh_attr(NL80211_MESHCONF_AUTO_OPEN_PLINKS, mask))
		conf->auto_open_plinks = nconf->auto_open_plinks;
	if (_chg_mesh_attr(NL80211_MESHCONF_HWMP_MAX_PREQ_RETRIES, mask))
		conf->dot11MeshHWMPmaxPREQretries =
			nconf->dot11MeshHWMPmaxPREQretries;
	if (_chg_mesh_attr(NL80211_MESHCONF_PATH_REFRESH_TIME, mask))
		conf->path_refresh_time = nconf->path_refresh_time;
	if (_chg_mesh_attr(NL80211_MESHCONF_MIN_DISCOVERY_TIMEOUT, mask))
		conf->min_discovery_timeout = nconf->min_discovery_timeout;
	if (_chg_mesh_attr(NL80211_MESHCONF_HWMP_ACTIVE_PATH_TIMEOUT, mask))
		conf->dot11MeshHWMPactivePathTimeout =
			nconf->dot11MeshHWMPactivePathTimeout;
	if (_chg_mesh_attr(NL80211_MESHCONF_HWMP_PREQ_MIN_INTERVAL, mask))
		conf->dot11MeshHWMPpreqMinInterval =
			nconf->dot11MeshHWMPpreqMinInterval;
	if (_chg_mesh_attr(NL80211_MESHCONF_HWMP_NET_DIAM_TRVS_TIME,
			   mask))
		conf->dot11MeshHWMPnetDiameterTraversalTime =
			nconf->dot11MeshHWMPnetDiameterTraversalTime;
	if (_chg_mesh_attr(NL80211_MESHCONF_HWMP_ROOTMODE, mask)) {
		conf->dot11MeshHWMPRootMode = nconf->dot11MeshHWMPRootMode;
		ieee80211_mesh_root_setup(ifmsh);
	}
	if (_chg_mesh_attr(NL80211_MESHCONF_GATE_ANNOUNCEMENTS, mask)) {
		/* our current gate announcement implementation rides on root
		 * announcements, so require this ifmsh to also be a root node
		 * */
		if (nconf->dot11MeshGateAnnouncementProtocol &&
		    !conf->dot11MeshHWMPRootMode) {
			conf->dot11MeshHWMPRootMode = 1;
			ieee80211_mesh_root_setup(ifmsh);
		}
		conf->dot11MeshGateAnnouncementProtocol =
			nconf->dot11MeshGateAnnouncementProtocol;
	}
	if (_chg_mesh_attr(NL80211_MESHCONF_HWMP_RANN_INTERVAL, mask)) {
		conf->dot11MeshHWMPRannInterval =
			nconf->dot11MeshHWMPRannInterval;
	}
	return 0;
}

static int ieee80211_join_mesh(struct wiphy *wiphy, struct net_device *dev,
			       const struct mesh_config *conf,
			       const struct mesh_setup *setup)
{
	struct ieee80211_sub_if_data *sdata = IEEE80211_DEV_TO_SUB_IF(dev);
	struct ieee80211_if_mesh *ifmsh = &sdata->u.mesh;
	int err;

	memcpy(&ifmsh->mshcfg, conf, sizeof(struct mesh_config));
	err = copy_mesh_setup(ifmsh, setup);
	if (err)
		return err;
	ieee80211_start_mesh(sdata);

	return 0;
}

static int ieee80211_leave_mesh(struct wiphy *wiphy, struct net_device *dev)
{
	struct ieee80211_sub_if_data *sdata = IEEE80211_DEV_TO_SUB_IF(dev);

	ieee80211_stop_mesh(sdata);

	return 0;
}
#endif

static int ieee80211_change_bss(struct wiphy *wiphy,
				struct net_device *dev,
				struct bss_parameters *params)
{
	struct ieee80211_sub_if_data *sdata;
	u32 changed = 0;

	sdata = IEEE80211_DEV_TO_SUB_IF(dev);

	if (params->use_cts_prot >= 0) {
		sdata->vif.bss_conf.use_cts_prot = params->use_cts_prot;
		changed |= BSS_CHANGED_ERP_CTS_PROT;
	}
	if (params->use_short_preamble >= 0) {
		sdata->vif.bss_conf.use_short_preamble =
			params->use_short_preamble;
		changed |= BSS_CHANGED_ERP_PREAMBLE;
	}

	if (!sdata->vif.bss_conf.use_short_slot &&
	    sdata->local->hw.conf.channel->band == IEEE80211_BAND_5GHZ) {
		sdata->vif.bss_conf.use_short_slot = true;
		changed |= BSS_CHANGED_ERP_SLOT;
	}

	if (params->use_short_slot_time >= 0) {
		sdata->vif.bss_conf.use_short_slot =
			params->use_short_slot_time;
		changed |= BSS_CHANGED_ERP_SLOT;
	}

	if (params->basic_rates) {
		int i, j;
		u32 rates = 0;
		struct ieee80211_local *local = wiphy_priv(wiphy);
		struct ieee80211_supported_band *sband =
			wiphy->bands[local->oper_channel->band];

		for (i = 0; i < params->basic_rates_len; i++) {
			int rate = (params->basic_rates[i] & 0x7f) * 5;
			for (j = 0; j < sband->n_bitrates; j++) {
				if (sband->bitrates[j].bitrate == rate)
					rates |= BIT(j);
			}
		}
		sdata->vif.bss_conf.basic_rates = rates;
		changed |= BSS_CHANGED_BASIC_RATES;
	}

	if (params->ap_isolate >= 0) {
		if (params->ap_isolate)
			sdata->flags |= IEEE80211_SDATA_DONT_BRIDGE_PACKETS;
		else
			sdata->flags &= ~IEEE80211_SDATA_DONT_BRIDGE_PACKETS;
	}

	if (params->ht_opmode >= 0) {
		sdata->vif.bss_conf.ht_operation_mode =
			(u16) params->ht_opmode;
		changed |= BSS_CHANGED_HT;
	}

	ieee80211_bss_info_change_notify(sdata, changed);

	return 0;
}

static int ieee80211_set_txq_params(struct wiphy *wiphy,
				    struct net_device *dev,
				    struct ieee80211_txq_params *params)
{
	struct ieee80211_local *local = wiphy_priv(wiphy);
	struct ieee80211_sub_if_data *sdata = IEEE80211_DEV_TO_SUB_IF(dev);
	struct ieee80211_tx_queue_params p;

	if (!local->ops->conf_tx)
		return -EOPNOTSUPP;

	memset(&p, 0, sizeof(p));
	p.aifs = params->aifs;
	p.cw_max = params->cwmax;
	p.cw_min = params->cwmin;
	p.txop = params->txop;

	/*
	 * Setting tx queue params disables u-apsd because it's only
	 * called in master mode.
	 */
	p.uapsd = false;

	if (params->queue >= local->hw.queues)
		return -EINVAL;

	sdata->tx_conf[params->queue] = p;
	if (drv_conf_tx(local, sdata, params->queue, &p)) {
		wiphy_debug(local->hw.wiphy,
			    "failed to set TX queue parameters for queue %d\n",
			    params->queue);
		return -EINVAL;
	}

	return 0;
}

static int ieee80211_set_channel(struct wiphy *wiphy,
				 struct net_device *netdev,
				 struct ieee80211_channel *chan,
				 enum nl80211_channel_type channel_type)
{
	struct ieee80211_local *local = wiphy_priv(wiphy);
	struct ieee80211_sub_if_data *sdata = NULL;
	struct ieee80211_channel *old_oper;
	enum nl80211_channel_type old_oper_type;
	enum nl80211_channel_type old_vif_oper_type= NL80211_CHAN_NO_HT;

	if (netdev)
		sdata = IEEE80211_DEV_TO_SUB_IF(netdev);

	switch (ieee80211_get_channel_mode(local, NULL)) {
	case CHAN_MODE_HOPPING:
		return -EBUSY;
	case CHAN_MODE_FIXED:
		if (local->oper_channel != chan)
			return -EBUSY;
		if (!sdata && local->_oper_channel_type == channel_type)
			return 0;
		break;
	case CHAN_MODE_UNDEFINED:
		break;
	}

	if (sdata)
		old_vif_oper_type = sdata->vif.bss_conf.channel_type;
	old_oper_type = local->_oper_channel_type;

	if (!ieee80211_set_channel_type(local, sdata, channel_type))
		return -EBUSY;

	old_oper = local->oper_channel;
	local->oper_channel = chan;

	/* Update driver if changes were actually made. */
	if ((old_oper != local->oper_channel) ||
	    (old_oper_type != local->_oper_channel_type))
		ieee80211_hw_config(local, IEEE80211_CONF_CHANGE_CHANNEL);

	if ((sdata && sdata->vif.type != NL80211_IFTYPE_MONITOR) &&
	    old_vif_oper_type != sdata->vif.bss_conf.channel_type)
		ieee80211_bss_info_change_notify(sdata, BSS_CHANGED_HT);

	return 0;
}

#ifdef CONFIG_PM
static int ieee80211_suspend(struct wiphy *wiphy,
			     struct cfg80211_wowlan *wowlan)
{
	return __ieee80211_suspend(wiphy_priv(wiphy), wowlan);
}

static int ieee80211_resume(struct wiphy *wiphy)
{
	return __ieee80211_resume(wiphy_priv(wiphy));
}
#else
#define ieee80211_suspend NULL
#define ieee80211_resume NULL
#endif

static int ieee80211_scan(struct wiphy *wiphy,
			  struct net_device *dev,
			  struct cfg80211_scan_request *req)
{
	struct ieee80211_sub_if_data *sdata = IEEE80211_DEV_TO_SUB_IF(dev);

	switch (ieee80211_vif_type_p2p(&sdata->vif)) {
	case NL80211_IFTYPE_STATION:
	case NL80211_IFTYPE_ADHOC:
	case NL80211_IFTYPE_MESH_POINT:
	case NL80211_IFTYPE_P2P_CLIENT:
		break;
	case NL80211_IFTYPE_P2P_GO:
		if (sdata->local->ops->hw_scan)
			break;
		/*
		 * FIXME: implement NoA while scanning in software,
		 * for now fall through to allow scanning only when
		 * beaconing hasn't been configured yet
		 */
	case NL80211_IFTYPE_AP:
		if (sdata->u.ap.beacon)
			return -EOPNOTSUPP;
		break;
	default:
		return -EOPNOTSUPP;
	}

	return ieee80211_request_scan(sdata, req);
}

static int
ieee80211_sched_scan_start(struct wiphy *wiphy,
			   struct net_device *dev,
			   struct cfg80211_sched_scan_request *req)
{
	struct ieee80211_sub_if_data *sdata = IEEE80211_DEV_TO_SUB_IF(dev);

	if (!sdata->local->ops->sched_scan_start)
		return -EOPNOTSUPP;

	return ieee80211_request_sched_scan_start(sdata, req);
}

static int
ieee80211_sched_scan_stop(struct wiphy *wiphy, struct net_device *dev)
{
	struct ieee80211_sub_if_data *sdata = IEEE80211_DEV_TO_SUB_IF(dev);

	if (!sdata->local->ops->sched_scan_stop)
		return -EOPNOTSUPP;

	return ieee80211_request_sched_scan_stop(sdata);
}

static int ieee80211_auth(struct wiphy *wiphy, struct net_device *dev,
			  struct cfg80211_auth_request *req)
{
	return ieee80211_mgd_auth(IEEE80211_DEV_TO_SUB_IF(dev), req);
}

static int ieee80211_assoc(struct wiphy *wiphy, struct net_device *dev,
			   struct cfg80211_assoc_request *req)
{
	struct ieee80211_local *local = wiphy_priv(wiphy);
	struct ieee80211_sub_if_data *sdata = IEEE80211_DEV_TO_SUB_IF(dev);

	switch (ieee80211_get_channel_mode(local, sdata)) {
	case CHAN_MODE_HOPPING:
		return -EBUSY;
	case CHAN_MODE_FIXED:
		if (local->oper_channel == req->bss->channel)
			break;
		return -EBUSY;
	case CHAN_MODE_UNDEFINED:
		break;
	}

	return ieee80211_mgd_assoc(IEEE80211_DEV_TO_SUB_IF(dev), req);
}

static int ieee80211_deauth(struct wiphy *wiphy, struct net_device *dev,
			    struct cfg80211_deauth_request *req,
			    void *cookie)
{
	return ieee80211_mgd_deauth(IEEE80211_DEV_TO_SUB_IF(dev),
				    req, cookie);
}

static int ieee80211_disassoc(struct wiphy *wiphy, struct net_device *dev,
			      struct cfg80211_disassoc_request *req,
			      void *cookie)
{
	return ieee80211_mgd_disassoc(IEEE80211_DEV_TO_SUB_IF(dev),
				      req, cookie);
}

static int ieee80211_join_ibss(struct wiphy *wiphy, struct net_device *dev,
			       struct cfg80211_ibss_params *params)
{
	struct ieee80211_local *local = wiphy_priv(wiphy);
	struct ieee80211_sub_if_data *sdata = IEEE80211_DEV_TO_SUB_IF(dev);

	switch (ieee80211_get_channel_mode(local, sdata)) {
	case CHAN_MODE_HOPPING:
		return -EBUSY;
	case CHAN_MODE_FIXED:
		if (!params->channel_fixed)
			return -EBUSY;
		if (local->oper_channel == params->channel)
			break;
		return -EBUSY;
	case CHAN_MODE_UNDEFINED:
		break;
	}

	return ieee80211_ibss_join(sdata, params);
}

static int ieee80211_leave_ibss(struct wiphy *wiphy, struct net_device *dev)
{
	struct ieee80211_sub_if_data *sdata = IEEE80211_DEV_TO_SUB_IF(dev);

	return ieee80211_ibss_leave(sdata);
}

static int ieee80211_set_wiphy_params(struct wiphy *wiphy, u32 changed)
{
	struct ieee80211_local *local = wiphy_priv(wiphy);
	int err;

	if (changed & WIPHY_PARAM_FRAG_THRESHOLD) {
		err = drv_set_frag_threshold(local, wiphy->frag_threshold);

		if (err)
			return err;
	}

	if (changed & WIPHY_PARAM_COVERAGE_CLASS) {
		err = drv_set_coverage_class(local, wiphy->coverage_class);

		if (err)
			return err;
	}

	if (changed & WIPHY_PARAM_RTS_THRESHOLD) {
		err = drv_set_rts_threshold(local, wiphy->rts_threshold);

		if (err)
			return err;
	}

	if (changed & WIPHY_PARAM_RETRY_SHORT)
		local->hw.conf.short_frame_max_tx_count = wiphy->retry_short;
	if (changed & WIPHY_PARAM_RETRY_LONG)
		local->hw.conf.long_frame_max_tx_count = wiphy->retry_long;
	if (changed &
	    (WIPHY_PARAM_RETRY_SHORT | WIPHY_PARAM_RETRY_LONG))
		ieee80211_hw_config(local, IEEE80211_CONF_CHANGE_RETRY_LIMITS);

	return 0;
}

static int ieee80211_set_tx_power(struct wiphy *wiphy,
				  enum nl80211_tx_power_setting type, int mbm)
{
	struct ieee80211_local *local = wiphy_priv(wiphy);
	struct ieee80211_channel *chan = local->hw.conf.channel;
	u32 changes = 0;

	switch (type) {
	case NL80211_TX_POWER_AUTOMATIC:
		local->user_power_level = -1;
		break;
	case NL80211_TX_POWER_LIMITED:
		if (mbm < 0 || (mbm % 100))
			return -EOPNOTSUPP;
		local->user_power_level = MBM_TO_DBM(mbm);
		break;
	case NL80211_TX_POWER_FIXED:
		if (mbm < 0 || (mbm % 100))
			return -EOPNOTSUPP;
		/* TODO: move to cfg80211 when it knows the channel */
		if (MBM_TO_DBM(mbm) > chan->max_power)
			return -EINVAL;
		local->user_power_level = MBM_TO_DBM(mbm);
		break;
	}

	ieee80211_hw_config(local, changes);

	return 0;
}

static int ieee80211_get_tx_power(struct wiphy *wiphy, int *dbm)
{
	struct ieee80211_local *local = wiphy_priv(wiphy);

	*dbm = local->hw.conf.power_level;

	return 0;
}

static int ieee80211_set_wds_peer(struct wiphy *wiphy, struct net_device *dev,
				  const u8 *addr)
{
	struct ieee80211_sub_if_data *sdata = IEEE80211_DEV_TO_SUB_IF(dev);

	memcpy(&sdata->u.wds.remote_addr, addr, ETH_ALEN);

	return 0;
}

static void ieee80211_rfkill_poll(struct wiphy *wiphy)
{
	struct ieee80211_local *local = wiphy_priv(wiphy);

	drv_rfkill_poll(local);
}

#ifdef CONFIG_NL80211_TESTMODE
static int ieee80211_testmode_cmd(struct wiphy *wiphy, void *data, int len)
{
	struct ieee80211_local *local = wiphy_priv(wiphy);

	if (!local->ops->testmode_cmd)
		return -EOPNOTSUPP;

	return local->ops->testmode_cmd(&local->hw, data, len);
}

static int ieee80211_testmode_dump(struct wiphy *wiphy,
				   struct sk_buff *skb,
				   struct netlink_callback *cb,
				   void *data, int len)
{
	struct ieee80211_local *local = wiphy_priv(wiphy);

	if (!local->ops->testmode_dump)
		return -EOPNOTSUPP;

	return local->ops->testmode_dump(&local->hw, skb, cb, data, len);
}
#endif

int __ieee80211_request_smps(struct ieee80211_sub_if_data *sdata,
			     enum ieee80211_smps_mode smps_mode)
{
	const u8 *ap;
	enum ieee80211_smps_mode old_req;
	int err;

	lockdep_assert_held(&sdata->u.mgd.mtx);

	old_req = sdata->u.mgd.req_smps;
	sdata->u.mgd.req_smps = smps_mode;

	if (old_req == smps_mode &&
	    smps_mode != IEEE80211_SMPS_AUTOMATIC)
		return 0;

	/*
	 * If not associated, or current association is not an HT
	 * association, there's no need to send an action frame.
	 */
	if (!sdata->u.mgd.associated ||
	    sdata->vif.bss_conf.channel_type == NL80211_CHAN_NO_HT) {
		mutex_lock(&sdata->local->iflist_mtx);
		ieee80211_recalc_smps(sdata->local);
		mutex_unlock(&sdata->local->iflist_mtx);
		return 0;
	}

	ap = sdata->u.mgd.associated->bssid;

	if (smps_mode == IEEE80211_SMPS_AUTOMATIC) {
		if (sdata->u.mgd.powersave)
			smps_mode = IEEE80211_SMPS_DYNAMIC;
		else
			smps_mode = IEEE80211_SMPS_OFF;
	}

	/* send SM PS frame to AP */
	err = ieee80211_send_smps_action(sdata, smps_mode,
					 ap, ap);
	if (err)
		sdata->u.mgd.req_smps = old_req;

	return err;
}

static int ieee80211_set_power_mgmt(struct wiphy *wiphy, struct net_device *dev,
				    bool enabled, int timeout)
{
	struct ieee80211_sub_if_data *sdata = IEEE80211_DEV_TO_SUB_IF(dev);
	struct ieee80211_local *local = wdev_priv(dev->ieee80211_ptr);

	if (sdata->vif.type != NL80211_IFTYPE_STATION)
		return -EOPNOTSUPP;

	if (!(local->hw.flags & IEEE80211_HW_SUPPORTS_PS))
		return -EOPNOTSUPP;

	if (enabled == sdata->u.mgd.powersave &&
	    timeout == local->dynamic_ps_forced_timeout)
		return 0;

	sdata->u.mgd.powersave = enabled;
	local->dynamic_ps_forced_timeout = timeout;

	/* no change, but if automatic follow powersave */
	mutex_lock(&sdata->u.mgd.mtx);
	__ieee80211_request_smps(sdata, sdata->u.mgd.req_smps);
	mutex_unlock(&sdata->u.mgd.mtx);

	if (local->hw.flags & IEEE80211_HW_SUPPORTS_DYNAMIC_PS)
		ieee80211_hw_config(local, IEEE80211_CONF_CHANGE_PS);

	ieee80211_recalc_ps(local, -1);

	return 0;
}

static int ieee80211_set_cqm_rssi_config(struct wiphy *wiphy,
					 struct net_device *dev,
					 s32 rssi_thold, u32 rssi_hyst)
{
	struct ieee80211_sub_if_data *sdata = IEEE80211_DEV_TO_SUB_IF(dev);
	struct ieee80211_local *local = wdev_priv(dev->ieee80211_ptr);
	struct ieee80211_vif *vif = &sdata->vif;
	struct ieee80211_bss_conf *bss_conf = &vif->bss_conf;

	if (rssi_thold == bss_conf->cqm_rssi_thold &&
	    rssi_hyst == bss_conf->cqm_rssi_hyst)
		return 0;

	bss_conf->cqm_rssi_thold = rssi_thold;
	bss_conf->cqm_rssi_hyst = rssi_hyst;

	if (!(local->hw.flags & IEEE80211_HW_SUPPORTS_CQM_RSSI)) {
		if (sdata->vif.type != NL80211_IFTYPE_STATION)
			return -EOPNOTSUPP;
		return 0;
	}

	/* tell the driver upon association, unless already associated */
	if (sdata->u.mgd.associated)
		ieee80211_bss_info_change_notify(sdata, BSS_CHANGED_CQM);

	return 0;
}

static int ieee80211_set_bitrate_mask(struct wiphy *wiphy,
				      struct net_device *dev,
				      const u8 *addr,
				      const struct cfg80211_bitrate_mask *mask)
{
	struct ieee80211_sub_if_data *sdata = IEEE80211_DEV_TO_SUB_IF(dev);
	struct ieee80211_local *local = wdev_priv(dev->ieee80211_ptr);
	int i, ret;

	if (local->hw.flags & IEEE80211_HW_HAS_RATE_CONTROL) {
		ret = drv_set_bitrate_mask(local, sdata, mask);
		if (ret)
			return ret;
	}

	for (i = 0; i < IEEE80211_NUM_BANDS; i++)
		sdata->rc_rateidx_mask[i] = mask->control[i].legacy;

	return 0;
}

static int ieee80211_remain_on_channel_hw(struct ieee80211_local *local,
					  struct net_device *dev,
					  struct ieee80211_channel *chan,
					  enum nl80211_channel_type chantype,
					  unsigned int duration, u64 *cookie)
{
	int ret;
	u32 random_cookie;

	lockdep_assert_held(&local->mtx);

	if (local->hw_roc_cookie)
		return -EBUSY;
	/* must be nonzero */
	random_cookie = random32() | 1;

	*cookie = random_cookie;
	local->hw_roc_dev = dev;
	local->hw_roc_cookie = random_cookie;
	local->hw_roc_channel = chan;
	local->hw_roc_channel_type = chantype;
	local->hw_roc_duration = duration;
	ret = drv_remain_on_channel(local, chan, chantype, duration);
	if (ret) {
		local->hw_roc_channel = NULL;
		local->hw_roc_cookie = 0;
	}

	return ret;
}

static int ieee80211_remain_on_channel(struct wiphy *wiphy,
				       struct net_device *dev,
				       struct ieee80211_channel *chan,
				       enum nl80211_channel_type channel_type,
				       unsigned int duration,
				       u64 *cookie)
{
	struct ieee80211_sub_if_data *sdata = IEEE80211_DEV_TO_SUB_IF(dev);
	struct ieee80211_local *local = sdata->local;

	if (local->ops->remain_on_channel) {
		int ret;

		mutex_lock(&local->mtx);
		ret = ieee80211_remain_on_channel_hw(local, dev,
						     chan, channel_type,
						     duration, cookie);
		local->hw_roc_for_tx = false;
		mutex_unlock(&local->mtx);

		return ret;
	}

	return ieee80211_wk_remain_on_channel(sdata, chan, channel_type,
					      duration, cookie);
}

static int ieee80211_cancel_remain_on_channel_hw(struct ieee80211_local *local,
						 u64 cookie)
{
	int ret;

	lockdep_assert_held(&local->mtx);

	if (local->hw_roc_cookie != cookie)
		return -ENOENT;

	ret = drv_cancel_remain_on_channel(local);
	if (ret)
		return ret;

	local->hw_roc_cookie = 0;
	local->hw_roc_channel = NULL;

	ieee80211_recalc_idle(local);

	return 0;
}

static int ieee80211_cancel_remain_on_channel(struct wiphy *wiphy,
					      struct net_device *dev,
					      u64 cookie)
{
	struct ieee80211_sub_if_data *sdata = IEEE80211_DEV_TO_SUB_IF(dev);
	struct ieee80211_local *local = sdata->local;

	if (local->ops->cancel_remain_on_channel) {
		int ret;

		mutex_lock(&local->mtx);
		ret = ieee80211_cancel_remain_on_channel_hw(local, cookie);
		mutex_unlock(&local->mtx);

		return ret;
	}

	return ieee80211_wk_cancel_remain_on_channel(sdata, cookie);
}

static enum work_done_result
ieee80211_offchan_tx_done(struct ieee80211_work *wk, struct sk_buff *skb)
{
	/*
	 * Use the data embedded in the work struct for reporting
	 * here so if the driver mangled the SKB before dropping
	 * it (which is the only way we really should get here)
	 * then we don't report mangled data.
	 *
	 * If there was no wait time, then by the time we get here
	 * the driver will likely not have reported the status yet,
	 * so in that case userspace will have to deal with it.
	 */

	if (wk->offchan_tx.wait && !wk->offchan_tx.status)
		cfg80211_mgmt_tx_status(wk->sdata->dev,
					(unsigned long) wk->offchan_tx.frame,
					wk->ie, wk->ie_len, false, GFP_KERNEL);

	return WORK_DONE_DESTROY;
}

static int ieee80211_mgmt_tx(struct wiphy *wiphy, struct net_device *dev,
			     struct ieee80211_channel *chan, bool offchan,
			     enum nl80211_channel_type channel_type,
			     bool channel_type_valid, unsigned int wait,
			     const u8 *buf, size_t len, bool no_cck,
			     u64 *cookie)
{
	struct ieee80211_sub_if_data *sdata = IEEE80211_DEV_TO_SUB_IF(dev);
	struct ieee80211_local *local = sdata->local;
	struct sk_buff *skb;
	struct sta_info *sta;
	struct ieee80211_work *wk;
	const struct ieee80211_mgmt *mgmt = (void *)buf;
	u32 flags = IEEE80211_TX_INTFL_NL80211_FRAME_TX |
		    IEEE80211_TX_CTL_REQ_TX_STATUS;
	bool is_offchan = false;

	/* Check that we are on the requested channel for transmission */
	if (chan != local->tmp_channel &&
	    chan != local->oper_channel)
		is_offchan = true;
	if (channel_type_valid &&
	    (channel_type != local->tmp_channel_type &&
	     channel_type != local->_oper_channel_type))
		is_offchan = true;

	if (chan == local->hw_roc_channel) {
		/* TODO: check channel type? */
		is_offchan = false;
		flags |= IEEE80211_TX_CTL_TX_OFFCHAN;
	}

	if (no_cck)
		flags |= IEEE80211_TX_CTL_NO_CCK_RATE;

	if (is_offchan && !offchan)
		return -EBUSY;

	switch (sdata->vif.type) {
	case NL80211_IFTYPE_ADHOC:
	case NL80211_IFTYPE_AP:
	case NL80211_IFTYPE_AP_VLAN:
	case NL80211_IFTYPE_P2P_GO:
	case NL80211_IFTYPE_MESH_POINT:
		if (!ieee80211_is_action(mgmt->frame_control) ||
		    mgmt->u.action.category == WLAN_CATEGORY_PUBLIC)
			break;
		rcu_read_lock();
		sta = sta_info_get(sdata, mgmt->da);
		rcu_read_unlock();
		if (!sta)
			return -ENOLINK;
		break;
	case NL80211_IFTYPE_STATION:
	case NL80211_IFTYPE_P2P_CLIENT:
		break;
	default:
		return -EOPNOTSUPP;
	}

	skb = dev_alloc_skb(local->hw.extra_tx_headroom + len);
	if (!skb)
		return -ENOMEM;
	skb_reserve(skb, local->hw.extra_tx_headroom);

	memcpy(skb_put(skb, len), buf, len);

	IEEE80211_SKB_CB(skb)->flags = flags;

	skb->dev = sdata->dev;

	*cookie = (unsigned long) skb;

	if (is_offchan && local->ops->remain_on_channel) {
		unsigned int duration;
		int ret;

		mutex_lock(&local->mtx);
		/*
		 * If the duration is zero, then the driver
		 * wouldn't actually do anything. Set it to
		 * 100 for now.
		 *
		 * TODO: cancel the off-channel operation
		 *       when we get the SKB's TX status and
		 *       the wait time was zero before.
		 */
		duration = 100;
		if (wait)
			duration = wait;
		ret = ieee80211_remain_on_channel_hw(local, dev, chan,
						     channel_type,
						     duration, cookie);
		if (ret) {
			kfree_skb(skb);
			mutex_unlock(&local->mtx);
			return ret;
		}

		local->hw_roc_for_tx = true;
		local->hw_roc_duration = wait;

		/*
		 * queue up frame for transmission after
		 * ieee80211_ready_on_channel call
		 */

		/* modify cookie to prevent API mismatches */
		*cookie ^= 2;
		IEEE80211_SKB_CB(skb)->flags |= IEEE80211_TX_CTL_TX_OFFCHAN;
		local->hw_roc_skb = skb;
		local->hw_roc_skb_for_status = skb;
		mutex_unlock(&local->mtx);

		return 0;
	}

	/*
	 * Can transmit right away if the channel was the
	 * right one and there's no wait involved... If a
	 * wait is involved, we might otherwise not be on
	 * the right channel for long enough!
	 */
	if (!is_offchan && !wait && !sdata->vif.bss_conf.idle) {
		ieee80211_tx_skb(sdata, skb);
		return 0;
	}

	wk = kzalloc(sizeof(*wk) + len, GFP_KERNEL);
	if (!wk) {
		kfree_skb(skb);
		return -ENOMEM;
	}

	wk->type = IEEE80211_WORK_OFFCHANNEL_TX;
	wk->chan = chan;
	wk->chan_type = channel_type;
	wk->sdata = sdata;
	wk->done = ieee80211_offchan_tx_done;
	wk->offchan_tx.frame = skb;
	wk->offchan_tx.wait = wait;
	wk->ie_len = len;
	memcpy(wk->ie, buf, len);

	ieee80211_add_work(wk);
	return 0;
}

static int ieee80211_mgmt_tx_cancel_wait(struct wiphy *wiphy,
					 struct net_device *dev,
					 u64 cookie)
{
	struct ieee80211_sub_if_data *sdata = IEEE80211_DEV_TO_SUB_IF(dev);
	struct ieee80211_local *local = sdata->local;
	struct ieee80211_work *wk;
	int ret = -ENOENT;

	mutex_lock(&local->mtx);

	if (local->ops->cancel_remain_on_channel) {
		cookie ^= 2;
		ret = ieee80211_cancel_remain_on_channel_hw(local, cookie);

		if (ret == 0) {
			kfree_skb(local->hw_roc_skb);
			local->hw_roc_skb = NULL;
			local->hw_roc_skb_for_status = NULL;
		}

		mutex_unlock(&local->mtx);

		return ret;
	}

	list_for_each_entry(wk, &local->work_list, list) {
		if (wk->sdata != sdata)
			continue;

		if (wk->type != IEEE80211_WORK_OFFCHANNEL_TX)
			continue;

		if (cookie != (unsigned long) wk->offchan_tx.frame)
			continue;

		wk->timeout = jiffies;

		ieee80211_queue_work(&local->hw, &local->work_work);
		ret = 0;
		break;
	}
	mutex_unlock(&local->mtx);

	return ret;
}

static void ieee80211_mgmt_frame_register(struct wiphy *wiphy,
					  struct net_device *dev,
					  u16 frame_type, bool reg)
{
	struct ieee80211_local *local = wiphy_priv(wiphy);

	if (frame_type != (IEEE80211_FTYPE_MGMT | IEEE80211_STYPE_PROBE_REQ))
		return;

	if (reg)
		local->probe_req_reg++;
	else
		local->probe_req_reg--;

	ieee80211_queue_work(&local->hw, &local->reconfig_filter);
}

static int ieee80211_set_antenna(struct wiphy *wiphy, u32 tx_ant, u32 rx_ant)
{
	struct ieee80211_local *local = wiphy_priv(wiphy);

	if (local->started)
		return -EOPNOTSUPP;

	return drv_set_antenna(local, tx_ant, rx_ant);
}

static int ieee80211_get_antenna(struct wiphy *wiphy, u32 *tx_ant, u32 *rx_ant)
{
	struct ieee80211_local *local = wiphy_priv(wiphy);

	return drv_get_antenna(local, tx_ant, rx_ant);
}

static int ieee80211_set_ringparam(struct wiphy *wiphy, u32 tx, u32 rx)
{
	struct ieee80211_local *local = wiphy_priv(wiphy);

	return drv_set_ringparam(local, tx, rx);
}

static void ieee80211_get_ringparam(struct wiphy *wiphy,
				    u32 *tx, u32 *tx_max, u32 *rx, u32 *rx_max)
{
	struct ieee80211_local *local = wiphy_priv(wiphy);

	drv_get_ringparam(local, tx, tx_max, rx, rx_max);
}

static int ieee80211_set_rekey_data(struct wiphy *wiphy,
				    struct net_device *dev,
				    struct cfg80211_gtk_rekey_data *data)
{
	struct ieee80211_local *local = wiphy_priv(wiphy);
	struct ieee80211_sub_if_data *sdata = IEEE80211_DEV_TO_SUB_IF(dev);

	if (!local->ops->set_rekey_data)
		return -EOPNOTSUPP;

	drv_set_rekey_data(local, sdata, data);

	return 0;
}

static void ieee80211_tdls_add_ext_capab(struct sk_buff *skb)
{
	u8 *pos = (void *)skb_put(skb, 7);

	*pos++ = WLAN_EID_EXT_CAPABILITY;
	*pos++ = 5; /* len */
	*pos++ = 0x0;
	*pos++ = 0x0;
	*pos++ = 0x0;
	*pos++ = 0x0;
	*pos++ = WLAN_EXT_CAPA5_TDLS_ENABLED;
}

static u16 ieee80211_get_tdls_sta_capab(struct ieee80211_sub_if_data *sdata)
{
	struct ieee80211_local *local = sdata->local;
	u16 capab;

	capab = 0;
	if (local->oper_channel->band != IEEE80211_BAND_2GHZ)
		return capab;

	if (!(local->hw.flags & IEEE80211_HW_2GHZ_SHORT_SLOT_INCAPABLE))
		capab |= WLAN_CAPABILITY_SHORT_SLOT_TIME;
	if (!(local->hw.flags & IEEE80211_HW_2GHZ_SHORT_PREAMBLE_INCAPABLE))
		capab |= WLAN_CAPABILITY_SHORT_PREAMBLE;

	return capab;
}

static void ieee80211_tdls_add_link_ie(struct sk_buff *skb, u8 *src_addr,
				       u8 *peer, u8 *bssid)
{
	struct ieee80211_tdls_lnkie *lnkid;

	lnkid = (void *)skb_put(skb, sizeof(struct ieee80211_tdls_lnkie));

	lnkid->ie_type = WLAN_EID_LINK_ID;
	lnkid->ie_len = sizeof(struct ieee80211_tdls_lnkie) - 2;

	memcpy(lnkid->bssid, bssid, ETH_ALEN);
	memcpy(lnkid->init_sta, src_addr, ETH_ALEN);
	memcpy(lnkid->resp_sta, peer, ETH_ALEN);
}

static int
ieee80211_prep_tdls_encap_data(struct wiphy *wiphy, struct net_device *dev,
			       u8 *peer, u8 action_code, u8 dialog_token,
			       u16 status_code, struct sk_buff *skb)
{
	struct ieee80211_sub_if_data *sdata = IEEE80211_DEV_TO_SUB_IF(dev);
	struct ieee80211_tdls_data *tf;

	tf = (void *)skb_put(skb, offsetof(struct ieee80211_tdls_data, u));

	memcpy(tf->da, peer, ETH_ALEN);
	memcpy(tf->sa, sdata->vif.addr, ETH_ALEN);
	tf->ether_type = cpu_to_be16(ETH_P_TDLS);
	tf->payload_type = WLAN_TDLS_SNAP_RFTYPE;

	switch (action_code) {
	case WLAN_TDLS_SETUP_REQUEST:
		tf->category = WLAN_CATEGORY_TDLS;
		tf->action_code = WLAN_TDLS_SETUP_REQUEST;

		skb_put(skb, sizeof(tf->u.setup_req));
		tf->u.setup_req.dialog_token = dialog_token;
		tf->u.setup_req.capability =
			cpu_to_le16(ieee80211_get_tdls_sta_capab(sdata));

		ieee80211_add_srates_ie(&sdata->vif, skb);
		ieee80211_add_ext_srates_ie(&sdata->vif, skb);
		ieee80211_tdls_add_ext_capab(skb);
		break;
	case WLAN_TDLS_SETUP_RESPONSE:
		tf->category = WLAN_CATEGORY_TDLS;
		tf->action_code = WLAN_TDLS_SETUP_RESPONSE;

		skb_put(skb, sizeof(tf->u.setup_resp));
		tf->u.setup_resp.status_code = cpu_to_le16(status_code);
		tf->u.setup_resp.dialog_token = dialog_token;
		tf->u.setup_resp.capability =
			cpu_to_le16(ieee80211_get_tdls_sta_capab(sdata));

		ieee80211_add_srates_ie(&sdata->vif, skb);
		ieee80211_add_ext_srates_ie(&sdata->vif, skb);
		ieee80211_tdls_add_ext_capab(skb);
		break;
	case WLAN_TDLS_SETUP_CONFIRM:
		tf->category = WLAN_CATEGORY_TDLS;
		tf->action_code = WLAN_TDLS_SETUP_CONFIRM;

		skb_put(skb, sizeof(tf->u.setup_cfm));
		tf->u.setup_cfm.status_code = cpu_to_le16(status_code);
		tf->u.setup_cfm.dialog_token = dialog_token;
		break;
	case WLAN_TDLS_TEARDOWN:
		tf->category = WLAN_CATEGORY_TDLS;
		tf->action_code = WLAN_TDLS_TEARDOWN;

		skb_put(skb, sizeof(tf->u.teardown));
		tf->u.teardown.reason_code = cpu_to_le16(status_code);
		break;
	case WLAN_TDLS_DISCOVERY_REQUEST:
		tf->category = WLAN_CATEGORY_TDLS;
		tf->action_code = WLAN_TDLS_DISCOVERY_REQUEST;

		skb_put(skb, sizeof(tf->u.discover_req));
		tf->u.discover_req.dialog_token = dialog_token;
		break;
	default:
		return -EINVAL;
	}

	return 0;
}

static int
ieee80211_prep_tdls_direct(struct wiphy *wiphy, struct net_device *dev,
			   u8 *peer, u8 action_code, u8 dialog_token,
			   u16 status_code, struct sk_buff *skb)
{
	struct ieee80211_sub_if_data *sdata = IEEE80211_DEV_TO_SUB_IF(dev);
	struct ieee80211_mgmt *mgmt;

	mgmt = (void *)skb_put(skb, 24);
	memset(mgmt, 0, 24);
	memcpy(mgmt->da, peer, ETH_ALEN);
	memcpy(mgmt->sa, sdata->vif.addr, ETH_ALEN);
	memcpy(mgmt->bssid, sdata->u.mgd.bssid, ETH_ALEN);

	mgmt->frame_control = cpu_to_le16(IEEE80211_FTYPE_MGMT |
					  IEEE80211_STYPE_ACTION);

	switch (action_code) {
	case WLAN_PUB_ACTION_TDLS_DISCOVER_RES:
		skb_put(skb, 1 + sizeof(mgmt->u.action.u.tdls_discover_resp));
		mgmt->u.action.category = WLAN_CATEGORY_PUBLIC;
		mgmt->u.action.u.tdls_discover_resp.action_code =
			WLAN_PUB_ACTION_TDLS_DISCOVER_RES;
		mgmt->u.action.u.tdls_discover_resp.dialog_token =
			dialog_token;
		mgmt->u.action.u.tdls_discover_resp.capability =
			cpu_to_le16(ieee80211_get_tdls_sta_capab(sdata));

		ieee80211_add_srates_ie(&sdata->vif, skb);
		ieee80211_add_ext_srates_ie(&sdata->vif, skb);
		ieee80211_tdls_add_ext_capab(skb);
		break;
	default:
		return -EINVAL;
	}

	return 0;
}

static int ieee80211_tdls_mgmt(struct wiphy *wiphy, struct net_device *dev,
			       u8 *peer, u8 action_code, u8 dialog_token,
			       u16 status_code, const u8 *extra_ies,
			       size_t extra_ies_len)
{
	struct ieee80211_sub_if_data *sdata = IEEE80211_DEV_TO_SUB_IF(dev);
	struct ieee80211_local *local = sdata->local;
	struct ieee80211_tx_info *info;
	struct sk_buff *skb = NULL;
	bool send_direct;
	int ret;

	if (!(wiphy->flags & WIPHY_FLAG_SUPPORTS_TDLS))
		return -ENOTSUPP;

	/* make sure we are in managed mode, and associated */
	if (sdata->vif.type != NL80211_IFTYPE_STATION ||
	    !sdata->u.mgd.associated)
		return -EINVAL;

#ifdef CONFIG_MAC80211_VERBOSE_TDLS_DEBUG
	printk(KERN_DEBUG "TDLS mgmt action %d peer %pM\n", action_code, peer);
#endif

	skb = dev_alloc_skb(local->hw.extra_tx_headroom +
			    max(sizeof(struct ieee80211_mgmt),
				sizeof(struct ieee80211_tdls_data)) +
			    50 + /* supported rates */
			    7 + /* ext capab */
			    extra_ies_len +
			    sizeof(struct ieee80211_tdls_lnkie));
	if (!skb)
		return -ENOMEM;

	info = IEEE80211_SKB_CB(skb);
	skb_reserve(skb, local->hw.extra_tx_headroom);

	switch (action_code) {
	case WLAN_TDLS_SETUP_REQUEST:
	case WLAN_TDLS_SETUP_RESPONSE:
	case WLAN_TDLS_SETUP_CONFIRM:
	case WLAN_TDLS_TEARDOWN:
	case WLAN_TDLS_DISCOVERY_REQUEST:
		ret = ieee80211_prep_tdls_encap_data(wiphy, dev, peer,
						     action_code, dialog_token,
						     status_code, skb);
		send_direct = false;
		break;
	case WLAN_PUB_ACTION_TDLS_DISCOVER_RES:
		ret = ieee80211_prep_tdls_direct(wiphy, dev, peer, action_code,
						 dialog_token, status_code,
						 skb);
		send_direct = true;
		break;
	default:
		ret = -ENOTSUPP;
		break;
	}

	if (ret < 0)
		goto fail;

	if (extra_ies_len)
		memcpy(skb_put(skb, extra_ies_len), extra_ies, extra_ies_len);

	/* the TDLS link IE is always added last */
	switch (action_code) {
	case WLAN_TDLS_SETUP_REQUEST:
	case WLAN_TDLS_SETUP_CONFIRM:
	case WLAN_TDLS_TEARDOWN:
	case WLAN_TDLS_DISCOVERY_REQUEST:
		/* we are the initiator */
		ieee80211_tdls_add_link_ie(skb, sdata->vif.addr, peer,
					   sdata->u.mgd.bssid);
		break;
	case WLAN_TDLS_SETUP_RESPONSE:
	case WLAN_PUB_ACTION_TDLS_DISCOVER_RES:
		/* we are the responder */
		ieee80211_tdls_add_link_ie(skb, peer, sdata->vif.addr,
					   sdata->u.mgd.bssid);
		break;
	default:
		ret = -ENOTSUPP;
		goto fail;
	}

	if (send_direct) {
		ieee80211_tx_skb(sdata, skb);
		return 0;
	}

	/*
	 * According to 802.11z: Setup req/resp are sent in AC_BK, otherwise
	 * we should default to AC_VI.
	 */
	switch (action_code) {
	case WLAN_TDLS_SETUP_REQUEST:
	case WLAN_TDLS_SETUP_RESPONSE:
		skb_set_queue_mapping(skb, IEEE80211_AC_BK);
		skb->priority = 2;
		break;
	default:
		skb_set_queue_mapping(skb, IEEE80211_AC_VI);
		skb->priority = 5;
		break;
	}

	/* disable bottom halves when entering the Tx path */
	local_bh_disable();
	ret = ieee80211_subif_start_xmit(skb, dev);
	local_bh_enable();

	return ret;

fail:
	dev_kfree_skb(skb);
	return ret;
}

static int ieee80211_tdls_oper(struct wiphy *wiphy, struct net_device *dev,
			       u8 *peer, enum nl80211_tdls_operation oper)
{
	struct sta_info *sta;
	struct ieee80211_sub_if_data *sdata = IEEE80211_DEV_TO_SUB_IF(dev);

	if (!(wiphy->flags & WIPHY_FLAG_SUPPORTS_TDLS))
		return -ENOTSUPP;

	if (sdata->vif.type != NL80211_IFTYPE_STATION)
		return -EINVAL;

#ifdef CONFIG_MAC80211_VERBOSE_TDLS_DEBUG
	printk(KERN_DEBUG "TDLS oper %d peer %pM\n", oper, peer);
#endif

	switch (oper) {
	case NL80211_TDLS_ENABLE_LINK:
		rcu_read_lock();
		sta = sta_info_get(sdata, peer);
		if (!sta) {
			rcu_read_unlock();
			return -ENOLINK;
		}

		set_sta_flag(sta, WLAN_STA_TDLS_PEER_AUTH);
		rcu_read_unlock();
		break;
	case NL80211_TDLS_DISABLE_LINK:
		return sta_info_destroy_addr(sdata, peer);
	case NL80211_TDLS_TEARDOWN:
	case NL80211_TDLS_SETUP:
	case NL80211_TDLS_DISCOVERY_REQ:
		/* We don't support in-driver setup/teardown/discovery */
		return -ENOTSUPP;
	default:
		return -ENOTSUPP;
	}

	return 0;
}

struct cfg80211_ops mac80211_config_ops = {
	.add_virtual_intf = ieee80211_add_iface,
	.del_virtual_intf = ieee80211_del_iface,
	.change_virtual_intf = ieee80211_change_iface,
	.add_key = ieee80211_add_key,
	.del_key = ieee80211_del_key,
	.get_key = ieee80211_get_key,
	.set_default_key = ieee80211_config_default_key,
	.set_default_mgmt_key = ieee80211_config_default_mgmt_key,
	.add_beacon = ieee80211_add_beacon,
	.set_beacon = ieee80211_set_beacon,
	.del_beacon = ieee80211_del_beacon,
	.add_station = ieee80211_add_station,
	.del_station = ieee80211_del_station,
	.change_station = ieee80211_change_station,
	.get_station = ieee80211_get_station,
	.dump_station = ieee80211_dump_station,
	.dump_survey = ieee80211_dump_survey,
#ifdef CONFIG_MAC80211_MESH
	.add_mpath = ieee80211_add_mpath,
	.del_mpath = ieee80211_del_mpath,
	.change_mpath = ieee80211_change_mpath,
	.get_mpath = ieee80211_get_mpath,
	.dump_mpath = ieee80211_dump_mpath,
	.update_mesh_config = ieee80211_update_mesh_config,
	.get_mesh_config = ieee80211_get_mesh_config,
	.join_mesh = ieee80211_join_mesh,
	.leave_mesh = ieee80211_leave_mesh,
#endif
	.change_bss = ieee80211_change_bss,
	.set_txq_params = ieee80211_set_txq_params,
	.set_channel = ieee80211_set_channel,
	.suspend = ieee80211_suspend,
	.resume = ieee80211_resume,
	.scan = ieee80211_scan,
	.sched_scan_start = ieee80211_sched_scan_start,
	.sched_scan_stop = ieee80211_sched_scan_stop,
	.auth = ieee80211_auth,
	.assoc = ieee80211_assoc,
	.deauth = ieee80211_deauth,
	.disassoc = ieee80211_disassoc,
	.join_ibss = ieee80211_join_ibss,
	.leave_ibss = ieee80211_leave_ibss,
	.set_wiphy_params = ieee80211_set_wiphy_params,
	.set_tx_power = ieee80211_set_tx_power,
	.get_tx_power = ieee80211_get_tx_power,
	.set_wds_peer = ieee80211_set_wds_peer,
	.rfkill_poll = ieee80211_rfkill_poll,
	CFG80211_TESTMODE_CMD(ieee80211_testmode_cmd)
	CFG80211_TESTMODE_DUMP(ieee80211_testmode_dump)
	.set_power_mgmt = ieee80211_set_power_mgmt,
	.set_bitrate_mask = ieee80211_set_bitrate_mask,
	.remain_on_channel = ieee80211_remain_on_channel,
	.cancel_remain_on_channel = ieee80211_cancel_remain_on_channel,
	.mgmt_tx = ieee80211_mgmt_tx,
	.mgmt_tx_cancel_wait = ieee80211_mgmt_tx_cancel_wait,
	.set_cqm_rssi_config = ieee80211_set_cqm_rssi_config,
	.mgmt_frame_register = ieee80211_mgmt_frame_register,
	.set_antenna = ieee80211_set_antenna,
	.get_antenna = ieee80211_get_antenna,
	.set_ringparam = ieee80211_set_ringparam,
	.get_ringparam = ieee80211_get_ringparam,
	.set_rekey_data = ieee80211_set_rekey_data,
	.tdls_oper = ieee80211_tdls_oper,
	.tdls_mgmt = ieee80211_tdls_mgmt,
};<|MERGE_RESOLUTION|>--- conflicted
+++ resolved
@@ -61,14 +61,6 @@
 	if (ret)
 		return ret;
 
-<<<<<<< HEAD
-	if (ieee80211_vif_is_mesh(&sdata->vif) && params->mesh_id_len)
-		ieee80211_sdata_set_mesh_id(sdata,
-					    params->mesh_id_len,
-					    params->mesh_id);
-
-=======
->>>>>>> 805a6af8
 	if (type == NL80211_IFTYPE_AP_VLAN &&
 	    params && params->use_4addr == 0)
 		RCU_INIT_POINTER(sdata->u.vlan.sta, NULL);
@@ -76,10 +68,6 @@
 		 params && params->use_4addr >= 0)
 		sdata->u.mgd.use_4addr = params->use_4addr;
 
-<<<<<<< HEAD
-	if (sdata->vif.type == NL80211_IFTYPE_MONITOR && flags)
-		sdata->u.mntr_flags = *flags;
-=======
 	if (sdata->vif.type == NL80211_IFTYPE_MONITOR && flags) {
 		struct ieee80211_local *local = sdata->local;
 
@@ -110,7 +98,6 @@
 			sdata->u.mntr_flags = *flags;
 		}
 	}
->>>>>>> 805a6af8
 
 	return 0;
 }
