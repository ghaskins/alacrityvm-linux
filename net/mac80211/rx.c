/*
 * Copyright 2002-2005, Instant802 Networks, Inc.
 * Copyright 2005-2006, Devicescape Software, Inc.
 * Copyright 2006-2007	Jiri Benc <jbenc@suse.cz>
 * Copyright 2007-2010	Johannes Berg <johannes@sipsolutions.net>
 *
 * This program is free software; you can redistribute it and/or modify
 * it under the terms of the GNU General Public License version 2 as
 * published by the Free Software Foundation.
 */

#include <linux/jiffies.h>
#include <linux/slab.h>
#include <linux/kernel.h>
#include <linux/skbuff.h>
#include <linux/netdevice.h>
#include <linux/etherdevice.h>
#include <linux/rcupdate.h>
#include <linux/export.h>
#include <net/mac80211.h>
#include <net/ieee80211_radiotap.h>

#include "ieee80211_i.h"
#include "driver-ops.h"
#include "led.h"
#include "mesh.h"
#include "wep.h"
#include "wpa.h"
#include "tkip.h"
#include "wme.h"

/*
 * monitor mode reception
 *
 * This function cleans up the SKB, i.e. it removes all the stuff
 * only useful for monitoring.
 */
static struct sk_buff *remove_monitor_info(struct ieee80211_local *local,
					   struct sk_buff *skb)
{
	if (local->hw.flags & IEEE80211_HW_RX_INCLUDES_FCS) {
		if (likely(skb->len > FCS_LEN))
			__pskb_trim(skb, skb->len - FCS_LEN);
		else {
			/* driver bug */
			WARN_ON(1);
			dev_kfree_skb(skb);
			skb = NULL;
		}
	}

	return skb;
}

static inline int should_drop_frame(struct sk_buff *skb,
				    int present_fcs_len)
{
	struct ieee80211_rx_status *status = IEEE80211_SKB_RXCB(skb);
	struct ieee80211_hdr *hdr = (struct ieee80211_hdr *)skb->data;

	if (status->flag & (RX_FLAG_FAILED_FCS_CRC | RX_FLAG_FAILED_PLCP_CRC))
		return 1;
	if (unlikely(skb->len < 16 + present_fcs_len))
		return 1;
	if (ieee80211_is_ctl(hdr->frame_control) &&
	    !ieee80211_is_pspoll(hdr->frame_control) &&
	    !ieee80211_is_back_req(hdr->frame_control))
		return 1;
	return 0;
}

static int
ieee80211_rx_radiotap_len(struct ieee80211_local *local,
			  struct ieee80211_rx_status *status)
{
	int len;

	/* always present fields */
	len = sizeof(struct ieee80211_radiotap_header) + 9;

	if (status->flag & RX_FLAG_MACTIME_MPDU)
		len += 8;
	if (local->hw.flags & IEEE80211_HW_SIGNAL_DBM)
		len += 1;

	if (len & 1) /* padding for RX_FLAGS if necessary */
		len++;

	if (status->flag & RX_FLAG_HT) /* HT info */
		len += 3;

	return len;
}

/*
 * ieee80211_add_rx_radiotap_header - add radiotap header
 *
 * add a radiotap header containing all the fields which the hardware provided.
 */
static void
ieee80211_add_rx_radiotap_header(struct ieee80211_local *local,
				 struct sk_buff *skb,
				 struct ieee80211_rate *rate,
				 int rtap_len)
{
	struct ieee80211_rx_status *status = IEEE80211_SKB_RXCB(skb);
	struct ieee80211_radiotap_header *rthdr;
	unsigned char *pos;
	u16 rx_flags = 0;

	rthdr = (struct ieee80211_radiotap_header *)skb_push(skb, rtap_len);
	memset(rthdr, 0, rtap_len);

	/* radiotap header, set always present flags */
	rthdr->it_present =
		cpu_to_le32((1 << IEEE80211_RADIOTAP_FLAGS) |
			    (1 << IEEE80211_RADIOTAP_CHANNEL) |
			    (1 << IEEE80211_RADIOTAP_ANTENNA) |
			    (1 << IEEE80211_RADIOTAP_RX_FLAGS));
	rthdr->it_len = cpu_to_le16(rtap_len);

	pos = (unsigned char *)(rthdr+1);

	/* the order of the following fields is important */

	/* IEEE80211_RADIOTAP_TSFT */
	if (status->flag & RX_FLAG_MACTIME_MPDU) {
		put_unaligned_le64(status->mactime, pos);
		rthdr->it_present |=
			cpu_to_le32(1 << IEEE80211_RADIOTAP_TSFT);
		pos += 8;
	}

	/* IEEE80211_RADIOTAP_FLAGS */
	if (local->hw.flags & IEEE80211_HW_RX_INCLUDES_FCS)
		*pos |= IEEE80211_RADIOTAP_F_FCS;
	if (status->flag & (RX_FLAG_FAILED_FCS_CRC | RX_FLAG_FAILED_PLCP_CRC))
		*pos |= IEEE80211_RADIOTAP_F_BADFCS;
	if (status->flag & RX_FLAG_SHORTPRE)
		*pos |= IEEE80211_RADIOTAP_F_SHORTPRE;
	pos++;

	/* IEEE80211_RADIOTAP_RATE */
	if (!rate || status->flag & RX_FLAG_HT) {
		/*
		 * Without rate information don't add it. If we have,
		 * MCS information is a separate field in radiotap,
		 * added below. The byte here is needed as padding
		 * for the channel though, so initialise it to 0.
		 */
		*pos = 0;
	} else {
		rthdr->it_present |= cpu_to_le32(1 << IEEE80211_RADIOTAP_RATE);
		*pos = rate->bitrate / 5;
	}
	pos++;

	/* IEEE80211_RADIOTAP_CHANNEL */
	put_unaligned_le16(status->freq, pos);
	pos += 2;
	if (status->band == IEEE80211_BAND_5GHZ)
		put_unaligned_le16(IEEE80211_CHAN_OFDM | IEEE80211_CHAN_5GHZ,
				   pos);
	else if (status->flag & RX_FLAG_HT)
		put_unaligned_le16(IEEE80211_CHAN_DYN | IEEE80211_CHAN_2GHZ,
				   pos);
	else if (rate && rate->flags & IEEE80211_RATE_ERP_G)
		put_unaligned_le16(IEEE80211_CHAN_OFDM | IEEE80211_CHAN_2GHZ,
				   pos);
	else if (rate)
		put_unaligned_le16(IEEE80211_CHAN_CCK | IEEE80211_CHAN_2GHZ,
				   pos);
	else
		put_unaligned_le16(IEEE80211_CHAN_2GHZ, pos);
	pos += 2;

	/* IEEE80211_RADIOTAP_DBM_ANTSIGNAL */
	if (local->hw.flags & IEEE80211_HW_SIGNAL_DBM) {
		*pos = status->signal;
		rthdr->it_present |=
			cpu_to_le32(1 << IEEE80211_RADIOTAP_DBM_ANTSIGNAL);
		pos++;
	}

	/* IEEE80211_RADIOTAP_LOCK_QUALITY is missing */

	/* IEEE80211_RADIOTAP_ANTENNA */
	*pos = status->antenna;
	pos++;

	/* IEEE80211_RADIOTAP_DB_ANTNOISE is not used */

	/* IEEE80211_RADIOTAP_RX_FLAGS */
	/* ensure 2 byte alignment for the 2 byte field as required */
	if ((pos - (u8 *)rthdr) & 1)
		pos++;
	if (status->flag & RX_FLAG_FAILED_PLCP_CRC)
		rx_flags |= IEEE80211_RADIOTAP_F_RX_BADPLCP;
	put_unaligned_le16(rx_flags, pos);
	pos += 2;

	if (status->flag & RX_FLAG_HT) {
		rthdr->it_present |= cpu_to_le32(1 << IEEE80211_RADIOTAP_MCS);
		*pos++ = IEEE80211_RADIOTAP_MCS_HAVE_MCS |
			 IEEE80211_RADIOTAP_MCS_HAVE_GI |
			 IEEE80211_RADIOTAP_MCS_HAVE_BW;
		*pos = 0;
		if (status->flag & RX_FLAG_SHORT_GI)
			*pos |= IEEE80211_RADIOTAP_MCS_SGI;
		if (status->flag & RX_FLAG_40MHZ)
			*pos |= IEEE80211_RADIOTAP_MCS_BW_40;
		pos++;
		*pos++ = status->rate_idx;
	}
}

/*
 * This function copies a received frame to all monitor interfaces and
 * returns a cleaned-up SKB that no longer includes the FCS nor the
 * radiotap header the driver might have added.
 */
static struct sk_buff *
ieee80211_rx_monitor(struct ieee80211_local *local, struct sk_buff *origskb,
		     struct ieee80211_rate *rate)
{
	struct ieee80211_rx_status *status = IEEE80211_SKB_RXCB(origskb);
	struct ieee80211_sub_if_data *sdata;
	int needed_headroom = 0;
	struct sk_buff *skb, *skb2;
	struct net_device *prev_dev = NULL;
	int present_fcs_len = 0;

	/*
	 * First, we may need to make a copy of the skb because
	 *  (1) we need to modify it for radiotap (if not present), and
	 *  (2) the other RX handlers will modify the skb we got.
	 *
	 * We don't need to, of course, if we aren't going to return
	 * the SKB because it has a bad FCS/PLCP checksum.
	 */

	/* room for the radiotap header based on driver features */
	needed_headroom = ieee80211_rx_radiotap_len(local, status);

	if (local->hw.flags & IEEE80211_HW_RX_INCLUDES_FCS)
		present_fcs_len = FCS_LEN;

	/* make sure hdr->frame_control is on the linear part */
	if (!pskb_may_pull(origskb, 2)) {
		dev_kfree_skb(origskb);
		return NULL;
	}

	if (!local->monitors) {
		if (should_drop_frame(origskb, present_fcs_len)) {
			dev_kfree_skb(origskb);
			return NULL;
		}

		return remove_monitor_info(local, origskb);
	}

	if (should_drop_frame(origskb, present_fcs_len)) {
		/* only need to expand headroom if necessary */
		skb = origskb;
		origskb = NULL;

		/*
		 * This shouldn't trigger often because most devices have an
		 * RX header they pull before we get here, and that should
		 * be big enough for our radiotap information. We should
		 * probably export the length to drivers so that we can have
		 * them allocate enough headroom to start with.
		 */
		if (skb_headroom(skb) < needed_headroom &&
		    pskb_expand_head(skb, needed_headroom, 0, GFP_ATOMIC)) {
			dev_kfree_skb(skb);
			return NULL;
		}
	} else {
		/*
		 * Need to make a copy and possibly remove radiotap header
		 * and FCS from the original.
		 */
		skb = skb_copy_expand(origskb, needed_headroom, 0, GFP_ATOMIC);

		origskb = remove_monitor_info(local, origskb);

		if (!skb)
			return origskb;
	}

	/* prepend radiotap information */
	ieee80211_add_rx_radiotap_header(local, skb, rate, needed_headroom);

	skb_reset_mac_header(skb);
	skb->ip_summed = CHECKSUM_UNNECESSARY;
	skb->pkt_type = PACKET_OTHERHOST;
	skb->protocol = htons(ETH_P_802_2);

	list_for_each_entry_rcu(sdata, &local->interfaces, list) {
		if (sdata->vif.type != NL80211_IFTYPE_MONITOR)
			continue;

		if (sdata->u.mntr_flags & MONITOR_FLAG_COOK_FRAMES)
			continue;

		if (!ieee80211_sdata_running(sdata))
			continue;

		if (prev_dev) {
			skb2 = skb_clone(skb, GFP_ATOMIC);
			if (skb2) {
				skb2->dev = prev_dev;
				netif_receive_skb(skb2);
			}
		}

		prev_dev = sdata->dev;
		sdata->dev->stats.rx_packets++;
		sdata->dev->stats.rx_bytes += skb->len;
	}

	if (prev_dev) {
		skb->dev = prev_dev;
		netif_receive_skb(skb);
	} else
		dev_kfree_skb(skb);

	return origskb;
}


static void ieee80211_parse_qos(struct ieee80211_rx_data *rx)
{
	struct ieee80211_hdr *hdr = (struct ieee80211_hdr *)rx->skb->data;
	struct ieee80211_rx_status *status = IEEE80211_SKB_RXCB(rx->skb);
	int tid, seqno_idx, security_idx;

	/* does the frame have a qos control field? */
	if (ieee80211_is_data_qos(hdr->frame_control)) {
		u8 *qc = ieee80211_get_qos_ctl(hdr);
		/* frame has qos control */
		tid = *qc & IEEE80211_QOS_CTL_TID_MASK;
		if (*qc & IEEE80211_QOS_CTL_A_MSDU_PRESENT)
			status->rx_flags |= IEEE80211_RX_AMSDU;

		seqno_idx = tid;
		security_idx = tid;
	} else {
		/*
		 * IEEE 802.11-2007, 7.1.3.4.1 ("Sequence Number field"):
		 *
		 *	Sequence numbers for management frames, QoS data
		 *	frames with a broadcast/multicast address in the
		 *	Address 1 field, and all non-QoS data frames sent
		 *	by QoS STAs are assigned using an additional single
		 *	modulo-4096 counter, [...]
		 *
		 * We also use that counter for non-QoS STAs.
		 */
		seqno_idx = NUM_RX_DATA_QUEUES;
		security_idx = 0;
		if (ieee80211_is_mgmt(hdr->frame_control))
			security_idx = NUM_RX_DATA_QUEUES;
		tid = 0;
	}

	rx->seqno_idx = seqno_idx;
	rx->security_idx = security_idx;
	/* Set skb->priority to 1d tag if highest order bit of TID is not set.
	 * For now, set skb->priority to 0 for other cases. */
	rx->skb->priority = (tid > 7) ? 0 : tid;
}

/**
 * DOC: Packet alignment
 *
 * Drivers always need to pass packets that are aligned to two-byte boundaries
 * to the stack.
 *
 * Additionally, should, if possible, align the payload data in a way that
 * guarantees that the contained IP header is aligned to a four-byte
 * boundary. In the case of regular frames, this simply means aligning the
 * payload to a four-byte boundary (because either the IP header is directly
 * contained, or IV/RFC1042 headers that have a length divisible by four are
 * in front of it).  If the payload data is not properly aligned and the
 * architecture doesn't support efficient unaligned operations, mac80211
 * will align the data.
 *
 * With A-MSDU frames, however, the payload data address must yield two modulo
 * four because there are 14-byte 802.3 headers within the A-MSDU frames that
 * push the IP header further back to a multiple of four again. Thankfully, the
 * specs were sane enough this time around to require padding each A-MSDU
 * subframe to a length that is a multiple of four.
 *
 * Padding like Atheros hardware adds which is between the 802.11 header and
 * the payload is not supported, the driver is required to move the 802.11
 * header to be directly in front of the payload in that case.
 */
static void ieee80211_verify_alignment(struct ieee80211_rx_data *rx)
{
#ifdef CONFIG_MAC80211_VERBOSE_DEBUG
	WARN_ONCE((unsigned long)rx->skb->data & 1,
		  "unaligned packet at 0x%p\n", rx->skb->data);
#endif
}


/* rx handlers */

static ieee80211_rx_result debug_noinline
ieee80211_rx_h_passive_scan(struct ieee80211_rx_data *rx)
{
	struct ieee80211_local *local = rx->local;
	struct ieee80211_rx_status *status = IEEE80211_SKB_RXCB(rx->skb);
	struct sk_buff *skb = rx->skb;

	if (likely(!(status->rx_flags & IEEE80211_RX_IN_SCAN) &&
		   !local->sched_scanning))
		return RX_CONTINUE;

	if (test_bit(SCAN_HW_SCANNING, &local->scanning) ||
	    test_bit(SCAN_SW_SCANNING, &local->scanning) ||
	    local->sched_scanning)
		return ieee80211_scan_rx(rx->sdata, skb);

	/* scanning finished during invoking of handlers */
	I802_DEBUG_INC(local->rx_handlers_drop_passive_scan);
	return RX_DROP_UNUSABLE;
}


static int ieee80211_is_unicast_robust_mgmt_frame(struct sk_buff *skb)
{
	struct ieee80211_hdr *hdr = (struct ieee80211_hdr *) skb->data;

	if (skb->len < 24 || is_multicast_ether_addr(hdr->addr1))
		return 0;

	return ieee80211_is_robust_mgmt_frame(hdr);
}


static int ieee80211_is_multicast_robust_mgmt_frame(struct sk_buff *skb)
{
	struct ieee80211_hdr *hdr = (struct ieee80211_hdr *) skb->data;

	if (skb->len < 24 || !is_multicast_ether_addr(hdr->addr1))
		return 0;

	return ieee80211_is_robust_mgmt_frame(hdr);
}


/* Get the BIP key index from MMIE; return -1 if this is not a BIP frame */
static int ieee80211_get_mmie_keyidx(struct sk_buff *skb)
{
	struct ieee80211_mgmt *hdr = (struct ieee80211_mgmt *) skb->data;
	struct ieee80211_mmie *mmie;

	if (skb->len < 24 + sizeof(*mmie) ||
	    !is_multicast_ether_addr(hdr->da))
		return -1;

	if (!ieee80211_is_robust_mgmt_frame((struct ieee80211_hdr *) hdr))
		return -1; /* not a robust management frame */

	mmie = (struct ieee80211_mmie *)
		(skb->data + skb->len - sizeof(*mmie));
	if (mmie->element_id != WLAN_EID_MMIE ||
	    mmie->length != sizeof(*mmie) - 2)
		return -1;

	return le16_to_cpu(mmie->key_id);
}


static ieee80211_rx_result
ieee80211_rx_mesh_check(struct ieee80211_rx_data *rx)
{
	struct ieee80211_hdr *hdr = (struct ieee80211_hdr *)rx->skb->data;
	char *dev_addr = rx->sdata->vif.addr;

	if (ieee80211_is_data(hdr->frame_control)) {
		if (is_multicast_ether_addr(hdr->addr1)) {
			if (ieee80211_has_tods(hdr->frame_control) ||
				!ieee80211_has_fromds(hdr->frame_control))
				return RX_DROP_MONITOR;
			if (memcmp(hdr->addr3, dev_addr, ETH_ALEN) == 0)
				return RX_DROP_MONITOR;
		} else {
			if (!ieee80211_has_a4(hdr->frame_control))
				return RX_DROP_MONITOR;
			if (memcmp(hdr->addr4, dev_addr, ETH_ALEN) == 0)
				return RX_DROP_MONITOR;
		}
	}

	/* If there is not an established peer link and this is not a peer link
	 * establisment frame, beacon or probe, drop the frame.
	 */

	if (!rx->sta || sta_plink_state(rx->sta) != NL80211_PLINK_ESTAB) {
		struct ieee80211_mgmt *mgmt;

		if (!ieee80211_is_mgmt(hdr->frame_control))
			return RX_DROP_MONITOR;

		if (ieee80211_is_action(hdr->frame_control)) {
			u8 category;
			mgmt = (struct ieee80211_mgmt *)hdr;
			category = mgmt->u.action.category;
			if (category != WLAN_CATEGORY_MESH_ACTION &&
				category != WLAN_CATEGORY_SELF_PROTECTED)
				return RX_DROP_MONITOR;
			return RX_CONTINUE;
		}

		if (ieee80211_is_probe_req(hdr->frame_control) ||
		    ieee80211_is_probe_resp(hdr->frame_control) ||
		    ieee80211_is_beacon(hdr->frame_control) ||
		    ieee80211_is_auth(hdr->frame_control))
			return RX_CONTINUE;

		return RX_DROP_MONITOR;

	}

	return RX_CONTINUE;
}

#define SEQ_MODULO 0x1000
#define SEQ_MASK   0xfff

static inline int seq_less(u16 sq1, u16 sq2)
{
	return ((sq1 - sq2) & SEQ_MASK) > (SEQ_MODULO >> 1);
}

static inline u16 seq_inc(u16 sq)
{
	return (sq + 1) & SEQ_MASK;
}

static inline u16 seq_sub(u16 sq1, u16 sq2)
{
	return (sq1 - sq2) & SEQ_MASK;
}


static void ieee80211_release_reorder_frame(struct ieee80211_hw *hw,
					    struct tid_ampdu_rx *tid_agg_rx,
					    int index)
{
	struct ieee80211_local *local = hw_to_local(hw);
	struct sk_buff *skb = tid_agg_rx->reorder_buf[index];
	struct ieee80211_rx_status *status;

	lockdep_assert_held(&tid_agg_rx->reorder_lock);

	if (!skb)
		goto no_frame;

	/* release the frame from the reorder ring buffer */
	tid_agg_rx->stored_mpdu_num--;
	tid_agg_rx->reorder_buf[index] = NULL;
	status = IEEE80211_SKB_RXCB(skb);
	status->rx_flags |= IEEE80211_RX_DEFERRED_RELEASE;
	skb_queue_tail(&local->rx_skb_queue, skb);

no_frame:
	tid_agg_rx->head_seq_num = seq_inc(tid_agg_rx->head_seq_num);
}

static void ieee80211_release_reorder_frames(struct ieee80211_hw *hw,
					     struct tid_ampdu_rx *tid_agg_rx,
					     u16 head_seq_num)
{
	int index;

	lockdep_assert_held(&tid_agg_rx->reorder_lock);

	while (seq_less(tid_agg_rx->head_seq_num, head_seq_num)) {
		index = seq_sub(tid_agg_rx->head_seq_num, tid_agg_rx->ssn) %
							tid_agg_rx->buf_size;
		ieee80211_release_reorder_frame(hw, tid_agg_rx, index);
	}
}

/*
 * Timeout (in jiffies) for skb's that are waiting in the RX reorder buffer. If
 * the skb was added to the buffer longer than this time ago, the earlier
 * frames that have not yet been received are assumed to be lost and the skb
 * can be released for processing. This may also release other skb's from the
 * reorder buffer if there are no additional gaps between the frames.
 *
 * Callers must hold tid_agg_rx->reorder_lock.
 */
#define HT_RX_REORDER_BUF_TIMEOUT (HZ / 10)

static void ieee80211_sta_reorder_release(struct ieee80211_hw *hw,
					  struct tid_ampdu_rx *tid_agg_rx)
{
	int index, j;

	lockdep_assert_held(&tid_agg_rx->reorder_lock);

	/* release the buffer until next missing frame */
	index = seq_sub(tid_agg_rx->head_seq_num, tid_agg_rx->ssn) %
						tid_agg_rx->buf_size;
	if (!tid_agg_rx->reorder_buf[index] &&
	    tid_agg_rx->stored_mpdu_num > 1) {
		/*
		 * No buffers ready to be released, but check whether any
		 * frames in the reorder buffer have timed out.
		 */
		int skipped = 1;
		for (j = (index + 1) % tid_agg_rx->buf_size; j != index;
		     j = (j + 1) % tid_agg_rx->buf_size) {
			if (!tid_agg_rx->reorder_buf[j]) {
				skipped++;
				continue;
			}
			if (skipped &&
			    !time_after(jiffies, tid_agg_rx->reorder_time[j] +
					HT_RX_REORDER_BUF_TIMEOUT))
				goto set_release_timer;

#ifdef CONFIG_MAC80211_HT_DEBUG
			if (net_ratelimit())
				wiphy_debug(hw->wiphy,
					    "release an RX reorder frame due to timeout on earlier frames\n");
#endif
			ieee80211_release_reorder_frame(hw, tid_agg_rx, j);

			/*
			 * Increment the head seq# also for the skipped slots.
			 */
			tid_agg_rx->head_seq_num =
				(tid_agg_rx->head_seq_num + skipped) & SEQ_MASK;
			skipped = 0;
		}
	} else while (tid_agg_rx->reorder_buf[index]) {
		ieee80211_release_reorder_frame(hw, tid_agg_rx, index);
		index =	seq_sub(tid_agg_rx->head_seq_num, tid_agg_rx->ssn) %
							tid_agg_rx->buf_size;
	}

	if (tid_agg_rx->stored_mpdu_num) {
		j = index = seq_sub(tid_agg_rx->head_seq_num,
				    tid_agg_rx->ssn) % tid_agg_rx->buf_size;

		for (; j != (index - 1) % tid_agg_rx->buf_size;
		     j = (j + 1) % tid_agg_rx->buf_size) {
			if (tid_agg_rx->reorder_buf[j])
				break;
		}

 set_release_timer:

		mod_timer(&tid_agg_rx->reorder_timer,
			  tid_agg_rx->reorder_time[j] + 1 +
			  HT_RX_REORDER_BUF_TIMEOUT);
	} else {
		del_timer(&tid_agg_rx->reorder_timer);
	}
}

/*
 * As this function belongs to the RX path it must be under
 * rcu_read_lock protection. It returns false if the frame
 * can be processed immediately, true if it was consumed.
 */
static bool ieee80211_sta_manage_reorder_buf(struct ieee80211_hw *hw,
					     struct tid_ampdu_rx *tid_agg_rx,
					     struct sk_buff *skb)
{
	struct ieee80211_hdr *hdr = (struct ieee80211_hdr *) skb->data;
	u16 sc = le16_to_cpu(hdr->seq_ctrl);
	u16 mpdu_seq_num = (sc & IEEE80211_SCTL_SEQ) >> 4;
	u16 head_seq_num, buf_size;
	int index;
	bool ret = true;

	spin_lock(&tid_agg_rx->reorder_lock);

	buf_size = tid_agg_rx->buf_size;
	head_seq_num = tid_agg_rx->head_seq_num;

	/* frame with out of date sequence number */
	if (seq_less(mpdu_seq_num, head_seq_num)) {
		dev_kfree_skb(skb);
		goto out;
	}

	/*
	 * If frame the sequence number exceeds our buffering window
	 * size release some previous frames to make room for this one.
	 */
	if (!seq_less(mpdu_seq_num, head_seq_num + buf_size)) {
		head_seq_num = seq_inc(seq_sub(mpdu_seq_num, buf_size));
		/* release stored frames up to new head to stack */
		ieee80211_release_reorder_frames(hw, tid_agg_rx, head_seq_num);
	}

	/* Now the new frame is always in the range of the reordering buffer */

	index = seq_sub(mpdu_seq_num, tid_agg_rx->ssn) % tid_agg_rx->buf_size;

	/* check if we already stored this frame */
	if (tid_agg_rx->reorder_buf[index]) {
		dev_kfree_skb(skb);
		goto out;
	}

	/*
	 * If the current MPDU is in the right order and nothing else
	 * is stored we can process it directly, no need to buffer it.
	 * If it is first but there's something stored, we may be able
	 * to release frames after this one.
	 */
	if (mpdu_seq_num == tid_agg_rx->head_seq_num &&
	    tid_agg_rx->stored_mpdu_num == 0) {
		tid_agg_rx->head_seq_num = seq_inc(tid_agg_rx->head_seq_num);
		ret = false;
		goto out;
	}

	/* put the frame in the reordering buffer */
	tid_agg_rx->reorder_buf[index] = skb;
	tid_agg_rx->reorder_time[index] = jiffies;
	tid_agg_rx->stored_mpdu_num++;
	ieee80211_sta_reorder_release(hw, tid_agg_rx);

 out:
	spin_unlock(&tid_agg_rx->reorder_lock);
	return ret;
}

/*
 * Reorder MPDUs from A-MPDUs, keeping them on a buffer. Returns
 * true if the MPDU was buffered, false if it should be processed.
 */
static void ieee80211_rx_reorder_ampdu(struct ieee80211_rx_data *rx)
{
	struct sk_buff *skb = rx->skb;
	struct ieee80211_local *local = rx->local;
	struct ieee80211_hw *hw = &local->hw;
	struct ieee80211_hdr *hdr = (struct ieee80211_hdr *) skb->data;
	struct sta_info *sta = rx->sta;
	struct tid_ampdu_rx *tid_agg_rx;
	u16 sc;
	int tid;

	if (!ieee80211_is_data_qos(hdr->frame_control))
		goto dont_reorder;

	/*
	 * filter the QoS data rx stream according to
	 * STA/TID and check if this STA/TID is on aggregation
	 */

	if (!sta)
		goto dont_reorder;

	tid = *ieee80211_get_qos_ctl(hdr) & IEEE80211_QOS_CTL_TID_MASK;

	tid_agg_rx = rcu_dereference(sta->ampdu_mlme.tid_rx[tid]);
	if (!tid_agg_rx)
		goto dont_reorder;

	/* qos null data frames are excluded */
	if (unlikely(hdr->frame_control & cpu_to_le16(IEEE80211_STYPE_NULLFUNC)))
		goto dont_reorder;

	/* new, potentially un-ordered, ampdu frame - process it */

	/* reset session timer */
	if (tid_agg_rx->timeout)
		mod_timer(&tid_agg_rx->session_timer,
			  TU_TO_EXP_TIME(tid_agg_rx->timeout));

	/* if this mpdu is fragmented - terminate rx aggregation session */
	sc = le16_to_cpu(hdr->seq_ctrl);
	if (sc & IEEE80211_SCTL_FRAG) {
		skb->pkt_type = IEEE80211_SDATA_QUEUE_TYPE_FRAME;
		skb_queue_tail(&rx->sdata->skb_queue, skb);
		ieee80211_queue_work(&local->hw, &rx->sdata->work);
		return;
	}

	/*
	 * No locking needed -- we will only ever process one
	 * RX packet at a time, and thus own tid_agg_rx. All
	 * other code manipulating it needs to (and does) make
	 * sure that we cannot get to it any more before doing
	 * anything with it.
	 */
	if (ieee80211_sta_manage_reorder_buf(hw, tid_agg_rx, skb))
		return;

 dont_reorder:
	skb_queue_tail(&local->rx_skb_queue, skb);
}

static ieee80211_rx_result debug_noinline
ieee80211_rx_h_check(struct ieee80211_rx_data *rx)
{
	struct ieee80211_hdr *hdr = (struct ieee80211_hdr *)rx->skb->data;
	struct ieee80211_rx_status *status = IEEE80211_SKB_RXCB(rx->skb);

	/* Drop duplicate 802.11 retransmissions (IEEE 802.11 Chap. 9.2.9) */
	if (rx->sta && !is_multicast_ether_addr(hdr->addr1)) {
		if (unlikely(ieee80211_has_retry(hdr->frame_control) &&
			     rx->sta->last_seq_ctrl[rx->seqno_idx] ==
			     hdr->seq_ctrl)) {
			if (status->rx_flags & IEEE80211_RX_RA_MATCH) {
				rx->local->dot11FrameDuplicateCount++;
				rx->sta->num_duplicates++;
			}
			return RX_DROP_UNUSABLE;
		} else
			rx->sta->last_seq_ctrl[rx->seqno_idx] = hdr->seq_ctrl;
	}

	if (unlikely(rx->skb->len < 16)) {
		I802_DEBUG_INC(rx->local->rx_handlers_drop_short);
		return RX_DROP_MONITOR;
	}

	/* Drop disallowed frame classes based on STA auth/assoc state;
	 * IEEE 802.11, Chap 5.5.
	 *
	 * mac80211 filters only based on association state, i.e. it drops
	 * Class 3 frames from not associated stations. hostapd sends
	 * deauth/disassoc frames when needed. In addition, hostapd is
	 * responsible for filtering on both auth and assoc states.
	 */

	if (ieee80211_vif_is_mesh(&rx->sdata->vif))
		return ieee80211_rx_mesh_check(rx);

	if (unlikely((ieee80211_is_data(hdr->frame_control) ||
		      ieee80211_is_pspoll(hdr->frame_control)) &&
		     rx->sdata->vif.type != NL80211_IFTYPE_ADHOC &&
		     rx->sdata->vif.type != NL80211_IFTYPE_WDS &&
		     (!rx->sta || !test_sta_flag(rx->sta, WLAN_STA_ASSOC)))) {
		if (rx->sta && rx->sta->dummy &&
		    ieee80211_is_data_present(hdr->frame_control)) {
			u16 ethertype;
			u8 *payload;

			payload = rx->skb->data +
				ieee80211_hdrlen(hdr->frame_control);
			ethertype = (payload[6] << 8) | payload[7];
			if (cpu_to_be16(ethertype) ==
			    rx->sdata->control_port_protocol)
				return RX_CONTINUE;
		}
		return RX_DROP_MONITOR;
	}

	return RX_CONTINUE;
}


static ieee80211_rx_result debug_noinline
ieee80211_rx_h_decrypt(struct ieee80211_rx_data *rx)
{
	struct sk_buff *skb = rx->skb;
	struct ieee80211_rx_status *status = IEEE80211_SKB_RXCB(skb);
	struct ieee80211_hdr *hdr = (struct ieee80211_hdr *)skb->data;
	int keyidx;
	int hdrlen;
	ieee80211_rx_result result = RX_DROP_UNUSABLE;
	struct ieee80211_key *sta_ptk = NULL;
	int mmie_keyidx = -1;
	__le16 fc;

	/*
	 * Key selection 101
	 *
	 * There are four types of keys:
	 *  - GTK (group keys)
	 *  - IGTK (group keys for management frames)
	 *  - PTK (pairwise keys)
	 *  - STK (station-to-station pairwise keys)
	 *
	 * When selecting a key, we have to distinguish between multicast
	 * (including broadcast) and unicast frames, the latter can only
	 * use PTKs and STKs while the former always use GTKs and IGTKs.
	 * Unless, of course, actual WEP keys ("pre-RSNA") are used, then
	 * unicast frames can also use key indices like GTKs. Hence, if we
	 * don't have a PTK/STK we check the key index for a WEP key.
	 *
	 * Note that in a regular BSS, multicast frames are sent by the
	 * AP only, associated stations unicast the frame to the AP first
	 * which then multicasts it on their behalf.
	 *
	 * There is also a slight problem in IBSS mode: GTKs are negotiated
	 * with each station, that is something we don't currently handle.
	 * The spec seems to expect that one negotiates the same key with
	 * every station but there's no such requirement; VLANs could be
	 * possible.
	 */

	/*
	 * No point in finding a key and decrypting if the frame is neither
	 * addressed to us nor a multicast frame.
	 */
	if (!(status->rx_flags & IEEE80211_RX_RA_MATCH))
		return RX_CONTINUE;

	/* start without a key */
	rx->key = NULL;

	if (rx->sta)
		sta_ptk = rcu_dereference(rx->sta->ptk);

	fc = hdr->frame_control;

	if (!ieee80211_has_protected(fc))
		mmie_keyidx = ieee80211_get_mmie_keyidx(rx->skb);

	if (!is_multicast_ether_addr(hdr->addr1) && sta_ptk) {
		rx->key = sta_ptk;
		if ((status->flag & RX_FLAG_DECRYPTED) &&
		    (status->flag & RX_FLAG_IV_STRIPPED))
			return RX_CONTINUE;
		/* Skip decryption if the frame is not protected. */
		if (!ieee80211_has_protected(fc))
			return RX_CONTINUE;
	} else if (mmie_keyidx >= 0) {
		/* Broadcast/multicast robust management frame / BIP */
		if ((status->flag & RX_FLAG_DECRYPTED) &&
		    (status->flag & RX_FLAG_IV_STRIPPED))
			return RX_CONTINUE;

		if (mmie_keyidx < NUM_DEFAULT_KEYS ||
		    mmie_keyidx >= NUM_DEFAULT_KEYS + NUM_DEFAULT_MGMT_KEYS)
			return RX_DROP_MONITOR; /* unexpected BIP keyidx */
		if (rx->sta)
			rx->key = rcu_dereference(rx->sta->gtk[mmie_keyidx]);
		if (!rx->key)
			rx->key = rcu_dereference(rx->sdata->keys[mmie_keyidx]);
	} else if (!ieee80211_has_protected(fc)) {
		/*
		 * The frame was not protected, so skip decryption. However, we
		 * need to set rx->key if there is a key that could have been
		 * used so that the frame may be dropped if encryption would
		 * have been expected.
		 */
		struct ieee80211_key *key = NULL;
		struct ieee80211_sub_if_data *sdata = rx->sdata;
		int i;

		if (ieee80211_is_mgmt(fc) &&
		    is_multicast_ether_addr(hdr->addr1) &&
		    (key = rcu_dereference(rx->sdata->default_mgmt_key)))
			rx->key = key;
		else {
			if (rx->sta) {
				for (i = 0; i < NUM_DEFAULT_KEYS; i++) {
					key = rcu_dereference(rx->sta->gtk[i]);
					if (key)
						break;
				}
			}
			if (!key) {
				for (i = 0; i < NUM_DEFAULT_KEYS; i++) {
					key = rcu_dereference(sdata->keys[i]);
					if (key)
						break;
				}
			}
			if (key)
				rx->key = key;
		}
		return RX_CONTINUE;
	} else {
		u8 keyid;
		/*
		 * The device doesn't give us the IV so we won't be
		 * able to look up the key. That's ok though, we
		 * don't need to decrypt the frame, we just won't
		 * be able to keep statistics accurate.
		 * Except for key threshold notifications, should
		 * we somehow allow the driver to tell us which key
		 * the hardware used if this flag is set?
		 */
		if ((status->flag & RX_FLAG_DECRYPTED) &&
		    (status->flag & RX_FLAG_IV_STRIPPED))
			return RX_CONTINUE;

		hdrlen = ieee80211_hdrlen(fc);

		if (rx->skb->len < 8 + hdrlen)
			return RX_DROP_UNUSABLE; /* TODO: count this? */

		/*
		 * no need to call ieee80211_wep_get_keyidx,
		 * it verifies a bunch of things we've done already
		 */
		skb_copy_bits(rx->skb, hdrlen + 3, &keyid, 1);
		keyidx = keyid >> 6;

		/* check per-station GTK first, if multicast packet */
		if (is_multicast_ether_addr(hdr->addr1) && rx->sta)
			rx->key = rcu_dereference(rx->sta->gtk[keyidx]);

		/* if not found, try default key */
		if (!rx->key) {
			rx->key = rcu_dereference(rx->sdata->keys[keyidx]);

			/*
			 * RSNA-protected unicast frames should always be
			 * sent with pairwise or station-to-station keys,
			 * but for WEP we allow using a key index as well.
			 */
			if (rx->key &&
			    rx->key->conf.cipher != WLAN_CIPHER_SUITE_WEP40 &&
			    rx->key->conf.cipher != WLAN_CIPHER_SUITE_WEP104 &&
			    !is_multicast_ether_addr(hdr->addr1))
				rx->key = NULL;
		}
	}

	if (rx->key) {
		if (unlikely(rx->key->flags & KEY_FLAG_TAINTED))
			return RX_DROP_MONITOR;

		rx->key->tx_rx_count++;
		/* TODO: add threshold stuff again */
	} else {
		return RX_DROP_MONITOR;
	}

	if (skb_linearize(rx->skb))
		return RX_DROP_UNUSABLE;
	/* the hdr variable is invalid now! */

	switch (rx->key->conf.cipher) {
	case WLAN_CIPHER_SUITE_WEP40:
	case WLAN_CIPHER_SUITE_WEP104:
		/* Check for weak IVs if possible */
		if (rx->sta && ieee80211_is_data(fc) &&
		    (!(status->flag & RX_FLAG_IV_STRIPPED) ||
		     !(status->flag & RX_FLAG_DECRYPTED)) &&
		    ieee80211_wep_is_weak_iv(rx->skb, rx->key))
			rx->sta->wep_weak_iv_count++;

		result = ieee80211_crypto_wep_decrypt(rx);
		break;
	case WLAN_CIPHER_SUITE_TKIP:
		result = ieee80211_crypto_tkip_decrypt(rx);
		break;
	case WLAN_CIPHER_SUITE_CCMP:
		result = ieee80211_crypto_ccmp_decrypt(rx);
		break;
	case WLAN_CIPHER_SUITE_AES_CMAC:
		result = ieee80211_crypto_aes_cmac_decrypt(rx);
		break;
	default:
		/*
		 * We can reach here only with HW-only algorithms
		 * but why didn't it decrypt the frame?!
		 */
		return RX_DROP_UNUSABLE;
	}

	/* either the frame has been decrypted or will be dropped */
	status->flag |= RX_FLAG_DECRYPTED;

	return result;
}

static ieee80211_rx_result debug_noinline
ieee80211_rx_h_check_more_data(struct ieee80211_rx_data *rx)
{
	struct ieee80211_local *local;
	struct ieee80211_hdr *hdr;
	struct sk_buff *skb;

	local = rx->local;
	skb = rx->skb;
	hdr = (struct ieee80211_hdr *) skb->data;

	if (!local->pspolling)
		return RX_CONTINUE;

	if (!ieee80211_has_fromds(hdr->frame_control))
		/* this is not from AP */
		return RX_CONTINUE;

	if (!ieee80211_is_data(hdr->frame_control))
		return RX_CONTINUE;

	if (!ieee80211_has_moredata(hdr->frame_control)) {
		/* AP has no more frames buffered for us */
		local->pspolling = false;
		return RX_CONTINUE;
	}

	/* more data bit is set, let's request a new frame from the AP */
	ieee80211_send_pspoll(local, rx->sdata);

	return RX_CONTINUE;
}

static void ap_sta_ps_start(struct sta_info *sta)
{
	struct ieee80211_sub_if_data *sdata = sta->sdata;
	struct ieee80211_local *local = sdata->local;

	atomic_inc(&sdata->bss->num_sta_ps);
	set_sta_flag(sta, WLAN_STA_PS_STA);
	if (!(local->hw.flags & IEEE80211_HW_AP_LINK_PS))
		drv_sta_notify(local, sdata, STA_NOTIFY_SLEEP, &sta->sta);
#ifdef CONFIG_MAC80211_VERBOSE_PS_DEBUG
	printk(KERN_DEBUG "%s: STA %pM aid %d enters power save mode\n",
	       sdata->name, sta->sta.addr, sta->sta.aid);
#endif /* CONFIG_MAC80211_VERBOSE_PS_DEBUG */
}

static void ap_sta_ps_end(struct sta_info *sta)
{
	struct ieee80211_sub_if_data *sdata = sta->sdata;

	atomic_dec(&sdata->bss->num_sta_ps);

#ifdef CONFIG_MAC80211_VERBOSE_PS_DEBUG
	printk(KERN_DEBUG "%s: STA %pM aid %d exits power save mode\n",
	       sdata->name, sta->sta.addr, sta->sta.aid);
#endif /* CONFIG_MAC80211_VERBOSE_PS_DEBUG */

	if (test_sta_flag(sta, WLAN_STA_PS_DRIVER)) {
#ifdef CONFIG_MAC80211_VERBOSE_PS_DEBUG
		printk(KERN_DEBUG "%s: STA %pM aid %d driver-ps-blocked\n",
		       sdata->name, sta->sta.addr, sta->sta.aid);
#endif /* CONFIG_MAC80211_VERBOSE_PS_DEBUG */
		return;
	}

	ieee80211_sta_ps_deliver_wakeup(sta);
}

int ieee80211_sta_ps_transition(struct ieee80211_sta *sta, bool start)
{
	struct sta_info *sta_inf = container_of(sta, struct sta_info, sta);
	bool in_ps;

	WARN_ON(!(sta_inf->local->hw.flags & IEEE80211_HW_AP_LINK_PS));

	/* Don't let the same PS state be set twice */
	in_ps = test_sta_flag(sta_inf, WLAN_STA_PS_STA);
	if ((start && in_ps) || (!start && !in_ps))
		return -EINVAL;

	if (start)
		ap_sta_ps_start(sta_inf);
	else
		ap_sta_ps_end(sta_inf);

	return 0;
}
EXPORT_SYMBOL(ieee80211_sta_ps_transition);

static ieee80211_rx_result debug_noinline
ieee80211_rx_h_uapsd_and_pspoll(struct ieee80211_rx_data *rx)
{
	struct ieee80211_sub_if_data *sdata = rx->sdata;
	struct ieee80211_hdr *hdr = (void *)rx->skb->data;
	struct ieee80211_rx_status *status = IEEE80211_SKB_RXCB(rx->skb);
	int tid, ac;

	if (!rx->sta || !(status->rx_flags & IEEE80211_RX_RA_MATCH))
		return RX_CONTINUE;

	if (sdata->vif.type != NL80211_IFTYPE_AP &&
	    sdata->vif.type != NL80211_IFTYPE_AP_VLAN)
		return RX_CONTINUE;

	/*
	 * The device handles station powersave, so don't do anything about
	 * uAPSD and PS-Poll frames (the latter shouldn't even come up from
	 * it to mac80211 since they're handled.)
	 */
	if (sdata->local->hw.flags & IEEE80211_HW_AP_LINK_PS)
		return RX_CONTINUE;

	/*
	 * Don't do anything if the station isn't already asleep. In
	 * the uAPSD case, the station will probably be marked asleep,
	 * in the PS-Poll case the station must be confused ...
	 */
	if (!test_sta_flag(rx->sta, WLAN_STA_PS_STA))
		return RX_CONTINUE;

	if (unlikely(ieee80211_is_pspoll(hdr->frame_control))) {
		if (!test_sta_flag(rx->sta, WLAN_STA_SP)) {
			if (!test_sta_flag(rx->sta, WLAN_STA_PS_DRIVER))
				ieee80211_sta_ps_deliver_poll_response(rx->sta);
			else
				set_sta_flag(rx->sta, WLAN_STA_PSPOLL);
		}

		/* Free PS Poll skb here instead of returning RX_DROP that would
		 * count as an dropped frame. */
		dev_kfree_skb(rx->skb);

		return RX_QUEUED;
	} else if (!ieee80211_has_morefrags(hdr->frame_control) &&
		   !(status->rx_flags & IEEE80211_RX_DEFERRED_RELEASE) &&
		   ieee80211_has_pm(hdr->frame_control) &&
		   (ieee80211_is_data_qos(hdr->frame_control) ||
		    ieee80211_is_qos_nullfunc(hdr->frame_control))) {
		tid = *ieee80211_get_qos_ctl(hdr) & IEEE80211_QOS_CTL_TID_MASK;
		ac = ieee802_1d_to_ac[tid & 7];

		/*
		 * If this AC is not trigger-enabled do nothing.
		 *
		 * NB: This could/should check a separate bitmap of trigger-
		 * enabled queues, but for now we only implement uAPSD w/o
		 * TSPEC changes to the ACs, so they're always the same.
		 */
		if (!(rx->sta->sta.uapsd_queues & BIT(ac)))
			return RX_CONTINUE;

		/* if we are in a service period, do nothing */
		if (test_sta_flag(rx->sta, WLAN_STA_SP))
			return RX_CONTINUE;

		if (!test_sta_flag(rx->sta, WLAN_STA_PS_DRIVER))
			ieee80211_sta_ps_deliver_uapsd(rx->sta);
		else
			set_sta_flag(rx->sta, WLAN_STA_UAPSD);
	}

	return RX_CONTINUE;
}

static ieee80211_rx_result debug_noinline
ieee80211_rx_h_sta_process(struct ieee80211_rx_data *rx)
{
	struct sta_info *sta = rx->sta;
	struct sk_buff *skb = rx->skb;
	struct ieee80211_rx_status *status = IEEE80211_SKB_RXCB(skb);
	struct ieee80211_hdr *hdr = (struct ieee80211_hdr *)skb->data;

	if (!sta)
		return RX_CONTINUE;

	/*
	 * Update last_rx only for IBSS packets which are for the current
	 * BSSID to avoid keeping the current IBSS network alive in cases
	 * where other STAs start using different BSSID.
	 */
	if (rx->sdata->vif.type == NL80211_IFTYPE_ADHOC) {
		u8 *bssid = ieee80211_get_bssid(hdr, rx->skb->len,
						NL80211_IFTYPE_ADHOC);
		if (compare_ether_addr(bssid, rx->sdata->u.ibss.bssid) == 0) {
			sta->last_rx = jiffies;
			if (ieee80211_is_data(hdr->frame_control)) {
				sta->last_rx_rate_idx = status->rate_idx;
				sta->last_rx_rate_flag = status->flag;
			}
		}
	} else if (!is_multicast_ether_addr(hdr->addr1)) {
		/*
		 * Mesh beacons will update last_rx when if they are found to
		 * match the current local configuration when processed.
		 */
		sta->last_rx = jiffies;
		if (ieee80211_is_data(hdr->frame_control)) {
			sta->last_rx_rate_idx = status->rate_idx;
			sta->last_rx_rate_flag = status->flag;
		}
	}

	if (!(status->rx_flags & IEEE80211_RX_RA_MATCH))
		return RX_CONTINUE;

	if (rx->sdata->vif.type == NL80211_IFTYPE_STATION)
		ieee80211_sta_rx_notify(rx->sdata, hdr);

	sta->rx_fragments++;
	sta->rx_bytes += rx->skb->len;
	sta->last_signal = status->signal;
	ewma_add(&sta->avg_signal, -status->signal);

	/*
	 * Change STA power saving mode only at the end of a frame
	 * exchange sequence.
	 */
	if (!(sta->local->hw.flags & IEEE80211_HW_AP_LINK_PS) &&
	    !ieee80211_has_morefrags(hdr->frame_control) &&
	    !(status->rx_flags & IEEE80211_RX_DEFERRED_RELEASE) &&
	    (rx->sdata->vif.type == NL80211_IFTYPE_AP ||
	     rx->sdata->vif.type == NL80211_IFTYPE_AP_VLAN)) {
		if (test_sta_flag(sta, WLAN_STA_PS_STA)) {
			/*
			 * Ignore doze->wake transitions that are
			 * indicated by non-data frames, the standard
			 * is unclear here, but for example going to
			 * PS mode and then scanning would cause a
			 * doze->wake transition for the probe request,
			 * and that is clearly undesirable.
			 */
			if (ieee80211_is_data(hdr->frame_control) &&
			    !ieee80211_has_pm(hdr->frame_control))
				ap_sta_ps_end(sta);
		} else {
			if (ieee80211_has_pm(hdr->frame_control))
				ap_sta_ps_start(sta);
		}
	}

	/*
	 * Drop (qos-)data::nullfunc frames silently, since they
	 * are used only to control station power saving mode.
	 */
	if (ieee80211_is_nullfunc(hdr->frame_control) ||
	    ieee80211_is_qos_nullfunc(hdr->frame_control)) {
		I802_DEBUG_INC(rx->local->rx_handlers_drop_nullfunc);

		/*
		 * If we receive a 4-addr nullfunc frame from a STA
		 * that was not moved to a 4-addr STA vlan yet, drop
		 * the frame to the monitor interface, to make sure
		 * that hostapd sees it
		 */
		if (ieee80211_has_a4(hdr->frame_control) &&
		    (rx->sdata->vif.type == NL80211_IFTYPE_AP ||
		     (rx->sdata->vif.type == NL80211_IFTYPE_AP_VLAN &&
		      !rx->sdata->u.vlan.sta)))
			return RX_DROP_MONITOR;
		/*
		 * Update counter and free packet here to avoid
		 * counting this as a dropped packed.
		 */
		sta->rx_packets++;
		dev_kfree_skb(rx->skb);
		return RX_QUEUED;
	}

	return RX_CONTINUE;
} /* ieee80211_rx_h_sta_process */

static inline struct ieee80211_fragment_entry *
ieee80211_reassemble_add(struct ieee80211_sub_if_data *sdata,
			 unsigned int frag, unsigned int seq, int rx_queue,
			 struct sk_buff **skb)
{
	struct ieee80211_fragment_entry *entry;
	int idx;

	idx = sdata->fragment_next;
	entry = &sdata->fragments[sdata->fragment_next++];
	if (sdata->fragment_next >= IEEE80211_FRAGMENT_MAX)
		sdata->fragment_next = 0;

	if (!skb_queue_empty(&entry->skb_list)) {
#ifdef CONFIG_MAC80211_VERBOSE_DEBUG
		struct ieee80211_hdr *hdr =
			(struct ieee80211_hdr *) entry->skb_list.next->data;
		printk(KERN_DEBUG "%s: RX reassembly removed oldest "
		       "fragment entry (idx=%d age=%lu seq=%d last_frag=%d "
		       "addr1=%pM addr2=%pM\n",
		       sdata->name, idx,
		       jiffies - entry->first_frag_time, entry->seq,
		       entry->last_frag, hdr->addr1, hdr->addr2);
#endif
		__skb_queue_purge(&entry->skb_list);
	}

	__skb_queue_tail(&entry->skb_list, *skb); /* no need for locking */
	*skb = NULL;
	entry->first_frag_time = jiffies;
	entry->seq = seq;
	entry->rx_queue = rx_queue;
	entry->last_frag = frag;
	entry->ccmp = 0;
	entry->extra_len = 0;

	return entry;
}

static inline struct ieee80211_fragment_entry *
ieee80211_reassemble_find(struct ieee80211_sub_if_data *sdata,
			  unsigned int frag, unsigned int seq,
			  int rx_queue, struct ieee80211_hdr *hdr)
{
	struct ieee80211_fragment_entry *entry;
	int i, idx;

	idx = sdata->fragment_next;
	for (i = 0; i < IEEE80211_FRAGMENT_MAX; i++) {
		struct ieee80211_hdr *f_hdr;

		idx--;
		if (idx < 0)
			idx = IEEE80211_FRAGMENT_MAX - 1;

		entry = &sdata->fragments[idx];
		if (skb_queue_empty(&entry->skb_list) || entry->seq != seq ||
		    entry->rx_queue != rx_queue ||
		    entry->last_frag + 1 != frag)
			continue;

		f_hdr = (struct ieee80211_hdr *)entry->skb_list.next->data;

		/*
		 * Check ftype and addresses are equal, else check next fragment
		 */
		if (((hdr->frame_control ^ f_hdr->frame_control) &
		     cpu_to_le16(IEEE80211_FCTL_FTYPE)) ||
		    compare_ether_addr(hdr->addr1, f_hdr->addr1) != 0 ||
		    compare_ether_addr(hdr->addr2, f_hdr->addr2) != 0)
			continue;

		if (time_after(jiffies, entry->first_frag_time + 2 * HZ)) {
			__skb_queue_purge(&entry->skb_list);
			continue;
		}
		return entry;
	}

	return NULL;
}

static ieee80211_rx_result debug_noinline
ieee80211_rx_h_defragment(struct ieee80211_rx_data *rx)
{
	struct ieee80211_hdr *hdr;
	u16 sc;
	__le16 fc;
	unsigned int frag, seq;
	struct ieee80211_fragment_entry *entry;
	struct sk_buff *skb;
	struct ieee80211_rx_status *status;

	hdr = (struct ieee80211_hdr *)rx->skb->data;
	fc = hdr->frame_control;
	sc = le16_to_cpu(hdr->seq_ctrl);
	frag = sc & IEEE80211_SCTL_FRAG;

	if (likely((!ieee80211_has_morefrags(fc) && frag == 0) ||
		   (rx->skb)->len < 24 ||
		   is_multicast_ether_addr(hdr->addr1))) {
		/* not fragmented */
		goto out;
	}
	I802_DEBUG_INC(rx->local->rx_handlers_fragments);

	if (skb_linearize(rx->skb))
		return RX_DROP_UNUSABLE;

	/*
	 *  skb_linearize() might change the skb->data and
	 *  previously cached variables (in this case, hdr) need to
	 *  be refreshed with the new data.
	 */
	hdr = (struct ieee80211_hdr *)rx->skb->data;
	seq = (sc & IEEE80211_SCTL_SEQ) >> 4;

	if (frag == 0) {
		/* This is the first fragment of a new frame. */
		entry = ieee80211_reassemble_add(rx->sdata, frag, seq,
						 rx->seqno_idx, &(rx->skb));
		if (rx->key && rx->key->conf.cipher == WLAN_CIPHER_SUITE_CCMP &&
		    ieee80211_has_protected(fc)) {
			int queue = rx->security_idx;
			/* Store CCMP PN so that we can verify that the next
			 * fragment has a sequential PN value. */
			entry->ccmp = 1;
			memcpy(entry->last_pn,
			       rx->key->u.ccmp.rx_pn[queue],
			       CCMP_PN_LEN);
		}
		return RX_QUEUED;
	}

	/* This is a fragment for a frame that should already be pending in
	 * fragment cache. Add this fragment to the end of the pending entry.
	 */
	entry = ieee80211_reassemble_find(rx->sdata, frag, seq,
					  rx->seqno_idx, hdr);
	if (!entry) {
		I802_DEBUG_INC(rx->local->rx_handlers_drop_defrag);
		return RX_DROP_MONITOR;
	}

	/* Verify that MPDUs within one MSDU have sequential PN values.
	 * (IEEE 802.11i, 8.3.3.4.5) */
	if (entry->ccmp) {
		int i;
		u8 pn[CCMP_PN_LEN], *rpn;
		int queue;
		if (!rx->key || rx->key->conf.cipher != WLAN_CIPHER_SUITE_CCMP)
			return RX_DROP_UNUSABLE;
		memcpy(pn, entry->last_pn, CCMP_PN_LEN);
		for (i = CCMP_PN_LEN - 1; i >= 0; i--) {
			pn[i]++;
			if (pn[i])
				break;
		}
		queue = rx->security_idx;
		rpn = rx->key->u.ccmp.rx_pn[queue];
		if (memcmp(pn, rpn, CCMP_PN_LEN))
			return RX_DROP_UNUSABLE;
		memcpy(entry->last_pn, pn, CCMP_PN_LEN);
	}

	skb_pull(rx->skb, ieee80211_hdrlen(fc));
	__skb_queue_tail(&entry->skb_list, rx->skb);
	entry->last_frag = frag;
	entry->extra_len += rx->skb->len;
	if (ieee80211_has_morefrags(fc)) {
		rx->skb = NULL;
		return RX_QUEUED;
	}

	rx->skb = __skb_dequeue(&entry->skb_list);
	if (skb_tailroom(rx->skb) < entry->extra_len) {
		I802_DEBUG_INC(rx->local->rx_expand_skb_head2);
		if (unlikely(pskb_expand_head(rx->skb, 0, entry->extra_len,
					      GFP_ATOMIC))) {
			I802_DEBUG_INC(rx->local->rx_handlers_drop_defrag);
			__skb_queue_purge(&entry->skb_list);
			return RX_DROP_UNUSABLE;
		}
	}
	while ((skb = __skb_dequeue(&entry->skb_list))) {
		memcpy(skb_put(rx->skb, skb->len), skb->data, skb->len);
		dev_kfree_skb(skb);
	}

	/* Complete frame has been reassembled - process it now */
	status = IEEE80211_SKB_RXCB(rx->skb);
	status->rx_flags |= IEEE80211_RX_FRAGMENTED;

 out:
	if (rx->sta)
		rx->sta->rx_packets++;
	if (is_multicast_ether_addr(hdr->addr1))
		rx->local->dot11MulticastReceivedFrameCount++;
	else
		ieee80211_led_rx(rx->local);
	return RX_CONTINUE;
}

static ieee80211_rx_result debug_noinline
ieee80211_rx_h_remove_qos_control(struct ieee80211_rx_data *rx)
{
	u8 *data = rx->skb->data;
	struct ieee80211_hdr *hdr = (struct ieee80211_hdr *)data;

	if (!ieee80211_is_data_qos(hdr->frame_control))
		return RX_CONTINUE;

	/* remove the qos control field, update frame type and meta-data */
	memmove(data + IEEE80211_QOS_CTL_LEN, data,
		ieee80211_hdrlen(hdr->frame_control) - IEEE80211_QOS_CTL_LEN);
	hdr = (struct ieee80211_hdr *)skb_pull(rx->skb, IEEE80211_QOS_CTL_LEN);
	/* change frame type to non QOS */
	hdr->frame_control &= ~cpu_to_le16(IEEE80211_STYPE_QOS_DATA);

	return RX_CONTINUE;
}

static int
ieee80211_802_1x_port_control(struct ieee80211_rx_data *rx)
{
	if (unlikely(!rx->sta ||
	    !test_sta_flag(rx->sta, WLAN_STA_AUTHORIZED)))
		return -EACCES;

	return 0;
}

static int
ieee80211_drop_unencrypted(struct ieee80211_rx_data *rx, __le16 fc)
{
	struct sk_buff *skb = rx->skb;
	struct ieee80211_rx_status *status = IEEE80211_SKB_RXCB(skb);

	/*
	 * Pass through unencrypted frames if the hardware has
	 * decrypted them already.
	 */
	if (status->flag & RX_FLAG_DECRYPTED)
		return 0;

	/* Drop unencrypted frames if key is set. */
	if (unlikely(!ieee80211_has_protected(fc) &&
		     !ieee80211_is_nullfunc(fc) &&
		     ieee80211_is_data(fc) &&
		     (rx->key || rx->sdata->drop_unencrypted)))
		return -EACCES;

	return 0;
}

static int
ieee80211_drop_unencrypted_mgmt(struct ieee80211_rx_data *rx)
{
	struct ieee80211_hdr *hdr = (struct ieee80211_hdr *)rx->skb->data;
	struct ieee80211_rx_status *status = IEEE80211_SKB_RXCB(rx->skb);
	__le16 fc = hdr->frame_control;

	/*
	 * Pass through unencrypted frames if the hardware has
	 * decrypted them already.
	 */
	if (status->flag & RX_FLAG_DECRYPTED)
		return 0;

<<<<<<< HEAD
	if (rx->sta && test_sta_flags(rx->sta, WLAN_STA_MFP)) {
		if (unlikely(!ieee80211_has_protected(fc) &&
			     ieee80211_is_unicast_robust_mgmt_frame(rx->skb) &&
			     rx->key))
=======
	if (rx->sta && test_sta_flag(rx->sta, WLAN_STA_MFP)) {
		if (unlikely(!ieee80211_has_protected(fc) &&
			     ieee80211_is_unicast_robust_mgmt_frame(rx->skb) &&
			     rx->key)) {
			if (ieee80211_is_deauth(fc))
				cfg80211_send_unprot_deauth(rx->sdata->dev,
							    rx->skb->data,
							    rx->skb->len);
			else if (ieee80211_is_disassoc(fc))
				cfg80211_send_unprot_disassoc(rx->sdata->dev,
							      rx->skb->data,
							      rx->skb->len);
>>>>>>> 805a6af8
			return -EACCES;
		}
		/* BIP does not use Protected field, so need to check MMIE */
		if (unlikely(ieee80211_is_multicast_robust_mgmt_frame(rx->skb) &&
			     ieee80211_get_mmie_keyidx(rx->skb) < 0)) {
			if (ieee80211_is_deauth(fc))
				cfg80211_send_unprot_deauth(rx->sdata->dev,
							    rx->skb->data,
							    rx->skb->len);
			else if (ieee80211_is_disassoc(fc))
				cfg80211_send_unprot_disassoc(rx->sdata->dev,
							      rx->skb->data,
							      rx->skb->len);
			return -EACCES;
		}
		/*
		 * When using MFP, Action frames are not allowed prior to
		 * having configured keys.
		 */
		if (unlikely(ieee80211_is_action(fc) && !rx->key &&
			     ieee80211_is_robust_mgmt_frame(
				     (struct ieee80211_hdr *) rx->skb->data)))
			return -EACCES;
	}

	return 0;
}

static int
__ieee80211_data_to_8023(struct ieee80211_rx_data *rx, bool *port_control)
{
	struct ieee80211_sub_if_data *sdata = rx->sdata;
	struct ieee80211_hdr *hdr = (struct ieee80211_hdr *)rx->skb->data;
	bool check_port_control = false;
	struct ethhdr *ehdr;
	int ret;

	*port_control = false;
	if (ieee80211_has_a4(hdr->frame_control) &&
	    sdata->vif.type == NL80211_IFTYPE_AP_VLAN && !sdata->u.vlan.sta)
		return -1;

	if (sdata->vif.type == NL80211_IFTYPE_STATION &&
	    !!sdata->u.mgd.use_4addr != !!ieee80211_has_a4(hdr->frame_control)) {

		if (!sdata->u.mgd.use_4addr)
			return -1;
		else
			check_port_control = true;
	}

	if (is_multicast_ether_addr(hdr->addr1) &&
	    sdata->vif.type == NL80211_IFTYPE_AP_VLAN && sdata->u.vlan.sta)
		return -1;

	ret = ieee80211_data_to_8023(rx->skb, sdata->vif.addr, sdata->vif.type);
	if (ret < 0)
		return ret;

	ehdr = (struct ethhdr *) rx->skb->data;
	if (ehdr->h_proto == rx->sdata->control_port_protocol)
		*port_control = true;
	else if (check_port_control)
		return -1;

	return 0;
}

/*
 * requires that rx->skb is a frame with ethernet header
 */
static bool ieee80211_frame_allowed(struct ieee80211_rx_data *rx, __le16 fc)
{
	static const u8 pae_group_addr[ETH_ALEN] __aligned(2)
		= { 0x01, 0x80, 0xC2, 0x00, 0x00, 0x03 };
	struct ethhdr *ehdr = (struct ethhdr *) rx->skb->data;

	/*
	 * Allow EAPOL frames to us/the PAE group address regardless
	 * of whether the frame was encrypted or not.
	 */
	if (ehdr->h_proto == rx->sdata->control_port_protocol &&
	    (compare_ether_addr(ehdr->h_dest, rx->sdata->vif.addr) == 0 ||
	     compare_ether_addr(ehdr->h_dest, pae_group_addr) == 0))
		return true;

	if (ieee80211_802_1x_port_control(rx) ||
	    ieee80211_drop_unencrypted(rx, fc))
		return false;

	return true;
}

/*
 * requires that rx->skb is a frame with ethernet header
 */
static void
ieee80211_deliver_skb(struct ieee80211_rx_data *rx)
{
	struct ieee80211_sub_if_data *sdata = rx->sdata;
	struct net_device *dev = sdata->dev;
	struct sk_buff *skb, *xmit_skb;
	struct ethhdr *ehdr = (struct ethhdr *) rx->skb->data;
	struct sta_info *dsta;
	struct ieee80211_rx_status *status = IEEE80211_SKB_RXCB(rx->skb);

	skb = rx->skb;
	xmit_skb = NULL;

	if ((sdata->vif.type == NL80211_IFTYPE_AP ||
	     sdata->vif.type == NL80211_IFTYPE_AP_VLAN) &&
	    !(sdata->flags & IEEE80211_SDATA_DONT_BRIDGE_PACKETS) &&
	    (status->rx_flags & IEEE80211_RX_RA_MATCH) &&
	    (sdata->vif.type != NL80211_IFTYPE_AP_VLAN || !sdata->u.vlan.sta)) {
		if (is_multicast_ether_addr(ehdr->h_dest)) {
			/*
			 * send multicast frames both to higher layers in
			 * local net stack and back to the wireless medium
			 */
			xmit_skb = skb_copy(skb, GFP_ATOMIC);
			if (!xmit_skb && net_ratelimit())
				printk(KERN_DEBUG "%s: failed to clone "
				       "multicast frame\n", dev->name);
		} else {
			dsta = sta_info_get(sdata, skb->data);
			if (dsta) {
				/*
				 * The destination station is associated to
				 * this AP (in this VLAN), so send the frame
				 * directly to it and do not pass it to local
				 * net stack.
				 */
				xmit_skb = skb;
				skb = NULL;
			}
		}
	}

	if (skb) {
		int align __maybe_unused;

#ifndef CONFIG_HAVE_EFFICIENT_UNALIGNED_ACCESS
		/*
		 * 'align' will only take the values 0 or 2 here
		 * since all frames are required to be aligned
		 * to 2-byte boundaries when being passed to
		 * mac80211. That also explains the __skb_push()
		 * below.
		 */
		align = ((unsigned long)(skb->data + sizeof(struct ethhdr))) & 3;
		if (align) {
			if (WARN_ON(skb_headroom(skb) < 3)) {
				dev_kfree_skb(skb);
				skb = NULL;
			} else {
				u8 *data = skb->data;
				size_t len = skb_headlen(skb);
				skb->data -= align;
				memmove(skb->data, data, len);
				skb_set_tail_pointer(skb, len);
			}
		}
#endif

		if (skb) {
			/* deliver to local stack */
			skb->protocol = eth_type_trans(skb, dev);
			memset(skb->cb, 0, sizeof(skb->cb));
			netif_receive_skb(skb);
		}
	}

	if (xmit_skb) {
		/* send to wireless media */
		xmit_skb->protocol = htons(ETH_P_802_3);
		skb_reset_network_header(xmit_skb);
		skb_reset_mac_header(xmit_skb);
		dev_queue_xmit(xmit_skb);
	}
}

static ieee80211_rx_result debug_noinline
ieee80211_rx_h_amsdu(struct ieee80211_rx_data *rx)
{
	struct net_device *dev = rx->sdata->dev;
	struct sk_buff *skb = rx->skb;
	struct ieee80211_hdr *hdr = (struct ieee80211_hdr *)skb->data;
	__le16 fc = hdr->frame_control;
	struct sk_buff_head frame_list;
	struct ieee80211_rx_status *status = IEEE80211_SKB_RXCB(rx->skb);

	if (unlikely(!ieee80211_is_data(fc)))
		return RX_CONTINUE;

	if (unlikely(!ieee80211_is_data_present(fc)))
		return RX_DROP_MONITOR;

	if (!(status->rx_flags & IEEE80211_RX_AMSDU))
		return RX_CONTINUE;

	if (ieee80211_has_a4(hdr->frame_control) &&
	    rx->sdata->vif.type == NL80211_IFTYPE_AP_VLAN &&
	    !rx->sdata->u.vlan.sta)
		return RX_DROP_UNUSABLE;

	if (is_multicast_ether_addr(hdr->addr1) &&
	    ((rx->sdata->vif.type == NL80211_IFTYPE_AP_VLAN &&
	      rx->sdata->u.vlan.sta) ||
	     (rx->sdata->vif.type == NL80211_IFTYPE_STATION &&
	      rx->sdata->u.mgd.use_4addr)))
		return RX_DROP_UNUSABLE;

	skb->dev = dev;
	__skb_queue_head_init(&frame_list);

	if (skb_linearize(skb))
		return RX_DROP_UNUSABLE;

	ieee80211_amsdu_to_8023s(skb, &frame_list, dev->dev_addr,
				 rx->sdata->vif.type,
				 rx->local->hw.extra_tx_headroom, true);

	while (!skb_queue_empty(&frame_list)) {
		rx->skb = __skb_dequeue(&frame_list);

		if (!ieee80211_frame_allowed(rx, fc)) {
			dev_kfree_skb(rx->skb);
			continue;
		}
		dev->stats.rx_packets++;
		dev->stats.rx_bytes += rx->skb->len;

		ieee80211_deliver_skb(rx);
	}

	return RX_QUEUED;
}

#ifdef CONFIG_MAC80211_MESH
static ieee80211_rx_result
ieee80211_rx_h_mesh_fwding(struct ieee80211_rx_data *rx)
{
	struct ieee80211_hdr *hdr;
	struct ieee80211s_hdr *mesh_hdr;
	unsigned int hdrlen;
	struct sk_buff *skb = rx->skb, *fwd_skb;
	struct ieee80211_local *local = rx->local;
	struct ieee80211_sub_if_data *sdata = rx->sdata;
	struct ieee80211_rx_status *status = IEEE80211_SKB_RXCB(skb);

	hdr = (struct ieee80211_hdr *) skb->data;
	hdrlen = ieee80211_hdrlen(hdr->frame_control);
	mesh_hdr = (struct ieee80211s_hdr *) (skb->data + hdrlen);

	/* frame is in RMC, don't forward */
	if (ieee80211_is_data(hdr->frame_control) &&
	    is_multicast_ether_addr(hdr->addr1) &&
	    mesh_rmc_check(hdr->addr3, mesh_hdr, rx->sdata))
		return RX_DROP_MONITOR;

	if (!ieee80211_is_data(hdr->frame_control))
		return RX_CONTINUE;

	if (!mesh_hdr->ttl)
		/* illegal frame */
		return RX_DROP_MONITOR;

	if (ieee80211_queue_stopped(&local->hw, skb_get_queue_mapping(skb))) {
		IEEE80211_IFSTA_MESH_CTR_INC(&sdata->u.mesh,
						dropped_frames_congestion);
		return RX_DROP_MONITOR;
	}

	if (mesh_hdr->flags & MESH_FLAGS_AE) {
		struct mesh_path *mppath;
		char *proxied_addr;
		char *mpp_addr;

		if (is_multicast_ether_addr(hdr->addr1)) {
			mpp_addr = hdr->addr3;
			proxied_addr = mesh_hdr->eaddr1;
		} else {
			mpp_addr = hdr->addr4;
			proxied_addr = mesh_hdr->eaddr2;
		}

		rcu_read_lock();
		mppath = mpp_path_lookup(proxied_addr, sdata);
		if (!mppath) {
			mpp_path_add(proxied_addr, mpp_addr, sdata);
		} else {
			spin_lock_bh(&mppath->state_lock);
			if (compare_ether_addr(mppath->mpp, mpp_addr) != 0)
				memcpy(mppath->mpp, mpp_addr, ETH_ALEN);
			spin_unlock_bh(&mppath->state_lock);
		}
		rcu_read_unlock();
	}

	/* Frame has reached destination.  Don't forward */
	if (!is_multicast_ether_addr(hdr->addr1) &&
	    compare_ether_addr(sdata->vif.addr, hdr->addr3) == 0)
		return RX_CONTINUE;

	mesh_hdr->ttl--;

	if (status->rx_flags & IEEE80211_RX_RA_MATCH) {
		if (!mesh_hdr->ttl)
			IEEE80211_IFSTA_MESH_CTR_INC(&rx->sdata->u.mesh,
						     dropped_frames_ttl);
		else {
			struct ieee80211_hdr *fwd_hdr;
			struct ieee80211_tx_info *info;

			fwd_skb = skb_copy(skb, GFP_ATOMIC);

			if (!fwd_skb && net_ratelimit())
				printk(KERN_DEBUG "%s: failed to clone mesh frame\n",
						   sdata->name);
			if (!fwd_skb)
				goto out;

			fwd_hdr =  (struct ieee80211_hdr *) fwd_skb->data;
			memcpy(fwd_hdr->addr2, sdata->vif.addr, ETH_ALEN);
			info = IEEE80211_SKB_CB(fwd_skb);
			memset(info, 0, sizeof(*info));
			info->flags |= IEEE80211_TX_INTFL_NEED_TXPROCESSING;
			info->control.vif = &rx->sdata->vif;
			if (is_multicast_ether_addr(fwd_hdr->addr1)) {
				IEEE80211_IFSTA_MESH_CTR_INC(&sdata->u.mesh,
								fwded_mcast);
				skb_set_queue_mapping(fwd_skb,
					ieee80211_select_queue(sdata, fwd_skb));
				ieee80211_set_qos_hdr(sdata, fwd_skb);
			} else {
				int err;
				/*
				 * Save TA to addr1 to send TA a path error if a
				 * suitable next hop is not found
				 */
				memcpy(fwd_hdr->addr1, fwd_hdr->addr2,
						ETH_ALEN);
				err = mesh_nexthop_lookup(fwd_skb, sdata);
				/* Failed to immediately resolve next hop:
				 * fwded frame was dropped or will be added
				 * later to the pending skb queue.  */
				if (err)
					return RX_DROP_MONITOR;

				IEEE80211_IFSTA_MESH_CTR_INC(&sdata->u.mesh,
								fwded_unicast);
			}
			IEEE80211_IFSTA_MESH_CTR_INC(&sdata->u.mesh,
						     fwded_frames);
			ieee80211_add_pending_skb(local, fwd_skb);
		}
	}

 out:
	if (is_multicast_ether_addr(hdr->addr1) ||
	    sdata->dev->flags & IFF_PROMISC)
		return RX_CONTINUE;
	else
		return RX_DROP_MONITOR;
}
#endif

static ieee80211_rx_result debug_noinline
ieee80211_rx_h_data(struct ieee80211_rx_data *rx)
{
	struct ieee80211_sub_if_data *sdata = rx->sdata;
	struct ieee80211_local *local = rx->local;
	struct net_device *dev = sdata->dev;
	struct ieee80211_hdr *hdr = (struct ieee80211_hdr *)rx->skb->data;
	__le16 fc = hdr->frame_control;
	bool port_control;
	int err;

	if (unlikely(!ieee80211_is_data(hdr->frame_control)))
		return RX_CONTINUE;

	if (unlikely(!ieee80211_is_data_present(hdr->frame_control)))
		return RX_DROP_MONITOR;

	/*
	 * Allow the cooked monitor interface of an AP to see 4-addr frames so
	 * that a 4-addr station can be detected and moved into a separate VLAN
	 */
	if (ieee80211_has_a4(hdr->frame_control) &&
	    sdata->vif.type == NL80211_IFTYPE_AP)
		return RX_DROP_MONITOR;

	err = __ieee80211_data_to_8023(rx, &port_control);
	if (unlikely(err))
		return RX_DROP_UNUSABLE;

	if (!ieee80211_frame_allowed(rx, fc))
		return RX_DROP_MONITOR;

	if (rx->sdata->vif.type == NL80211_IFTYPE_AP_VLAN &&
	    unlikely(port_control) && sdata->bss) {
		sdata = container_of(sdata->bss, struct ieee80211_sub_if_data,
				     u.ap);
		dev = sdata->dev;
		rx->sdata = sdata;
	}

	rx->skb->dev = dev;

	dev->stats.rx_packets++;
	dev->stats.rx_bytes += rx->skb->len;

	if (local->ps_sdata && local->hw.conf.dynamic_ps_timeout > 0 &&
	    !is_multicast_ether_addr(
		    ((struct ethhdr *)rx->skb->data)->h_dest) &&
	    (!local->scanning &&
	     !test_bit(SDATA_STATE_OFFCHANNEL, &sdata->state))) {
			mod_timer(&local->dynamic_ps_timer, jiffies +
			 msecs_to_jiffies(local->hw.conf.dynamic_ps_timeout));
	}

	ieee80211_deliver_skb(rx);

	return RX_QUEUED;
}

static ieee80211_rx_result debug_noinline
ieee80211_rx_h_ctrl(struct ieee80211_rx_data *rx)
{
	struct ieee80211_local *local = rx->local;
	struct ieee80211_hw *hw = &local->hw;
	struct sk_buff *skb = rx->skb;
	struct ieee80211_bar *bar = (struct ieee80211_bar *)skb->data;
	struct tid_ampdu_rx *tid_agg_rx;
	u16 start_seq_num;
	u16 tid;

	if (likely(!ieee80211_is_ctl(bar->frame_control)))
		return RX_CONTINUE;

	if (ieee80211_is_back_req(bar->frame_control)) {
		struct {
			__le16 control, start_seq_num;
		} __packed bar_data;

		if (!rx->sta)
			return RX_DROP_MONITOR;

		if (skb_copy_bits(skb, offsetof(struct ieee80211_bar, control),
				  &bar_data, sizeof(bar_data)))
			return RX_DROP_MONITOR;

		tid = le16_to_cpu(bar_data.control) >> 12;

		tid_agg_rx = rcu_dereference(rx->sta->ampdu_mlme.tid_rx[tid]);
		if (!tid_agg_rx)
			return RX_DROP_MONITOR;

		start_seq_num = le16_to_cpu(bar_data.start_seq_num) >> 4;

		/* reset session timer */
		if (tid_agg_rx->timeout)
			mod_timer(&tid_agg_rx->session_timer,
				  TU_TO_EXP_TIME(tid_agg_rx->timeout));

		spin_lock(&tid_agg_rx->reorder_lock);
		/* release stored frames up to start of BAR */
		ieee80211_release_reorder_frames(hw, tid_agg_rx, start_seq_num);
		spin_unlock(&tid_agg_rx->reorder_lock);

		kfree_skb(skb);
		return RX_QUEUED;
	}

	/*
	 * After this point, we only want management frames,
	 * so we can drop all remaining control frames to
	 * cooked monitor interfaces.
	 */
	return RX_DROP_MONITOR;
}

static void ieee80211_process_sa_query_req(struct ieee80211_sub_if_data *sdata,
					   struct ieee80211_mgmt *mgmt,
					   size_t len)
{
	struct ieee80211_local *local = sdata->local;
	struct sk_buff *skb;
	struct ieee80211_mgmt *resp;

	if (compare_ether_addr(mgmt->da, sdata->vif.addr) != 0) {
		/* Not to own unicast address */
		return;
	}

	if (compare_ether_addr(mgmt->sa, sdata->u.mgd.bssid) != 0 ||
	    compare_ether_addr(mgmt->bssid, sdata->u.mgd.bssid) != 0) {
		/* Not from the current AP or not associated yet. */
		return;
	}

	if (len < 24 + 1 + sizeof(resp->u.action.u.sa_query)) {
		/* Too short SA Query request frame */
		return;
	}

	skb = dev_alloc_skb(sizeof(*resp) + local->hw.extra_tx_headroom);
	if (skb == NULL)
		return;

	skb_reserve(skb, local->hw.extra_tx_headroom);
	resp = (struct ieee80211_mgmt *) skb_put(skb, 24);
	memset(resp, 0, 24);
	memcpy(resp->da, mgmt->sa, ETH_ALEN);
	memcpy(resp->sa, sdata->vif.addr, ETH_ALEN);
	memcpy(resp->bssid, sdata->u.mgd.bssid, ETH_ALEN);
	resp->frame_control = cpu_to_le16(IEEE80211_FTYPE_MGMT |
					  IEEE80211_STYPE_ACTION);
	skb_put(skb, 1 + sizeof(resp->u.action.u.sa_query));
	resp->u.action.category = WLAN_CATEGORY_SA_QUERY;
	resp->u.action.u.sa_query.action = WLAN_ACTION_SA_QUERY_RESPONSE;
	memcpy(resp->u.action.u.sa_query.trans_id,
	       mgmt->u.action.u.sa_query.trans_id,
	       WLAN_SA_QUERY_TR_ID_LEN);

	ieee80211_tx_skb(sdata, skb);
}

static ieee80211_rx_result debug_noinline
ieee80211_rx_h_mgmt_check(struct ieee80211_rx_data *rx)
{
	struct ieee80211_mgmt *mgmt = (struct ieee80211_mgmt *) rx->skb->data;
	struct ieee80211_rx_status *status = IEEE80211_SKB_RXCB(rx->skb);

	/*
	 * From here on, look only at management frames.
	 * Data and control frames are already handled,
	 * and unknown (reserved) frames are useless.
	 */
	if (rx->skb->len < 24)
		return RX_DROP_MONITOR;

	if (!ieee80211_is_mgmt(mgmt->frame_control))
		return RX_DROP_MONITOR;

	if (!(status->rx_flags & IEEE80211_RX_RA_MATCH))
		return RX_DROP_MONITOR;

	if (ieee80211_drop_unencrypted_mgmt(rx))
		return RX_DROP_UNUSABLE;

	return RX_CONTINUE;
}

static ieee80211_rx_result debug_noinline
ieee80211_rx_h_action(struct ieee80211_rx_data *rx)
{
	struct ieee80211_local *local = rx->local;
	struct ieee80211_sub_if_data *sdata = rx->sdata;
	struct ieee80211_mgmt *mgmt = (struct ieee80211_mgmt *) rx->skb->data;
	struct ieee80211_rx_status *status = IEEE80211_SKB_RXCB(rx->skb);
	int len = rx->skb->len;

	if (!ieee80211_is_action(mgmt->frame_control))
		return RX_CONTINUE;

	/* drop too small frames */
	if (len < IEEE80211_MIN_ACTION_SIZE)
		return RX_DROP_UNUSABLE;

	if (!rx->sta && mgmt->u.action.category != WLAN_CATEGORY_PUBLIC)
		return RX_DROP_UNUSABLE;

	if (!(status->rx_flags & IEEE80211_RX_RA_MATCH))
		return RX_DROP_UNUSABLE;

	switch (mgmt->u.action.category) {
	case WLAN_CATEGORY_BACK:
		/*
		 * The aggregation code is not prepared to handle
		 * anything but STA/AP due to the BSSID handling;
		 * IBSS could work in the code but isn't supported
		 * by drivers or the standard.
		 */
		if (sdata->vif.type != NL80211_IFTYPE_STATION &&
		    sdata->vif.type != NL80211_IFTYPE_AP_VLAN &&
		    sdata->vif.type != NL80211_IFTYPE_AP)
			break;

		/* verify action_code is present */
		if (len < IEEE80211_MIN_ACTION_SIZE + 1)
			break;

		switch (mgmt->u.action.u.addba_req.action_code) {
		case WLAN_ACTION_ADDBA_REQ:
			if (len < (IEEE80211_MIN_ACTION_SIZE +
				   sizeof(mgmt->u.action.u.addba_req)))
				goto invalid;
			break;
		case WLAN_ACTION_ADDBA_RESP:
			if (len < (IEEE80211_MIN_ACTION_SIZE +
				   sizeof(mgmt->u.action.u.addba_resp)))
				goto invalid;
			break;
		case WLAN_ACTION_DELBA:
			if (len < (IEEE80211_MIN_ACTION_SIZE +
				   sizeof(mgmt->u.action.u.delba)))
				goto invalid;
			break;
		default:
			goto invalid;
		}

		goto queue;
	case WLAN_CATEGORY_SPECTRUM_MGMT:
		if (local->hw.conf.channel->band != IEEE80211_BAND_5GHZ)
			break;

		if (sdata->vif.type != NL80211_IFTYPE_STATION)
			break;

		/* verify action_code is present */
		if (len < IEEE80211_MIN_ACTION_SIZE + 1)
			break;

		switch (mgmt->u.action.u.measurement.action_code) {
		case WLAN_ACTION_SPCT_MSR_REQ:
			if (len < (IEEE80211_MIN_ACTION_SIZE +
				   sizeof(mgmt->u.action.u.measurement)))
				break;
			ieee80211_process_measurement_req(sdata, mgmt, len);
			goto handled;
		case WLAN_ACTION_SPCT_CHL_SWITCH:
			if (len < (IEEE80211_MIN_ACTION_SIZE +
				   sizeof(mgmt->u.action.u.chan_switch)))
				break;

			if (sdata->vif.type != NL80211_IFTYPE_STATION)
				break;

			if (memcmp(mgmt->bssid, sdata->u.mgd.bssid, ETH_ALEN))
				break;

			goto queue;
		}
		break;
	case WLAN_CATEGORY_SA_QUERY:
		if (len < (IEEE80211_MIN_ACTION_SIZE +
			   sizeof(mgmt->u.action.u.sa_query)))
			break;

		switch (mgmt->u.action.u.sa_query.action) {
		case WLAN_ACTION_SA_QUERY_REQUEST:
			if (sdata->vif.type != NL80211_IFTYPE_STATION)
				break;
			ieee80211_process_sa_query_req(sdata, mgmt, len);
			goto handled;
		}
		break;
	case WLAN_CATEGORY_SELF_PROTECTED:
		switch (mgmt->u.action.u.self_prot.action_code) {
		case WLAN_SP_MESH_PEERING_OPEN:
		case WLAN_SP_MESH_PEERING_CLOSE:
		case WLAN_SP_MESH_PEERING_CONFIRM:
			if (!ieee80211_vif_is_mesh(&sdata->vif))
				goto invalid;
			if (sdata->u.mesh.security != IEEE80211_MESH_SEC_NONE)
				/* userspace handles this frame */
				break;
			goto queue;
		case WLAN_SP_MGK_INFORM:
		case WLAN_SP_MGK_ACK:
			if (!ieee80211_vif_is_mesh(&sdata->vif))
				goto invalid;
			break;
		}
		break;
	case WLAN_CATEGORY_MESH_ACTION:
		if (!ieee80211_vif_is_mesh(&sdata->vif))
			break;
		if (mesh_action_is_path_sel(mgmt) &&
		  (!mesh_path_sel_is_hwmp(sdata)))
			break;
		goto queue;
	}

	return RX_CONTINUE;

 invalid:
	status->rx_flags |= IEEE80211_RX_MALFORMED_ACTION_FRM;
	/* will return in the next handlers */
	return RX_CONTINUE;

 handled:
	if (rx->sta)
		rx->sta->rx_packets++;
	dev_kfree_skb(rx->skb);
	return RX_QUEUED;

 queue:
	rx->skb->pkt_type = IEEE80211_SDATA_QUEUE_TYPE_FRAME;
	skb_queue_tail(&sdata->skb_queue, rx->skb);
	ieee80211_queue_work(&local->hw, &sdata->work);
	if (rx->sta)
		rx->sta->rx_packets++;
	return RX_QUEUED;
}

static ieee80211_rx_result debug_noinline
ieee80211_rx_h_userspace_mgmt(struct ieee80211_rx_data *rx)
{
	struct ieee80211_rx_status *status = IEEE80211_SKB_RXCB(rx->skb);

	/* skip known-bad action frames and return them in the next handler */
	if (status->rx_flags & IEEE80211_RX_MALFORMED_ACTION_FRM)
		return RX_CONTINUE;

	/*
	 * Getting here means the kernel doesn't know how to handle
	 * it, but maybe userspace does ... include returned frames
	 * so userspace can register for those to know whether ones
	 * it transmitted were processed or returned.
	 */

	if (cfg80211_rx_mgmt(rx->sdata->dev, status->freq,
			     rx->skb->data, rx->skb->len,
			     GFP_ATOMIC)) {
		if (rx->sta)
			rx->sta->rx_packets++;
		dev_kfree_skb(rx->skb);
		return RX_QUEUED;
	}


	return RX_CONTINUE;
}

static ieee80211_rx_result debug_noinline
ieee80211_rx_h_action_return(struct ieee80211_rx_data *rx)
{
	struct ieee80211_local *local = rx->local;
	struct ieee80211_mgmt *mgmt = (struct ieee80211_mgmt *) rx->skb->data;
	struct sk_buff *nskb;
	struct ieee80211_sub_if_data *sdata = rx->sdata;
	struct ieee80211_rx_status *status = IEEE80211_SKB_RXCB(rx->skb);

	if (!ieee80211_is_action(mgmt->frame_control))
		return RX_CONTINUE;

	/*
	 * For AP mode, hostapd is responsible for handling any action
	 * frames that we didn't handle, including returning unknown
	 * ones. For all other modes we will return them to the sender,
	 * setting the 0x80 bit in the action category, as required by
	 * 802.11-2007 7.3.1.11.
	 * Newer versions of hostapd shall also use the management frame
	 * registration mechanisms, but older ones still use cooked
	 * monitor interfaces so push all frames there.
	 */
	if (!(status->rx_flags & IEEE80211_RX_MALFORMED_ACTION_FRM) &&
	    (sdata->vif.type == NL80211_IFTYPE_AP ||
	     sdata->vif.type == NL80211_IFTYPE_AP_VLAN))
		return RX_DROP_MONITOR;

	/* do not return rejected action frames */
	if (mgmt->u.action.category & 0x80)
		return RX_DROP_UNUSABLE;

	nskb = skb_copy_expand(rx->skb, local->hw.extra_tx_headroom, 0,
			       GFP_ATOMIC);
	if (nskb) {
		struct ieee80211_mgmt *nmgmt = (void *)nskb->data;

		nmgmt->u.action.category |= 0x80;
		memcpy(nmgmt->da, nmgmt->sa, ETH_ALEN);
		memcpy(nmgmt->sa, rx->sdata->vif.addr, ETH_ALEN);

		memset(nskb->cb, 0, sizeof(nskb->cb));

		ieee80211_tx_skb(rx->sdata, nskb);
	}
	dev_kfree_skb(rx->skb);
	return RX_QUEUED;
}

static ieee80211_rx_result debug_noinline
ieee80211_rx_h_mgmt(struct ieee80211_rx_data *rx)
{
	struct ieee80211_sub_if_data *sdata = rx->sdata;
	ieee80211_rx_result rxs;
	struct ieee80211_mgmt *mgmt = (void *)rx->skb->data;
	__le16 stype;

	rxs = ieee80211_work_rx_mgmt(rx->sdata, rx->skb);
	if (rxs != RX_CONTINUE)
		return rxs;

	stype = mgmt->frame_control & cpu_to_le16(IEEE80211_FCTL_STYPE);

	if (!ieee80211_vif_is_mesh(&sdata->vif) &&
	    sdata->vif.type != NL80211_IFTYPE_ADHOC &&
	    sdata->vif.type != NL80211_IFTYPE_STATION)
		return RX_DROP_MONITOR;

	switch (stype) {
	case cpu_to_le16(IEEE80211_STYPE_BEACON):
	case cpu_to_le16(IEEE80211_STYPE_PROBE_RESP):
		/* process for all: mesh, mlme, ibss */
		break;
	case cpu_to_le16(IEEE80211_STYPE_DEAUTH):
	case cpu_to_le16(IEEE80211_STYPE_DISASSOC):
		if (is_multicast_ether_addr(mgmt->da) &&
		    !is_broadcast_ether_addr(mgmt->da))
			return RX_DROP_MONITOR;

		/* process only for station */
		if (sdata->vif.type != NL80211_IFTYPE_STATION)
			return RX_DROP_MONITOR;
		break;
	case cpu_to_le16(IEEE80211_STYPE_PROBE_REQ):
	case cpu_to_le16(IEEE80211_STYPE_AUTH):
		/* process only for ibss */
		if (sdata->vif.type != NL80211_IFTYPE_ADHOC)
			return RX_DROP_MONITOR;
		break;
	default:
		return RX_DROP_MONITOR;
	}

	/* queue up frame and kick off work to process it */
	rx->skb->pkt_type = IEEE80211_SDATA_QUEUE_TYPE_FRAME;
	skb_queue_tail(&sdata->skb_queue, rx->skb);
	ieee80211_queue_work(&rx->local->hw, &sdata->work);
	if (rx->sta)
		rx->sta->rx_packets++;

	return RX_QUEUED;
}

/* TODO: use IEEE80211_RX_FRAGMENTED */
static void ieee80211_rx_cooked_monitor(struct ieee80211_rx_data *rx,
					struct ieee80211_rate *rate)
{
	struct ieee80211_sub_if_data *sdata;
	struct ieee80211_local *local = rx->local;
	struct ieee80211_rtap_hdr {
		struct ieee80211_radiotap_header hdr;
		u8 flags;
		u8 rate_or_pad;
		__le16 chan_freq;
		__le16 chan_flags;
	} __packed *rthdr;
	struct sk_buff *skb = rx->skb, *skb2;
	struct net_device *prev_dev = NULL;
	struct ieee80211_rx_status *status = IEEE80211_SKB_RXCB(skb);

	/*
	 * If cooked monitor has been processed already, then
	 * don't do it again. If not, set the flag.
	 */
	if (rx->flags & IEEE80211_RX_CMNTR)
		goto out_free_skb;
	rx->flags |= IEEE80211_RX_CMNTR;

	if (skb_headroom(skb) < sizeof(*rthdr) &&
	    pskb_expand_head(skb, sizeof(*rthdr), 0, GFP_ATOMIC))
		goto out_free_skb;

	rthdr = (void *)skb_push(skb, sizeof(*rthdr));
	memset(rthdr, 0, sizeof(*rthdr));
	rthdr->hdr.it_len = cpu_to_le16(sizeof(*rthdr));
	rthdr->hdr.it_present =
		cpu_to_le32((1 << IEEE80211_RADIOTAP_FLAGS) |
			    (1 << IEEE80211_RADIOTAP_CHANNEL));

	if (rate) {
		rthdr->rate_or_pad = rate->bitrate / 5;
		rthdr->hdr.it_present |=
			cpu_to_le32(1 << IEEE80211_RADIOTAP_RATE);
	}
	rthdr->chan_freq = cpu_to_le16(status->freq);

	if (status->band == IEEE80211_BAND_5GHZ)
		rthdr->chan_flags = cpu_to_le16(IEEE80211_CHAN_OFDM |
						IEEE80211_CHAN_5GHZ);
	else
		rthdr->chan_flags = cpu_to_le16(IEEE80211_CHAN_DYN |
						IEEE80211_CHAN_2GHZ);

	skb_set_mac_header(skb, 0);
	skb->ip_summed = CHECKSUM_UNNECESSARY;
	skb->pkt_type = PACKET_OTHERHOST;
	skb->protocol = htons(ETH_P_802_2);

	list_for_each_entry_rcu(sdata, &local->interfaces, list) {
		if (!ieee80211_sdata_running(sdata))
			continue;

		if (sdata->vif.type != NL80211_IFTYPE_MONITOR ||
		    !(sdata->u.mntr_flags & MONITOR_FLAG_COOK_FRAMES))
			continue;

		if (prev_dev) {
			skb2 = skb_clone(skb, GFP_ATOMIC);
			if (skb2) {
				skb2->dev = prev_dev;
				netif_receive_skb(skb2);
			}
		}

		prev_dev = sdata->dev;
		sdata->dev->stats.rx_packets++;
		sdata->dev->stats.rx_bytes += skb->len;
	}

	if (prev_dev) {
		skb->dev = prev_dev;
		netif_receive_skb(skb);
		return;
	}

 out_free_skb:
	dev_kfree_skb(skb);
}

static void ieee80211_rx_handlers_result(struct ieee80211_rx_data *rx,
					 ieee80211_rx_result res)
{
	switch (res) {
	case RX_DROP_MONITOR:
		I802_DEBUG_INC(rx->sdata->local->rx_handlers_drop);
		if (rx->sta)
			rx->sta->rx_dropped++;
		/* fall through */
	case RX_CONTINUE: {
		struct ieee80211_rate *rate = NULL;
		struct ieee80211_supported_band *sband;
		struct ieee80211_rx_status *status;

		status = IEEE80211_SKB_RXCB((rx->skb));

		sband = rx->local->hw.wiphy->bands[status->band];
		if (!(status->flag & RX_FLAG_HT))
			rate = &sband->bitrates[status->rate_idx];

		ieee80211_rx_cooked_monitor(rx, rate);
		break;
		}
	case RX_DROP_UNUSABLE:
		I802_DEBUG_INC(rx->sdata->local->rx_handlers_drop);
		if (rx->sta)
			rx->sta->rx_dropped++;
		dev_kfree_skb(rx->skb);
		break;
	case RX_QUEUED:
		I802_DEBUG_INC(rx->sdata->local->rx_handlers_queued);
		break;
	}
}

static void ieee80211_rx_handlers(struct ieee80211_rx_data *rx)
{
	ieee80211_rx_result res = RX_DROP_MONITOR;
	struct sk_buff *skb;

#define CALL_RXH(rxh)			\
	do {				\
		res = rxh(rx);		\
		if (res != RX_CONTINUE)	\
			goto rxh_next;  \
	} while (0);

	spin_lock(&rx->local->rx_skb_queue.lock);
	if (rx->local->running_rx_handler)
		goto unlock;

	rx->local->running_rx_handler = true;

	while ((skb = __skb_dequeue(&rx->local->rx_skb_queue))) {
		spin_unlock(&rx->local->rx_skb_queue.lock);

		/*
		 * all the other fields are valid across frames
		 * that belong to an aMPDU since they are on the
		 * same TID from the same station
		 */
		rx->skb = skb;

		CALL_RXH(ieee80211_rx_h_decrypt)
		CALL_RXH(ieee80211_rx_h_check_more_data)
		CALL_RXH(ieee80211_rx_h_uapsd_and_pspoll)
		CALL_RXH(ieee80211_rx_h_sta_process)
		CALL_RXH(ieee80211_rx_h_defragment)
		CALL_RXH(ieee80211_rx_h_michael_mic_verify)
		/* must be after MMIC verify so header is counted in MPDU mic */
#ifdef CONFIG_MAC80211_MESH
		if (ieee80211_vif_is_mesh(&rx->sdata->vif))
			CALL_RXH(ieee80211_rx_h_mesh_fwding);
#endif
		CALL_RXH(ieee80211_rx_h_remove_qos_control)
		CALL_RXH(ieee80211_rx_h_amsdu)
		CALL_RXH(ieee80211_rx_h_data)
		CALL_RXH(ieee80211_rx_h_ctrl);
		CALL_RXH(ieee80211_rx_h_mgmt_check)
		CALL_RXH(ieee80211_rx_h_action)
		CALL_RXH(ieee80211_rx_h_userspace_mgmt)
		CALL_RXH(ieee80211_rx_h_action_return)
		CALL_RXH(ieee80211_rx_h_mgmt)

 rxh_next:
		ieee80211_rx_handlers_result(rx, res);
		spin_lock(&rx->local->rx_skb_queue.lock);
#undef CALL_RXH
	}

	rx->local->running_rx_handler = false;

 unlock:
	spin_unlock(&rx->local->rx_skb_queue.lock);
}

static void ieee80211_invoke_rx_handlers(struct ieee80211_rx_data *rx)
{
	ieee80211_rx_result res = RX_DROP_MONITOR;

#define CALL_RXH(rxh)			\
	do {				\
		res = rxh(rx);		\
		if (res != RX_CONTINUE)	\
			goto rxh_next;  \
	} while (0);

	CALL_RXH(ieee80211_rx_h_passive_scan)
	CALL_RXH(ieee80211_rx_h_check)

	ieee80211_rx_reorder_ampdu(rx);

	ieee80211_rx_handlers(rx);
	return;

 rxh_next:
	ieee80211_rx_handlers_result(rx, res);

#undef CALL_RXH
}

/*
 * This function makes calls into the RX path, therefore
 * it has to be invoked under RCU read lock.
 */
void ieee80211_release_reorder_timeout(struct sta_info *sta, int tid)
{
	struct ieee80211_rx_data rx = {
		.sta = sta,
		.sdata = sta->sdata,
		.local = sta->local,
		/* This is OK -- must be QoS data frame */
		.security_idx = tid,
		.seqno_idx = tid,
		.flags = 0,
	};
	struct tid_ampdu_rx *tid_agg_rx;

	tid_agg_rx = rcu_dereference(sta->ampdu_mlme.tid_rx[tid]);
	if (!tid_agg_rx)
		return;

	spin_lock(&tid_agg_rx->reorder_lock);
	ieee80211_sta_reorder_release(&sta->local->hw, tid_agg_rx);
	spin_unlock(&tid_agg_rx->reorder_lock);

	ieee80211_rx_handlers(&rx);
}

/* main receive path */

static int prepare_for_handlers(struct ieee80211_rx_data *rx,
				struct ieee80211_hdr *hdr)
{
	struct ieee80211_sub_if_data *sdata = rx->sdata;
	struct sk_buff *skb = rx->skb;
	struct ieee80211_rx_status *status = IEEE80211_SKB_RXCB(skb);
	u8 *bssid = ieee80211_get_bssid(hdr, skb->len, sdata->vif.type);
	int multicast = is_multicast_ether_addr(hdr->addr1);

	switch (sdata->vif.type) {
	case NL80211_IFTYPE_STATION:
		if (!bssid && !sdata->u.mgd.use_4addr)
			return 0;
		if (!multicast &&
		    compare_ether_addr(sdata->vif.addr, hdr->addr1) != 0) {
			if (!(sdata->dev->flags & IFF_PROMISC) ||
			    sdata->u.mgd.use_4addr)
				return 0;
			status->rx_flags &= ~IEEE80211_RX_RA_MATCH;
		}
		break;
	case NL80211_IFTYPE_ADHOC:
		if (!bssid)
			return 0;
		if (ieee80211_is_beacon(hdr->frame_control)) {
			return 1;
		}
		else if (!ieee80211_bssid_match(bssid, sdata->u.ibss.bssid)) {
			if (!(status->rx_flags & IEEE80211_RX_IN_SCAN))
				return 0;
			status->rx_flags &= ~IEEE80211_RX_RA_MATCH;
		} else if (!multicast &&
			   compare_ether_addr(sdata->vif.addr,
					      hdr->addr1) != 0) {
			if (!(sdata->dev->flags & IFF_PROMISC))
				return 0;
			status->rx_flags &= ~IEEE80211_RX_RA_MATCH;
		} else if (!rx->sta) {
			int rate_idx;
			if (status->flag & RX_FLAG_HT)
				rate_idx = 0; /* TODO: HT rates */
			else
				rate_idx = status->rate_idx;
			rx->sta = ieee80211_ibss_add_sta(sdata, bssid,
					hdr->addr2, BIT(rate_idx), GFP_ATOMIC);
		}
		break;
	case NL80211_IFTYPE_MESH_POINT:
		if (!multicast &&
		    compare_ether_addr(sdata->vif.addr,
				       hdr->addr1) != 0) {
			if (!(sdata->dev->flags & IFF_PROMISC))
				return 0;

			status->rx_flags &= ~IEEE80211_RX_RA_MATCH;
		}
		break;
	case NL80211_IFTYPE_AP_VLAN:
	case NL80211_IFTYPE_AP:
		if (!bssid) {
			if (compare_ether_addr(sdata->vif.addr,
					       hdr->addr1))
				return 0;
		} else if (!ieee80211_bssid_match(bssid,
					sdata->vif.addr)) {
			if (!(status->rx_flags & IEEE80211_RX_IN_SCAN) &&
			    !ieee80211_is_beacon(hdr->frame_control) &&
			    !(ieee80211_is_action(hdr->frame_control) &&
			      sdata->vif.p2p))
				return 0;
			status->rx_flags &= ~IEEE80211_RX_RA_MATCH;
		}
		break;
	case NL80211_IFTYPE_WDS:
		if (bssid || !ieee80211_is_data(hdr->frame_control))
			return 0;
		if (compare_ether_addr(sdata->u.wds.remote_addr, hdr->addr2))
			return 0;
		break;
	default:
		/* should never get here */
		WARN_ON(1);
		break;
	}

	return 1;
}

/*
 * This function returns whether or not the SKB
 * was destined for RX processing or not, which,
 * if consume is true, is equivalent to whether
 * or not the skb was consumed.
 */
static bool ieee80211_prepare_and_rx_handle(struct ieee80211_rx_data *rx,
					    struct sk_buff *skb, bool consume)
{
	struct ieee80211_local *local = rx->local;
	struct ieee80211_sub_if_data *sdata = rx->sdata;
	struct ieee80211_rx_status *status = IEEE80211_SKB_RXCB(skb);
	struct ieee80211_hdr *hdr = (void *)skb->data;
	int prepares;

	rx->skb = skb;
	status->rx_flags |= IEEE80211_RX_RA_MATCH;
	prepares = prepare_for_handlers(rx, hdr);

	if (!prepares)
		return false;

	if (!consume) {
		skb = skb_copy(skb, GFP_ATOMIC);
		if (!skb) {
			if (net_ratelimit())
				wiphy_debug(local->hw.wiphy,
					"failed to copy skb for %s\n",
					sdata->name);
			return true;
		}

		rx->skb = skb;
	}

	ieee80211_invoke_rx_handlers(rx);
	return true;
}

/*
 * This is the actual Rx frames handler. as it blongs to Rx path it must
 * be called with rcu_read_lock protection.
 */
static void __ieee80211_rx_handle_packet(struct ieee80211_hw *hw,
					 struct sk_buff *skb)
{
	struct ieee80211_rx_status *status = IEEE80211_SKB_RXCB(skb);
	struct ieee80211_local *local = hw_to_local(hw);
	struct ieee80211_sub_if_data *sdata;
	struct ieee80211_hdr *hdr;
	__le16 fc;
	struct ieee80211_rx_data rx;
	struct ieee80211_sub_if_data *prev;
	struct sta_info *sta, *tmp, *prev_sta;
	int err = 0;

	fc = ((struct ieee80211_hdr *)skb->data)->frame_control;
	memset(&rx, 0, sizeof(rx));
	rx.skb = skb;
	rx.local = local;

	if (ieee80211_is_data(fc) || ieee80211_is_mgmt(fc))
		local->dot11ReceivedFragmentCount++;

	if (unlikely(test_bit(SCAN_HW_SCANNING, &local->scanning) ||
		     test_bit(SCAN_SW_SCANNING, &local->scanning)))
		status->rx_flags |= IEEE80211_RX_IN_SCAN;

	if (ieee80211_is_mgmt(fc))
		err = skb_linearize(skb);
	else
		err = !pskb_may_pull(skb, ieee80211_hdrlen(fc));

	if (err) {
		dev_kfree_skb(skb);
		return;
	}

	hdr = (struct ieee80211_hdr *)skb->data;
	ieee80211_parse_qos(&rx);
	ieee80211_verify_alignment(&rx);

	if (ieee80211_is_data(fc)) {
		prev_sta = NULL;

		for_each_sta_info_rx(local, hdr->addr2, sta, tmp) {
			if (!prev_sta) {
				prev_sta = sta;
				continue;
			}

			rx.sta = prev_sta;
			rx.sdata = prev_sta->sdata;
			ieee80211_prepare_and_rx_handle(&rx, skb, false);

			prev_sta = sta;
		}

		if (prev_sta) {
			rx.sta = prev_sta;
			rx.sdata = prev_sta->sdata;

			if (ieee80211_prepare_and_rx_handle(&rx, skb, true))
				return;
			goto out;
		}
	}

	prev = NULL;

	list_for_each_entry_rcu(sdata, &local->interfaces, list) {
		if (!ieee80211_sdata_running(sdata))
			continue;

		if (sdata->vif.type == NL80211_IFTYPE_MONITOR ||
		    sdata->vif.type == NL80211_IFTYPE_AP_VLAN)
			continue;

		/*
		 * frame is destined for this interface, but if it's
		 * not also for the previous one we handle that after
		 * the loop to avoid copying the SKB once too much
		 */

		if (!prev) {
			prev = sdata;
			continue;
		}

		rx.sta = sta_info_get_bss_rx(prev, hdr->addr2);
		rx.sdata = prev;
		ieee80211_prepare_and_rx_handle(&rx, skb, false);

		prev = sdata;
	}

	if (prev) {
		rx.sta = sta_info_get_bss_rx(prev, hdr->addr2);
		rx.sdata = prev;

		if (ieee80211_prepare_and_rx_handle(&rx, skb, true))
			return;
	}

 out:
	dev_kfree_skb(skb);
}

/*
 * This is the receive path handler. It is called by a low level driver when an
 * 802.11 MPDU is received from the hardware.
 */
void ieee80211_rx(struct ieee80211_hw *hw, struct sk_buff *skb)
{
	struct ieee80211_local *local = hw_to_local(hw);
	struct ieee80211_rate *rate = NULL;
	struct ieee80211_supported_band *sband;
	struct ieee80211_rx_status *status = IEEE80211_SKB_RXCB(skb);

	WARN_ON_ONCE(softirq_count() == 0);

	if (WARN_ON(status->band < 0 ||
		    status->band >= IEEE80211_NUM_BANDS))
		goto drop;

	sband = local->hw.wiphy->bands[status->band];
	if (WARN_ON(!sband))
		goto drop;

	/*
	 * If we're suspending, it is possible although not too likely
	 * that we'd be receiving frames after having already partially
	 * quiesced the stack. We can't process such frames then since
	 * that might, for example, cause stations to be added or other
	 * driver callbacks be invoked.
	 */
	if (unlikely(local->quiescing || local->suspended))
		goto drop;

	/*
	 * The same happens when we're not even started,
	 * but that's worth a warning.
	 */
	if (WARN_ON(!local->started))
		goto drop;

	if (likely(!(status->flag & RX_FLAG_FAILED_PLCP_CRC))) {
		/*
		 * Validate the rate, unless a PLCP error means that
		 * we probably can't have a valid rate here anyway.
		 */

		if (status->flag & RX_FLAG_HT) {
			/*
			 * rate_idx is MCS index, which can be [0-76]
			 * as documented on:
			 *
			 * http://wireless.kernel.org/en/developers/Documentation/ieee80211/802.11n
			 *
			 * Anything else would be some sort of driver or
			 * hardware error. The driver should catch hardware
			 * errors.
			 */
			if (WARN((status->rate_idx < 0 ||
				 status->rate_idx > 76),
				 "Rate marked as an HT rate but passed "
				 "status->rate_idx is not "
				 "an MCS index [0-76]: %d (0x%02x)\n",
				 status->rate_idx,
				 status->rate_idx))
				goto drop;
		} else {
			if (WARN_ON(status->rate_idx < 0 ||
				    status->rate_idx >= sband->n_bitrates))
				goto drop;
			rate = &sband->bitrates[status->rate_idx];
		}
	}

	status->rx_flags = 0;

	/*
	 * key references and virtual interfaces are protected using RCU
	 * and this requires that we are in a read-side RCU section during
	 * receive processing
	 */
	rcu_read_lock();

	/*
	 * Frames with failed FCS/PLCP checksum are not returned,
	 * all other frames are returned without radiotap header
	 * if it was previously present.
	 * Also, frames with less than 16 bytes are dropped.
	 */
	skb = ieee80211_rx_monitor(local, skb, rate);
	if (!skb) {
		rcu_read_unlock();
		return;
	}

	ieee80211_tpt_led_trig_rx(local,
			((struct ieee80211_hdr *)skb->data)->frame_control,
			skb->len);
	__ieee80211_rx_handle_packet(hw, skb);

	rcu_read_unlock();

	return;
 drop:
	kfree_skb(skb);
}
EXPORT_SYMBOL(ieee80211_rx);

/* This is a version of the rx handler that can be called from hard irq
 * context. Post the skb on the queue and schedule the tasklet */
void ieee80211_rx_irqsafe(struct ieee80211_hw *hw, struct sk_buff *skb)
{
	struct ieee80211_local *local = hw_to_local(hw);

	BUILD_BUG_ON(sizeof(struct ieee80211_rx_status) > sizeof(skb->cb));

	skb->pkt_type = IEEE80211_RX_MSG;
	skb_queue_tail(&local->skb_queue, skb);
	tasklet_schedule(&local->tasklet);
}
EXPORT_SYMBOL(ieee80211_rx_irqsafe);<|MERGE_RESOLUTION|>--- conflicted
+++ resolved
@@ -1617,12 +1617,6 @@
 	if (status->flag & RX_FLAG_DECRYPTED)
 		return 0;
 
-<<<<<<< HEAD
-	if (rx->sta && test_sta_flags(rx->sta, WLAN_STA_MFP)) {
-		if (unlikely(!ieee80211_has_protected(fc) &&
-			     ieee80211_is_unicast_robust_mgmt_frame(rx->skb) &&
-			     rx->key))
-=======
 	if (rx->sta && test_sta_flag(rx->sta, WLAN_STA_MFP)) {
 		if (unlikely(!ieee80211_has_protected(fc) &&
 			     ieee80211_is_unicast_robust_mgmt_frame(rx->skb) &&
@@ -1635,7 +1629,6 @@
 				cfg80211_send_unprot_disassoc(rx->sdata->dev,
 							      rx->skb->data,
 							      rx->skb->len);
->>>>>>> 805a6af8
 			return -EACCES;
 		}
 		/* BIP does not use Protected field, so need to check MMIE */
