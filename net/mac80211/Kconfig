--- conflicted
+++ resolved
@@ -16,17 +16,10 @@
 if MAC80211 != n
 
 config MAC80211_HAS_RC
-<<<<<<< HEAD
-	def_bool n
-
-config MAC80211_RC_PID
-	bool "PID controller based rate control algorithm" if EMBEDDED
-=======
 	bool
 
 config MAC80211_RC_PID
 	bool "PID controller based rate control algorithm" if EXPERT
->>>>>>> 805a6af8
 	select MAC80211_HAS_RC
 	---help---
 	  This option enables a TX rate control algorithm for
@@ -34,11 +27,7 @@
 	  rate.
 
 config MAC80211_RC_MINSTREL
-<<<<<<< HEAD
-	bool "Minstrel" if EMBEDDED
-=======
 	bool "Minstrel" if EXPERT
->>>>>>> 805a6af8
 	select MAC80211_HAS_RC
 	default y
 	---help---
@@ -88,11 +77,7 @@
 endif
 
 comment "Some wireless drivers require a rate control algorithm"
-<<<<<<< HEAD
-	depends on MAC80211_HAS_RC=n
-=======
 	depends on MAC80211 && MAC80211_HAS_RC=n
->>>>>>> 805a6af8
 
 config MAC80211_MESH
 	bool "Enable mac80211 mesh networking (pre-802.11s) support"
