/*
 *	Routines having to do with the 'struct sk_buff' memory handlers.
 *
 *	Authors:	Alan Cox <alan@lxorguk.ukuu.org.uk>
 *			Florian La Roche <rzsfl@rz.uni-sb.de>
 *
 *	Fixes:
 *		Alan Cox	:	Fixed the worst of the load
 *					balancer bugs.
 *		Dave Platt	:	Interrupt stacking fix.
 *	Richard Kooijman	:	Timestamp fixes.
 *		Alan Cox	:	Changed buffer format.
 *		Alan Cox	:	destructor hook for AF_UNIX etc.
 *		Linus Torvalds	:	Better skb_clone.
 *		Alan Cox	:	Added skb_copy.
 *		Alan Cox	:	Added all the changed routines Linus
 *					only put in the headers
 *		Ray VanTassle	:	Fixed --skb->lock in free
 *		Alan Cox	:	skb_copy copy arp field
 *		Andi Kleen	:	slabified it.
 *		Robert Olsson	:	Removed skb_head_pool
 *
 *	NOTE:
 *		The __skb_ routines should be called with interrupts
 *	disabled, or you better be *real* sure that the operation is atomic
 *	with respect to whatever list is being frobbed (e.g. via lock_sock()
 *	or via disabling bottom half handlers, etc).
 *
 *	This program is free software; you can redistribute it and/or
 *	modify it under the terms of the GNU General Public License
 *	as published by the Free Software Foundation; either version
 *	2 of the License, or (at your option) any later version.
 */

/*
 *	The functions in this file will not compile correctly with gcc 2.4.x
 */

#include <linux/module.h>
#include <linux/types.h>
#include <linux/kernel.h>
#include <linux/kmemcheck.h>
#include <linux/mm.h>
#include <linux/interrupt.h>
#include <linux/in.h>
#include <linux/inet.h>
#include <linux/slab.h>
#include <linux/netdevice.h>
#ifdef CONFIG_NET_CLS_ACT
#include <net/pkt_sched.h>
#endif
#include <linux/string.h>
#include <linux/skbuff.h>
#include <linux/splice.h>
#include <linux/cache.h>
#include <linux/rtnetlink.h>
#include <linux/init.h>
#include <linux/scatterlist.h>
#include <linux/errqueue.h>
#include <linux/prefetch.h>

#include <net/protocol.h>
#include <net/dst.h>
#include <net/sock.h>
#include <net/checksum.h>
#include <net/xfrm.h>

#include <asm/uaccess.h>
#include <asm/system.h>
#include <trace/events/skb.h>

#include "kmap_skb.h"

static struct kmem_cache *skbuff_head_cache __read_mostly;
static struct kmem_cache *skbuff_fclone_cache __read_mostly;

static void sock_pipe_buf_release(struct pipe_inode_info *pipe,
				  struct pipe_buffer *buf)
{
	put_page(buf->page);
}

static void sock_pipe_buf_get(struct pipe_inode_info *pipe,
				struct pipe_buffer *buf)
{
	get_page(buf->page);
}

static int sock_pipe_buf_steal(struct pipe_inode_info *pipe,
			       struct pipe_buffer *buf)
{
	return 1;
}


/* Pipe buffer operations for a socket. */
static const struct pipe_buf_operations sock_pipe_buf_ops = {
	.can_merge = 0,
	.map = generic_pipe_buf_map,
	.unmap = generic_pipe_buf_unmap,
	.confirm = generic_pipe_buf_confirm,
	.release = sock_pipe_buf_release,
	.steal = sock_pipe_buf_steal,
	.get = sock_pipe_buf_get,
};

/*
 *	Keep out-of-line to prevent kernel bloat.
 *	__builtin_return_address is not used because it is not always
 *	reliable.
 */

/**
 *	skb_over_panic	- 	private function
 *	@skb: buffer
 *	@sz: size
 *	@here: address
 *
 *	Out of line support code for skb_put(). Not user callable.
 */
static void skb_over_panic(struct sk_buff *skb, int sz, void *here)
{
	printk(KERN_EMERG "skb_over_panic: text:%p len:%d put:%d head:%p "
			  "data:%p tail:%#lx end:%#lx dev:%s\n",
	       here, skb->len, sz, skb->head, skb->data,
	       (unsigned long)skb->tail, (unsigned long)skb->end,
	       skb->dev ? skb->dev->name : "<NULL>");
	BUG();
}

/**
 *	skb_under_panic	- 	private function
 *	@skb: buffer
 *	@sz: size
 *	@here: address
 *
 *	Out of line support code for skb_push(). Not user callable.
 */

static void skb_under_panic(struct sk_buff *skb, int sz, void *here)
{
	printk(KERN_EMERG "skb_under_panic: text:%p len:%d put:%d head:%p "
			  "data:%p tail:%#lx end:%#lx dev:%s\n",
	       here, skb->len, sz, skb->head, skb->data,
	       (unsigned long)skb->tail, (unsigned long)skb->end,
	       skb->dev ? skb->dev->name : "<NULL>");
	BUG();
}

/* 	Allocate a new skbuff. We do this ourselves so we can fill in a few
 *	'private' fields and also do memory statistics to find all the
 *	[BEEP] leaks.
 *
 */

/**
 *	__alloc_skb	-	allocate a network buffer
 *	@size: size to allocate
 *	@gfp_mask: allocation mask
 *	@fclone: allocate from fclone cache instead of head cache
 *		and allocate a cloned (child) skb
 *	@node: numa node to allocate memory on
 *
 *	Allocate a new &sk_buff. The returned buffer has no headroom and a
 *	tail room of size bytes. The object has a reference count of one.
 *	The return is the buffer. On a failure the return is %NULL.
 *
 *	Buffers may only be allocated from interrupts using a @gfp_mask of
 *	%GFP_ATOMIC.
 */
struct sk_buff *__alloc_skb(unsigned int size, gfp_t gfp_mask,
			    int fclone, int node)
{
	struct kmem_cache *cache;
	struct skb_shared_info *shinfo;
	struct sk_buff *skb;
	u8 *data;

	cache = fclone ? skbuff_fclone_cache : skbuff_head_cache;

	/* Get the HEAD */
	skb = kmem_cache_alloc_node(cache, gfp_mask & ~__GFP_DMA, node);
	if (!skb)
		goto out;
	prefetchw(skb);

	/* We do our best to align skb_shared_info on a separate cache
	 * line. It usually works because kmalloc(X > SMP_CACHE_BYTES) gives
	 * aligned memory blocks, unless SLUB/SLAB debug is enabled.
	 * Both skb->head and skb_shared_info are cache line aligned.
	 */
	size = SKB_DATA_ALIGN(size);
	size += SKB_DATA_ALIGN(sizeof(struct skb_shared_info));
	data = kmalloc_node_track_caller(size, gfp_mask, node);
	if (!data)
		goto nodata;
	/* kmalloc(size) might give us more room than requested.
	 * Put skb_shared_info exactly at the end of allocated zone,
	 * to allow max possible filling before reallocation.
	 */
	size = SKB_WITH_OVERHEAD(ksize(data));
	prefetchw(data + size);

	/*
	 * Only clear those fields we need to clear, not those that we will
	 * actually initialise below. Hence, don't put any more fields after
	 * the tail pointer in struct sk_buff!
	 */
	memset(skb, 0, offsetof(struct sk_buff, tail));
	/* Account for allocated memory : skb + skb->head */
	skb->truesize = SKB_TRUESIZE(size);
	atomic_set(&skb->users, 1);
	skb->head = data;
	skb->data = data;
	skb_reset_tail_pointer(skb);
	skb->end = skb->tail + size;
#ifdef NET_SKBUFF_DATA_USES_OFFSET
	skb->mac_header = ~0U;
#endif

	/* make sure we initialize shinfo sequentially */
	shinfo = skb_shinfo(skb);
	memset(shinfo, 0, offsetof(struct skb_shared_info, dataref));
	atomic_set(&shinfo->dataref, 1);
<<<<<<< HEAD
	shinfo->nr_frags  = 0;
	shinfo->gso_size = 0;
	shinfo->gso_segs = 0;
	shinfo->gso_type = 0;
	shinfo->ip6_frag_id = 0;
	shinfo->tx_flags.flags = 0;
	skb_frag_list_init(skb);
	memset(&shinfo->hwtstamps, 0, sizeof(shinfo->hwtstamps));
	shinfo->release = NULL;
	shinfo->priv = NULL;
=======
	kmemcheck_annotate_variable(shinfo->destructor_arg);
>>>>>>> 805a6af8

	if (fclone) {
		struct sk_buff *child = skb + 1;
		atomic_t *fclone_ref = (atomic_t *) (child + 1);

		kmemcheck_annotate_bitfield(child, flags1);
		kmemcheck_annotate_bitfield(child, flags2);
		skb->fclone = SKB_FCLONE_ORIG;
		atomic_set(fclone_ref, 1);

		child->fclone = SKB_FCLONE_UNAVAILABLE;
	}
out:
	return skb;
nodata:
	kmem_cache_free(cache, skb);
	skb = NULL;
	goto out;
}
EXPORT_SYMBOL(__alloc_skb);

/**
 *	__netdev_alloc_skb - allocate an skbuff for rx on a specific device
 *	@dev: network device to receive on
 *	@length: length to allocate
 *	@gfp_mask: get_free_pages mask, passed to alloc_skb
 *
 *	Allocate a new &sk_buff and assign it a usage count of one. The
 *	buffer has unspecified headroom built in. Users should allocate
 *	the headroom they think they need without accounting for the
 *	built in space. The built in space is used for optimisations.
 *
 *	%NULL is returned if there is no free memory.
 */
struct sk_buff *__netdev_alloc_skb(struct net_device *dev,
		unsigned int length, gfp_t gfp_mask)
{
	struct sk_buff *skb;

	skb = __alloc_skb(length + NET_SKB_PAD, gfp_mask, 0, NUMA_NO_NODE);
	if (likely(skb)) {
		skb_reserve(skb, NET_SKB_PAD);
		skb->dev = dev;
	}
	return skb;
}
EXPORT_SYMBOL(__netdev_alloc_skb);

void skb_add_rx_frag(struct sk_buff *skb, int i, struct page *page, int off,
		int size)
{
	skb_fill_page_desc(skb, i, page, off, size);
	skb->len += size;
	skb->data_len += size;
	skb->truesize += size;
}
EXPORT_SYMBOL(skb_add_rx_frag);

/**
 *	dev_alloc_skb - allocate an skbuff for receiving
 *	@length: length to allocate
 *
 *	Allocate a new &sk_buff and assign it a usage count of one. The
 *	buffer has unspecified headroom built in. Users should allocate
 *	the headroom they think they need without accounting for the
 *	built in space. The built in space is used for optimisations.
 *
 *	%NULL is returned if there is no free memory. Although this function
 *	allocates memory it can be called from an interrupt.
 */
struct sk_buff *dev_alloc_skb(unsigned int length)
{
	/*
	 * There is more code here than it seems:
	 * __dev_alloc_skb is an inline
	 */
	return __dev_alloc_skb(length, GFP_ATOMIC);
}
EXPORT_SYMBOL(dev_alloc_skb);

static void skb_drop_list(struct sk_buff **listp)
{
	struct sk_buff *list = *listp;

	*listp = NULL;

	do {
		struct sk_buff *this = list;
		list = list->next;
		kfree_skb(this);
	} while (list);
}

static inline void skb_drop_fraglist(struct sk_buff *skb)
{
	skb_drop_list(&skb_shinfo(skb)->frag_list);
}

static void skb_clone_fraglist(struct sk_buff *skb)
{
	struct sk_buff *list;

	skb_walk_frags(skb, list)
		skb_get(list);
}

static void skb_release_data(struct sk_buff *skb)
{
	if (!skb->cloned ||
	    !atomic_sub_return(skb->nohdr ? (1 << SKB_DATAREF_SHIFT) + 1 : 1,
			       &skb_shinfo(skb)->dataref)) {
		if (skb_shinfo(skb)->nr_frags) {
			int i;
			for (i = 0; i < skb_shinfo(skb)->nr_frags; i++)
				skb_frag_unref(skb, i);
		}

		/*
		 * If skb buf is from userspace, we need to notify the caller
		 * the lower device DMA has done;
		 */
		if (skb_shinfo(skb)->tx_flags & SKBTX_DEV_ZEROCOPY) {
			struct ubuf_info *uarg;

			uarg = skb_shinfo(skb)->destructor_arg;
			if (uarg->callback)
				uarg->callback(uarg);
		}

		if (skb_has_frag_list(skb))
			skb_drop_fraglist(skb);

		if (skb_shinfo(skb)->release)
			skb_shinfo(skb)->release(skb);

		kfree(skb->head);
	}
}

/*
 *	Free an skbuff by memory without cleaning the state.
 */
static void kfree_skbmem(struct sk_buff *skb)
{
	struct sk_buff *other;
	atomic_t *fclone_ref;

	switch (skb->fclone) {
	case SKB_FCLONE_UNAVAILABLE:
		kmem_cache_free(skbuff_head_cache, skb);
		break;

	case SKB_FCLONE_ORIG:
		fclone_ref = (atomic_t *) (skb + 2);
		if (atomic_dec_and_test(fclone_ref))
			kmem_cache_free(skbuff_fclone_cache, skb);
		break;

	case SKB_FCLONE_CLONE:
		fclone_ref = (atomic_t *) (skb + 1);
		other = skb - 1;

		/* The clone portion is available for
		 * fast-cloning again.
		 */
		skb->fclone = SKB_FCLONE_UNAVAILABLE;

		if (atomic_dec_and_test(fclone_ref))
			kmem_cache_free(skbuff_fclone_cache, other);
		break;
	}
}

static void skb_release_head_state(struct sk_buff *skb)
{
	skb_dst_drop(skb);
#ifdef CONFIG_XFRM
	secpath_put(skb->sp);
#endif
	if (skb->destructor) {
		WARN_ON(in_irq());
		skb->destructor(skb);
	}
#if defined(CONFIG_NF_CONNTRACK) || defined(CONFIG_NF_CONNTRACK_MODULE)
	nf_conntrack_put(skb->nfct);
#endif
#ifdef NET_SKBUFF_NF_DEFRAG_NEEDED
	nf_conntrack_put_reasm(skb->nfct_reasm);
#endif
#ifdef CONFIG_BRIDGE_NETFILTER
	nf_bridge_put(skb->nf_bridge);
#endif
/* XXX: IS this still necessary? - JHS */
#ifdef CONFIG_NET_SCHED
	skb->tc_index = 0;
#ifdef CONFIG_NET_CLS_ACT
	skb->tc_verd = 0;
#endif
#endif
}

/* Free everything but the sk_buff shell. */
static void skb_release_all(struct sk_buff *skb)
{
	skb_release_head_state(skb);
	skb_release_data(skb);
}

/**
 *	__kfree_skb - private function
 *	@skb: buffer
 *
 *	Free an sk_buff. Release anything attached to the buffer.
 *	Clean the state. This is an internal helper function. Users should
 *	always call kfree_skb
 */

void __kfree_skb(struct sk_buff *skb)
{
	skb_release_all(skb);
	kfree_skbmem(skb);
}
EXPORT_SYMBOL(__kfree_skb);

/**
 *	kfree_skb - free an sk_buff
 *	@skb: buffer to free
 *
 *	Drop a reference to the buffer and free it if the usage count has
 *	hit zero.
 */
void kfree_skb(struct sk_buff *skb)
{
	if (unlikely(!skb))
		return;
	if (likely(atomic_read(&skb->users) == 1))
		smp_rmb();
	else if (likely(!atomic_dec_and_test(&skb->users)))
		return;
	trace_kfree_skb(skb, __builtin_return_address(0));
	__kfree_skb(skb);
}
EXPORT_SYMBOL(kfree_skb);

/**
 *	consume_skb - free an skbuff
 *	@skb: buffer to free
 *
 *	Drop a ref to the buffer and free it if the usage count has hit zero
 *	Functions identically to kfree_skb, but kfree_skb assumes that the frame
 *	is being dropped after a failure and notes that
 */
void consume_skb(struct sk_buff *skb)
{
	if (unlikely(!skb))
		return;
	if (likely(atomic_read(&skb->users) == 1))
		smp_rmb();
	else if (likely(!atomic_dec_and_test(&skb->users)))
		return;
	trace_consume_skb(skb);
	__kfree_skb(skb);
}
EXPORT_SYMBOL(consume_skb);

/**
 * 	skb_recycle - clean up an skb for reuse
 * 	@skb: buffer
 *
 * 	Recycles the skb to be reused as a receive buffer. This
 * 	function does any necessary reference count dropping, and
 * 	cleans up the skbuff as if it just came from __alloc_skb().
 */
void skb_recycle(struct sk_buff *skb)
{
	struct skb_shared_info *shinfo;

	skb_release_head_state(skb);

	shinfo = skb_shinfo(skb);
	memset(shinfo, 0, offsetof(struct skb_shared_info, dataref));
	atomic_set(&shinfo->dataref, 1);

	memset(skb, 0, offsetof(struct sk_buff, tail));
	skb->data = skb->head + NET_SKB_PAD;
	skb_reset_tail_pointer(skb);
}
EXPORT_SYMBOL(skb_recycle);

/**
 *	skb_recycle_check - check if skb can be reused for receive
 *	@skb: buffer
 *	@skb_size: minimum receive buffer size
 *
 *	Checks that the skb passed in is not shared or cloned, and
 *	that it is linear and its head portion at least as large as
 *	skb_size so that it can be recycled as a receive buffer.
 *	If these conditions are met, this function does any necessary
 *	reference count dropping and cleans up the skbuff as if it
 *	just came from __alloc_skb().
 */
bool skb_recycle_check(struct sk_buff *skb, int skb_size)
{
<<<<<<< HEAD
	struct skb_shared_info *shinfo;

	if (irqs_disabled())
		return 0;

	if (skb_is_nonlinear(skb) || skb->fclone != SKB_FCLONE_UNAVAILABLE)
		return 0;

	skb_size = SKB_DATA_ALIGN(skb_size + NET_SKB_PAD);
	if (skb_end_pointer(skb) - skb->head < skb_size)
		return 0;

	if (skb_shared(skb) || skb_cloned(skb))
		return 0;

	skb_release_head_state(skb);
	shinfo = skb_shinfo(skb);
	atomic_set(&shinfo->dataref, 1);
	shinfo->nr_frags = 0;
	shinfo->gso_size = 0;
	shinfo->gso_segs = 0;
	shinfo->gso_type = 0;
	shinfo->ip6_frag_id = 0;
	shinfo->tx_flags.flags = 0;
	skb_frag_list_init(skb);
	memset(&shinfo->hwtstamps, 0, sizeof(shinfo->hwtstamps));
	shinfo->release = NULL;
	shinfo->priv = NULL;
=======
	if (!skb_is_recycleable(skb, skb_size))
		return false;
>>>>>>> 805a6af8

	skb_recycle(skb);

	return true;
}
EXPORT_SYMBOL(skb_recycle_check);

static void __copy_skb_header(struct sk_buff *new, const struct sk_buff *old)
{
	new->tstamp		= old->tstamp;
	new->dev		= old->dev;
	new->transport_header	= old->transport_header;
	new->network_header	= old->network_header;
	new->mac_header		= old->mac_header;
	skb_dst_copy(new, old);
	new->rxhash		= old->rxhash;
	new->ooo_okay		= old->ooo_okay;
	new->l4_rxhash		= old->l4_rxhash;
#ifdef CONFIG_XFRM
	new->sp			= secpath_get(old->sp);
#endif
	memcpy(new->cb, old->cb, sizeof(old->cb));
	new->csum		= old->csum;
	new->local_df		= old->local_df;
	new->pkt_type		= old->pkt_type;
	new->ip_summed		= old->ip_summed;
	skb_copy_queue_mapping(new, old);
	new->priority		= old->priority;
#if defined(CONFIG_IP_VS) || defined(CONFIG_IP_VS_MODULE)
	new->ipvs_property	= old->ipvs_property;
#endif
	new->protocol		= old->protocol;
	new->mark		= old->mark;
	new->skb_iif		= old->skb_iif;
	__nf_copy(new, old);
#if defined(CONFIG_NETFILTER_XT_TARGET_TRACE) || \
    defined(CONFIG_NETFILTER_XT_TARGET_TRACE_MODULE)
	new->nf_trace		= old->nf_trace;
#endif
#ifdef CONFIG_NET_SCHED
	new->tc_index		= old->tc_index;
#ifdef CONFIG_NET_CLS_ACT
	new->tc_verd		= old->tc_verd;
#endif
#endif
	new->vlan_tci		= old->vlan_tci;

	skb_copy_secmark(new, old);
}

/*
 * You should not add any new code to this function.  Add it to
 * __copy_skb_header above instead.
 */
static struct sk_buff *__skb_clone(struct sk_buff *n, struct sk_buff *skb)
{
#define C(x) n->x = skb->x

	n->next = n->prev = NULL;
	n->sk = NULL;
	__copy_skb_header(n, skb);

	C(len);
	C(data_len);
	C(mac_len);
	n->hdr_len = skb->nohdr ? skb_headroom(skb) : skb->hdr_len;
	n->cloned = 1;
	n->nohdr = 0;
	n->destructor = NULL;
	C(tail);
	C(end);
	C(head);
	C(data);
	C(truesize);
	atomic_set(&n->users, 1);

	atomic_inc(&(skb_shinfo(skb)->dataref));
	skb->cloned = 1;

	return n;
#undef C
}

/**
 *	skb_morph	-	morph one skb into another
 *	@dst: the skb to receive the contents
 *	@src: the skb to supply the contents
 *
 *	This is identical to skb_clone except that the target skb is
 *	supplied by the user.
 *
 *	The target skb is returned upon exit.
 */
struct sk_buff *skb_morph(struct sk_buff *dst, struct sk_buff *src)
{
	skb_release_all(dst);
	return __skb_clone(dst, src);
}
EXPORT_SYMBOL_GPL(skb_morph);

/*	skb_copy_ubufs	-	copy userspace skb frags buffers to kernel
 *	@skb: the skb to modify
 *	@gfp_mask: allocation priority
 *
 *	This must be called on SKBTX_DEV_ZEROCOPY skb.
 *	It will copy all frags into kernel and drop the reference
 *	to userspace pages.
 *
 *	If this function is called from an interrupt gfp_mask() must be
 *	%GFP_ATOMIC.
 *
 *	Returns 0 on success or a negative error code on failure
 *	to allocate kernel memory to copy to.
 */
int skb_copy_ubufs(struct sk_buff *skb, gfp_t gfp_mask)
{
	int i;
	int num_frags = skb_shinfo(skb)->nr_frags;
	struct page *page, *head = NULL;
	struct ubuf_info *uarg = skb_shinfo(skb)->destructor_arg;

	for (i = 0; i < num_frags; i++) {
		u8 *vaddr;
		skb_frag_t *f = &skb_shinfo(skb)->frags[i];

		page = alloc_page(GFP_ATOMIC);
		if (!page) {
			while (head) {
				struct page *next = (struct page *)head->private;
				put_page(head);
				head = next;
			}
			return -ENOMEM;
		}
		vaddr = kmap_skb_frag(&skb_shinfo(skb)->frags[i]);
		memcpy(page_address(page),
		       vaddr + f->page_offset, skb_frag_size(f));
		kunmap_skb_frag(vaddr);
		page->private = (unsigned long)head;
		head = page;
	}

	/* skb frags release userspace buffers */
	for (i = 0; i < skb_shinfo(skb)->nr_frags; i++)
		skb_frag_unref(skb, i);

	uarg->callback(uarg);

	/* skb frags point to kernel buffers */
	for (i = skb_shinfo(skb)->nr_frags; i > 0; i--) {
		__skb_fill_page_desc(skb, i-1, head, 0,
				     skb_shinfo(skb)->frags[i - 1].size);
		head = (struct page *)head->private;
	}

	skb_shinfo(skb)->tx_flags &= ~SKBTX_DEV_ZEROCOPY;
	return 0;
}


/**
 *	skb_clone	-	duplicate an sk_buff
 *	@skb: buffer to clone
 *	@gfp_mask: allocation priority
 *
 *	Duplicate an &sk_buff. The new one is not owned by a socket. Both
 *	copies share the same packet data but not structure. The new
 *	buffer has a reference count of 1. If the allocation fails the
 *	function returns %NULL otherwise the new buffer is returned.
 *
 *	If this function is called from an interrupt gfp_mask() must be
 *	%GFP_ATOMIC.
 */

struct sk_buff *skb_clone(struct sk_buff *skb, gfp_t gfp_mask)
{
	struct sk_buff *n;

	if (skb_shinfo(skb)->tx_flags & SKBTX_DEV_ZEROCOPY) {
		if (skb_copy_ubufs(skb, gfp_mask))
			return NULL;
	}

	n = skb + 1;
	if (skb->fclone == SKB_FCLONE_ORIG &&
	    n->fclone == SKB_FCLONE_UNAVAILABLE) {
		atomic_t *fclone_ref = (atomic_t *) (n + 1);
		n->fclone = SKB_FCLONE_CLONE;
		atomic_inc(fclone_ref);
	} else {
		n = kmem_cache_alloc(skbuff_head_cache, gfp_mask);
		if (!n)
			return NULL;

		kmemcheck_annotate_bitfield(n, flags1);
		kmemcheck_annotate_bitfield(n, flags2);
		n->fclone = SKB_FCLONE_UNAVAILABLE;
	}

	return __skb_clone(n, skb);
}
EXPORT_SYMBOL(skb_clone);

static void copy_skb_header(struct sk_buff *new, const struct sk_buff *old)
{
#ifndef NET_SKBUFF_DATA_USES_OFFSET
	/*
	 *	Shift between the two data areas in bytes
	 */
	unsigned long offset = new->data - old->data;
#endif

	__copy_skb_header(new, old);

#ifndef NET_SKBUFF_DATA_USES_OFFSET
	/* {transport,network,mac}_header are relative to skb->head */
	new->transport_header += offset;
	new->network_header   += offset;
	if (skb_mac_header_was_set(new))
		new->mac_header	      += offset;
#endif
	skb_shinfo(new)->gso_size = skb_shinfo(old)->gso_size;
	skb_shinfo(new)->gso_segs = skb_shinfo(old)->gso_segs;
	skb_shinfo(new)->gso_type = skb_shinfo(old)->gso_type;
}

/**
 *	skb_copy	-	create private copy of an sk_buff
 *	@skb: buffer to copy
 *	@gfp_mask: allocation priority
 *
 *	Make a copy of both an &sk_buff and its data. This is used when the
 *	caller wishes to modify the data and needs a private copy of the
 *	data to alter. Returns %NULL on failure or the pointer to the buffer
 *	on success. The returned buffer has a reference count of 1.
 *
 *	As by-product this function converts non-linear &sk_buff to linear
 *	one, so that &sk_buff becomes completely private and caller is allowed
 *	to modify all the data of returned buffer. This means that this
 *	function is not recommended for use in circumstances when only
 *	header is going to be modified. Use pskb_copy() instead.
 */

struct sk_buff *skb_copy(const struct sk_buff *skb, gfp_t gfp_mask)
{
	int headerlen = skb_headroom(skb);
	unsigned int size = (skb_end_pointer(skb) - skb->head) + skb->data_len;
	struct sk_buff *n = alloc_skb(size, gfp_mask);

	if (!n)
		return NULL;

	/* Set the data pointer */
	skb_reserve(n, headerlen);
	/* Set the tail pointer and length */
	skb_put(n, skb->len);

	if (skb_copy_bits(skb, -headerlen, n->head, headerlen + skb->len))
		BUG();

	copy_skb_header(n, skb);
	return n;
}
EXPORT_SYMBOL(skb_copy);

/**
 *	pskb_copy	-	create copy of an sk_buff with private head.
 *	@skb: buffer to copy
 *	@gfp_mask: allocation priority
 *
 *	Make a copy of both an &sk_buff and part of its data, located
 *	in header. Fragmented data remain shared. This is used when
 *	the caller wishes to modify only header of &sk_buff and needs
 *	private copy of the header to alter. Returns %NULL on failure
 *	or the pointer to the buffer on success.
 *	The returned buffer has a reference count of 1.
 */

struct sk_buff *pskb_copy(struct sk_buff *skb, gfp_t gfp_mask)
{
	unsigned int size = skb_end_pointer(skb) - skb->head;
	struct sk_buff *n = alloc_skb(size, gfp_mask);

	if (!n)
		goto out;

	/* Set the data pointer */
	skb_reserve(n, skb_headroom(skb));
	/* Set the tail pointer and length */
	skb_put(n, skb_headlen(skb));
	/* Copy the bytes */
	skb_copy_from_linear_data(skb, n->data, n->len);

	n->truesize += skb->data_len;
	n->data_len  = skb->data_len;
	n->len	     = skb->len;

	if (skb_shinfo(skb)->nr_frags) {
		int i;

		if (skb_shinfo(skb)->tx_flags & SKBTX_DEV_ZEROCOPY) {
			if (skb_copy_ubufs(skb, gfp_mask)) {
				kfree_skb(n);
				n = NULL;
				goto out;
			}
		}
		for (i = 0; i < skb_shinfo(skb)->nr_frags; i++) {
			skb_shinfo(n)->frags[i] = skb_shinfo(skb)->frags[i];
			skb_frag_ref(skb, i);
		}
		skb_shinfo(n)->nr_frags = i;
	}

	if (skb_has_frag_list(skb)) {
		skb_shinfo(n)->frag_list = skb_shinfo(skb)->frag_list;
		skb_clone_fraglist(n);
	}

	copy_skb_header(n, skb);
out:
	return n;
}
EXPORT_SYMBOL(pskb_copy);

/**
 *	pskb_expand_head - reallocate header of &sk_buff
 *	@skb: buffer to reallocate
 *	@nhead: room to add at head
 *	@ntail: room to add at tail
 *	@gfp_mask: allocation priority
 *
 *	Expands (or creates identical copy, if &nhead and &ntail are zero)
 *	header of skb. &sk_buff itself is not changed. &sk_buff MUST have
 *	reference count of 1. Returns zero in the case of success or error,
 *	if expansion failed. In the last case, &sk_buff is not changed.
 *
 *	All the pointers pointing into skb header may change and must be
 *	reloaded after call to this function.
 */

int pskb_expand_head(struct sk_buff *skb, int nhead, int ntail,
		     gfp_t gfp_mask)
{
	int i;
	u8 *data;
	int size = nhead + (skb_end_pointer(skb) - skb->head) + ntail;
	long off;
	bool fastpath;

	BUG_ON(nhead < 0);

	if (skb_shared(skb))
		BUG();

	size = SKB_DATA_ALIGN(size);

	/* Check if we can avoid taking references on fragments if we own
	 * the last reference on skb->head. (see skb_release_data())
	 */
	if (!skb->cloned)
		fastpath = true;
	else {
		int delta = skb->nohdr ? (1 << SKB_DATAREF_SHIFT) + 1 : 1;
		fastpath = atomic_read(&skb_shinfo(skb)->dataref) == delta;
	}

	if (fastpath &&
	    size + sizeof(struct skb_shared_info) <= ksize(skb->head)) {
		memmove(skb->head + size, skb_shinfo(skb),
			offsetof(struct skb_shared_info,
				 frags[skb_shinfo(skb)->nr_frags]));
		memmove(skb->head + nhead, skb->head,
			skb_tail_pointer(skb) - skb->head);
		off = nhead;
		goto adjust_others;
	}

	data = kmalloc(size + sizeof(struct skb_shared_info), gfp_mask);
	if (!data)
		goto nodata;

	/* Copy only real data... and, alas, header. This should be
	 * optimized for the cases when header is void.
	 */
	memcpy(data + nhead, skb->head, skb_tail_pointer(skb) - skb->head);

	memcpy((struct skb_shared_info *)(data + size),
	       skb_shinfo(skb),
	       offsetof(struct skb_shared_info, frags[skb_shinfo(skb)->nr_frags]));

	if (fastpath) {
		kfree(skb->head);
	} else {
		/* copy this zero copy skb frags */
		if (skb_shinfo(skb)->tx_flags & SKBTX_DEV_ZEROCOPY) {
			if (skb_copy_ubufs(skb, gfp_mask))
				goto nofrags;
		}
		for (i = 0; i < skb_shinfo(skb)->nr_frags; i++)
			skb_frag_ref(skb, i);

		if (skb_has_frag_list(skb))
			skb_clone_fraglist(skb);

		skb_release_data(skb);
	}
	off = (data + nhead) - skb->head;

	skb->head     = data;
adjust_others:
	skb->data    += off;
#ifdef NET_SKBUFF_DATA_USES_OFFSET
	skb->end      = size;
	off           = nhead;
#else
	skb->end      = skb->head + size;
#endif
	/* {transport,network,mac}_header and tail are relative to skb->head */
	skb->tail	      += off;
	skb->transport_header += off;
	skb->network_header   += off;
	if (skb_mac_header_was_set(skb))
		skb->mac_header += off;
	/* Only adjust this if it actually is csum_start rather than csum */
	if (skb->ip_summed == CHECKSUM_PARTIAL)
		skb->csum_start += nhead;
	skb->cloned   = 0;
	skb->hdr_len  = 0;
	skb->nohdr    = 0;
	atomic_set(&skb_shinfo(skb)->dataref, 1);
	skb_shinfo(skb)->release = NULL;
	skb_shinfo(skb)->priv = NULL;
	return 0;

nofrags:
	kfree(data);
nodata:
	return -ENOMEM;
}
EXPORT_SYMBOL(pskb_expand_head);

/* Make private copy of skb with writable head and some headroom */

struct sk_buff *skb_realloc_headroom(struct sk_buff *skb, unsigned int headroom)
{
	struct sk_buff *skb2;
	int delta = headroom - skb_headroom(skb);

	if (delta <= 0)
		skb2 = pskb_copy(skb, GFP_ATOMIC);
	else {
		skb2 = skb_clone(skb, GFP_ATOMIC);
		if (skb2 && pskb_expand_head(skb2, SKB_DATA_ALIGN(delta), 0,
					     GFP_ATOMIC)) {
			kfree_skb(skb2);
			skb2 = NULL;
		}
	}
	return skb2;
}
EXPORT_SYMBOL(skb_realloc_headroom);

/**
 *	skb_copy_expand	-	copy and expand sk_buff
 *	@skb: buffer to copy
 *	@newheadroom: new free bytes at head
 *	@newtailroom: new free bytes at tail
 *	@gfp_mask: allocation priority
 *
 *	Make a copy of both an &sk_buff and its data and while doing so
 *	allocate additional space.
 *
 *	This is used when the caller wishes to modify the data and needs a
 *	private copy of the data to alter as well as more space for new fields.
 *	Returns %NULL on failure or the pointer to the buffer
 *	on success. The returned buffer has a reference count of 1.
 *
 *	You must pass %GFP_ATOMIC as the allocation priority if this function
 *	is called from an interrupt.
 */
struct sk_buff *skb_copy_expand(const struct sk_buff *skb,
				int newheadroom, int newtailroom,
				gfp_t gfp_mask)
{
	/*
	 *	Allocate the copy buffer
	 */
	struct sk_buff *n = alloc_skb(newheadroom + skb->len + newtailroom,
				      gfp_mask);
	int oldheadroom = skb_headroom(skb);
	int head_copy_len, head_copy_off;
	int off;

	if (!n)
		return NULL;

	skb_reserve(n, newheadroom);

	/* Set the tail pointer and length */
	skb_put(n, skb->len);

	head_copy_len = oldheadroom;
	head_copy_off = 0;
	if (newheadroom <= head_copy_len)
		head_copy_len = newheadroom;
	else
		head_copy_off = newheadroom - head_copy_len;

	/* Copy the linear header and data. */
	if (skb_copy_bits(skb, -head_copy_len, n->head + head_copy_off,
			  skb->len + head_copy_len))
		BUG();

	copy_skb_header(n, skb);

	off                  = newheadroom - oldheadroom;
	if (n->ip_summed == CHECKSUM_PARTIAL)
		n->csum_start += off;
#ifdef NET_SKBUFF_DATA_USES_OFFSET
	n->transport_header += off;
	n->network_header   += off;
	if (skb_mac_header_was_set(skb))
		n->mac_header += off;
#endif

	return n;
}
EXPORT_SYMBOL(skb_copy_expand);

/**
 *	skb_pad			-	zero pad the tail of an skb
 *	@skb: buffer to pad
 *	@pad: space to pad
 *
 *	Ensure that a buffer is followed by a padding area that is zero
 *	filled. Used by network drivers which may DMA or transfer data
 *	beyond the buffer end onto the wire.
 *
 *	May return error in out of memory cases. The skb is freed on error.
 */

int skb_pad(struct sk_buff *skb, int pad)
{
	int err;
	int ntail;

	/* If the skbuff is non linear tailroom is always zero.. */
	if (!skb_cloned(skb) && skb_tailroom(skb) >= pad) {
		memset(skb->data+skb->len, 0, pad);
		return 0;
	}

	ntail = skb->data_len + pad - (skb->end - skb->tail);
	if (likely(skb_cloned(skb) || ntail > 0)) {
		err = pskb_expand_head(skb, 0, ntail, GFP_ATOMIC);
		if (unlikely(err))
			goto free_skb;
	}

	/* FIXME: The use of this function with non-linear skb's really needs
	 * to be audited.
	 */
	err = skb_linearize(skb);
	if (unlikely(err))
		goto free_skb;

	memset(skb->data + skb->len, 0, pad);
	return 0;

free_skb:
	kfree_skb(skb);
	return err;
}
EXPORT_SYMBOL(skb_pad);

/**
 *	skb_put - add data to a buffer
 *	@skb: buffer to use
 *	@len: amount of data to add
 *
 *	This function extends the used data area of the buffer. If this would
 *	exceed the total buffer size the kernel will panic. A pointer to the
 *	first byte of the extra data is returned.
 */
unsigned char *skb_put(struct sk_buff *skb, unsigned int len)
{
	unsigned char *tmp = skb_tail_pointer(skb);
	SKB_LINEAR_ASSERT(skb);
	skb->tail += len;
	skb->len  += len;
	if (unlikely(skb->tail > skb->end))
		skb_over_panic(skb, len, __builtin_return_address(0));
	return tmp;
}
EXPORT_SYMBOL(skb_put);

/**
 *	skb_push - add data to the start of a buffer
 *	@skb: buffer to use
 *	@len: amount of data to add
 *
 *	This function extends the used data area of the buffer at the buffer
 *	start. If this would exceed the total buffer headroom the kernel will
 *	panic. A pointer to the first byte of the extra data is returned.
 */
unsigned char *skb_push(struct sk_buff *skb, unsigned int len)
{
	skb->data -= len;
	skb->len  += len;
	if (unlikely(skb->data<skb->head))
		skb_under_panic(skb, len, __builtin_return_address(0));
	return skb->data;
}
EXPORT_SYMBOL(skb_push);

/**
 *	skb_pull - remove data from the start of a buffer
 *	@skb: buffer to use
 *	@len: amount of data to remove
 *
 *	This function removes data from the start of a buffer, returning
 *	the memory to the headroom. A pointer to the next data in the buffer
 *	is returned. Once the data has been pulled future pushes will overwrite
 *	the old data.
 */
unsigned char *skb_pull(struct sk_buff *skb, unsigned int len)
{
	return skb_pull_inline(skb, len);
}
EXPORT_SYMBOL(skb_pull);

/**
 *	skb_trim - remove end from a buffer
 *	@skb: buffer to alter
 *	@len: new length
 *
 *	Cut the length of a buffer down by removing data from the tail. If
 *	the buffer is already under the length specified it is not modified.
 *	The skb must be linear.
 */
void skb_trim(struct sk_buff *skb, unsigned int len)
{
	if (skb->len > len)
		__skb_trim(skb, len);
}
EXPORT_SYMBOL(skb_trim);

/* Trims skb to length len. It can change skb pointers.
 */

int ___pskb_trim(struct sk_buff *skb, unsigned int len)
{
	struct sk_buff **fragp;
	struct sk_buff *frag;
	int offset = skb_headlen(skb);
	int nfrags = skb_shinfo(skb)->nr_frags;
	int i;
	int err;

	if (skb_cloned(skb) &&
	    unlikely((err = pskb_expand_head(skb, 0, 0, GFP_ATOMIC))))
		return err;

	i = 0;
	if (offset >= len)
		goto drop_pages;

	for (; i < nfrags; i++) {
		int end = offset + skb_frag_size(&skb_shinfo(skb)->frags[i]);

		if (end < len) {
			offset = end;
			continue;
		}

		skb_frag_size_set(&skb_shinfo(skb)->frags[i++], len - offset);

drop_pages:
		skb_shinfo(skb)->nr_frags = i;

		for (; i < nfrags; i++)
			skb_frag_unref(skb, i);

		if (skb_has_frag_list(skb))
			skb_drop_fraglist(skb);
		goto done;
	}

	for (fragp = &skb_shinfo(skb)->frag_list; (frag = *fragp);
	     fragp = &frag->next) {
		int end = offset + frag->len;

		if (skb_shared(frag)) {
			struct sk_buff *nfrag;

			nfrag = skb_clone(frag, GFP_ATOMIC);
			if (unlikely(!nfrag))
				return -ENOMEM;

			nfrag->next = frag->next;
			kfree_skb(frag);
			frag = nfrag;
			*fragp = frag;
		}

		if (end < len) {
			offset = end;
			continue;
		}

		if (end > len &&
		    unlikely((err = pskb_trim(frag, len - offset))))
			return err;

		if (frag->next)
			skb_drop_list(&frag->next);
		break;
	}

done:
	if (len > skb_headlen(skb)) {
		skb->data_len -= skb->len - len;
		skb->len       = len;
	} else {
		skb->len       = len;
		skb->data_len  = 0;
		skb_set_tail_pointer(skb, len);
	}

	return 0;
}
EXPORT_SYMBOL(___pskb_trim);

/**
 *	__pskb_pull_tail - advance tail of skb header
 *	@skb: buffer to reallocate
 *	@delta: number of bytes to advance tail
 *
 *	The function makes a sense only on a fragmented &sk_buff,
 *	it expands header moving its tail forward and copying necessary
 *	data from fragmented part.
 *
 *	&sk_buff MUST have reference count of 1.
 *
 *	Returns %NULL (and &sk_buff does not change) if pull failed
 *	or value of new tail of skb in the case of success.
 *
 *	All the pointers pointing into skb header may change and must be
 *	reloaded after call to this function.
 */

/* Moves tail of skb head forward, copying data from fragmented part,
 * when it is necessary.
 * 1. It may fail due to malloc failure.
 * 2. It may change skb pointers.
 *
 * It is pretty complicated. Luckily, it is called only in exceptional cases.
 */
unsigned char *__pskb_pull_tail(struct sk_buff *skb, int delta)
{
	/* If skb has not enough free space at tail, get new one
	 * plus 128 bytes for future expansions. If we have enough
	 * room at tail, reallocate without expansion only if skb is cloned.
	 */
	int i, k, eat = (skb->tail + delta) - skb->end;

	if (eat > 0 || skb_cloned(skb)) {
		if (pskb_expand_head(skb, 0, eat > 0 ? eat + 128 : 0,
				     GFP_ATOMIC))
			return NULL;
	}

	if (skb_copy_bits(skb, skb_headlen(skb), skb_tail_pointer(skb), delta))
		BUG();

	/* Optimization: no fragments, no reasons to preestimate
	 * size of pulled pages. Superb.
	 */
	if (!skb_has_frag_list(skb))
		goto pull_pages;

	/* Estimate size of pulled pages. */
	eat = delta;
	for (i = 0; i < skb_shinfo(skb)->nr_frags; i++) {
		int size = skb_frag_size(&skb_shinfo(skb)->frags[i]);

		if (size >= eat)
			goto pull_pages;
		eat -= size;
	}

	/* If we need update frag list, we are in troubles.
	 * Certainly, it possible to add an offset to skb data,
	 * but taking into account that pulling is expected to
	 * be very rare operation, it is worth to fight against
	 * further bloating skb head and crucify ourselves here instead.
	 * Pure masohism, indeed. 8)8)
	 */
	if (eat) {
		struct sk_buff *list = skb_shinfo(skb)->frag_list;
		struct sk_buff *clone = NULL;
		struct sk_buff *insp = NULL;

		do {
			BUG_ON(!list);

			if (list->len <= eat) {
				/* Eaten as whole. */
				eat -= list->len;
				list = list->next;
				insp = list;
			} else {
				/* Eaten partially. */

				if (skb_shared(list)) {
					/* Sucks! We need to fork list. :-( */
					clone = skb_clone(list, GFP_ATOMIC);
					if (!clone)
						return NULL;
					insp = list->next;
					list = clone;
				} else {
					/* This may be pulled without
					 * problems. */
					insp = list;
				}
				if (!pskb_pull(list, eat)) {
					kfree_skb(clone);
					return NULL;
				}
				break;
			}
		} while (eat);

		/* Free pulled out fragments. */
		while ((list = skb_shinfo(skb)->frag_list) != insp) {
			skb_shinfo(skb)->frag_list = list->next;
			kfree_skb(list);
		}
		/* And insert new clone at head. */
		if (clone) {
			clone->next = list;
			skb_shinfo(skb)->frag_list = clone;
		}
	}
	/* Success! Now we may commit changes to skb data. */

pull_pages:
	eat = delta;
	k = 0;
	for (i = 0; i < skb_shinfo(skb)->nr_frags; i++) {
		int size = skb_frag_size(&skb_shinfo(skb)->frags[i]);

		if (size <= eat) {
			skb_frag_unref(skb, i);
			eat -= size;
		} else {
			skb_shinfo(skb)->frags[k] = skb_shinfo(skb)->frags[i];
			if (eat) {
				skb_shinfo(skb)->frags[k].page_offset += eat;
				skb_frag_size_sub(&skb_shinfo(skb)->frags[k], eat);
				eat = 0;
			}
			k++;
		}
	}
	skb_shinfo(skb)->nr_frags = k;

	skb->tail     += delta;
	skb->data_len -= delta;

	return skb_tail_pointer(skb);
}
EXPORT_SYMBOL(__pskb_pull_tail);

/**
 *	skb_copy_bits - copy bits from skb to kernel buffer
 *	@skb: source skb
 *	@offset: offset in source
 *	@to: destination buffer
 *	@len: number of bytes to copy
 *
 *	Copy the specified number of bytes from the source skb to the
 *	destination buffer.
 *
 *	CAUTION ! :
 *		If its prototype is ever changed,
 *		check arch/{*}/net/{*}.S files,
 *		since it is called from BPF assembly code.
 */
int skb_copy_bits(const struct sk_buff *skb, int offset, void *to, int len)
{
	int start = skb_headlen(skb);
	struct sk_buff *frag_iter;
	int i, copy;

	if (offset > (int)skb->len - len)
		goto fault;

	/* Copy header. */
	if ((copy = start - offset) > 0) {
		if (copy > len)
			copy = len;
		skb_copy_from_linear_data_offset(skb, offset, to, copy);
		if ((len -= copy) == 0)
			return 0;
		offset += copy;
		to     += copy;
	}

	for (i = 0; i < skb_shinfo(skb)->nr_frags; i++) {
		int end;

		WARN_ON(start > offset + len);

		end = start + skb_frag_size(&skb_shinfo(skb)->frags[i]);
		if ((copy = end - offset) > 0) {
			u8 *vaddr;

			if (copy > len)
				copy = len;

			vaddr = kmap_skb_frag(&skb_shinfo(skb)->frags[i]);
			memcpy(to,
			       vaddr + skb_shinfo(skb)->frags[i].page_offset+
			       offset - start, copy);
			kunmap_skb_frag(vaddr);

			if ((len -= copy) == 0)
				return 0;
			offset += copy;
			to     += copy;
		}
		start = end;
	}

	skb_walk_frags(skb, frag_iter) {
		int end;

		WARN_ON(start > offset + len);

		end = start + frag_iter->len;
		if ((copy = end - offset) > 0) {
			if (copy > len)
				copy = len;
			if (skb_copy_bits(frag_iter, offset - start, to, copy))
				goto fault;
			if ((len -= copy) == 0)
				return 0;
			offset += copy;
			to     += copy;
		}
		start = end;
	}

	if (!len)
		return 0;

fault:
	return -EFAULT;
}
EXPORT_SYMBOL(skb_copy_bits);

/*
 * Callback from splice_to_pipe(), if we need to release some pages
 * at the end of the spd in case we error'ed out in filling the pipe.
 */
static void sock_spd_release(struct splice_pipe_desc *spd, unsigned int i)
{
	put_page(spd->pages[i]);
}

static inline struct page *linear_to_page(struct page *page, unsigned int *len,
					  unsigned int *offset,
					  struct sk_buff *skb, struct sock *sk)
{
	struct page *p = sk->sk_sndmsg_page;
	unsigned int off;

	if (!p) {
new_page:
		p = sk->sk_sndmsg_page = alloc_pages(sk->sk_allocation, 0);
		if (!p)
			return NULL;

		off = sk->sk_sndmsg_off = 0;
		/* hold one ref to this page until it's full */
	} else {
		unsigned int mlen;

		off = sk->sk_sndmsg_off;
		mlen = PAGE_SIZE - off;
		if (mlen < 64 && mlen < *len) {
			put_page(p);
			goto new_page;
		}

		*len = min_t(unsigned int, *len, mlen);
	}

	memcpy(page_address(p) + off, page_address(page) + *offset, *len);
	sk->sk_sndmsg_off += *len;
	*offset = off;
	get_page(p);

	return p;
}

/*
 * Fill page/offset/length into spd, if it can hold more pages.
 */
static inline int spd_fill_page(struct splice_pipe_desc *spd,
				struct pipe_inode_info *pipe, struct page *page,
				unsigned int *len, unsigned int offset,
				struct sk_buff *skb, int linear,
				struct sock *sk)
{
	if (unlikely(spd->nr_pages == pipe->buffers))
		return 1;

	if (linear) {
		page = linear_to_page(page, len, &offset, skb, sk);
		if (!page)
			return 1;
	} else
		get_page(page);

	spd->pages[spd->nr_pages] = page;
	spd->partial[spd->nr_pages].len = *len;
	spd->partial[spd->nr_pages].offset = offset;
	spd->nr_pages++;

	return 0;
}

static inline void __segment_seek(struct page **page, unsigned int *poff,
				  unsigned int *plen, unsigned int off)
{
	unsigned long n;

	*poff += off;
	n = *poff / PAGE_SIZE;
	if (n)
		*page = nth_page(*page, n);

	*poff = *poff % PAGE_SIZE;
	*plen -= off;
}

static inline int __splice_segment(struct page *page, unsigned int poff,
				   unsigned int plen, unsigned int *off,
				   unsigned int *len, struct sk_buff *skb,
				   struct splice_pipe_desc *spd, int linear,
				   struct sock *sk,
				   struct pipe_inode_info *pipe)
{
	if (!*len)
		return 1;

	/* skip this segment if already processed */
	if (*off >= plen) {
		*off -= plen;
		return 0;
	}

	/* ignore any bits we already processed */
	if (*off) {
		__segment_seek(&page, &poff, &plen, *off);
		*off = 0;
	}

	do {
		unsigned int flen = min(*len, plen);

		/* the linear region may spread across several pages  */
		flen = min_t(unsigned int, flen, PAGE_SIZE - poff);

		if (spd_fill_page(spd, pipe, page, &flen, poff, skb, linear, sk))
			return 1;

		__segment_seek(&page, &poff, &plen, flen);
		*len -= flen;

	} while (*len && plen);

	return 0;
}

/*
 * Map linear and fragment data from the skb to spd. It reports failure if the
 * pipe is full or if we already spliced the requested length.
 */
static int __skb_splice_bits(struct sk_buff *skb, struct pipe_inode_info *pipe,
			     unsigned int *offset, unsigned int *len,
			     struct splice_pipe_desc *spd, struct sock *sk)
{
	int seg;

	/*
	 * map the linear part
	 */
	if (__splice_segment(virt_to_page(skb->data),
			     (unsigned long) skb->data & (PAGE_SIZE - 1),
			     skb_headlen(skb),
			     offset, len, skb, spd, 1, sk, pipe))
		return 1;

	/*
	 * then map the fragments
	 */
	for (seg = 0; seg < skb_shinfo(skb)->nr_frags; seg++) {
		const skb_frag_t *f = &skb_shinfo(skb)->frags[seg];

		if (__splice_segment(skb_frag_page(f),
				     f->page_offset, skb_frag_size(f),
				     offset, len, skb, spd, 0, sk, pipe))
			return 1;
	}

	return 0;
}

/*
 * Map data from the skb to a pipe. Should handle both the linear part,
 * the fragments, and the frag list. It does NOT handle frag lists within
 * the frag list, if such a thing exists. We'd probably need to recurse to
 * handle that cleanly.
 */
int skb_splice_bits(struct sk_buff *skb, unsigned int offset,
		    struct pipe_inode_info *pipe, unsigned int tlen,
		    unsigned int flags)
{
	struct partial_page partial[PIPE_DEF_BUFFERS];
	struct page *pages[PIPE_DEF_BUFFERS];
	struct splice_pipe_desc spd = {
		.pages = pages,
		.partial = partial,
		.flags = flags,
		.ops = &sock_pipe_buf_ops,
		.spd_release = sock_spd_release,
	};
	struct sk_buff *frag_iter;
	struct sock *sk = skb->sk;
	int ret = 0;

	if (splice_grow_spd(pipe, &spd))
		return -ENOMEM;

	/*
	 * __skb_splice_bits() only fails if the output has no room left,
	 * so no point in going over the frag_list for the error case.
	 */
	if (__skb_splice_bits(skb, pipe, &offset, &tlen, &spd, sk))
		goto done;
	else if (!tlen)
		goto done;

	/*
	 * now see if we have a frag_list to map
	 */
	skb_walk_frags(skb, frag_iter) {
		if (!tlen)
			break;
		if (__skb_splice_bits(frag_iter, pipe, &offset, &tlen, &spd, sk))
			break;
	}

done:
	if (spd.nr_pages) {
		/*
		 * Drop the socket lock, otherwise we have reverse
		 * locking dependencies between sk_lock and i_mutex
		 * here as compared to sendfile(). We enter here
		 * with the socket lock held, and splice_to_pipe() will
		 * grab the pipe inode lock. For sendfile() emulation,
		 * we call into ->sendpage() with the i_mutex lock held
		 * and networking will grab the socket lock.
		 */
		release_sock(sk);
		ret = splice_to_pipe(pipe, &spd);
		lock_sock(sk);
	}

	splice_shrink_spd(pipe, &spd);
	return ret;
}

/**
 *	skb_store_bits - store bits from kernel buffer to skb
 *	@skb: destination buffer
 *	@offset: offset in destination
 *	@from: source buffer
 *	@len: number of bytes to copy
 *
 *	Copy the specified number of bytes from the source buffer to the
 *	destination skb.  This function handles all the messy bits of
 *	traversing fragment lists and such.
 */

int skb_store_bits(struct sk_buff *skb, int offset, const void *from, int len)
{
	int start = skb_headlen(skb);
	struct sk_buff *frag_iter;
	int i, copy;

	if (offset > (int)skb->len - len)
		goto fault;

	if ((copy = start - offset) > 0) {
		if (copy > len)
			copy = len;
		skb_copy_to_linear_data_offset(skb, offset, from, copy);
		if ((len -= copy) == 0)
			return 0;
		offset += copy;
		from += copy;
	}

	for (i = 0; i < skb_shinfo(skb)->nr_frags; i++) {
		skb_frag_t *frag = &skb_shinfo(skb)->frags[i];
		int end;

		WARN_ON(start > offset + len);

		end = start + skb_frag_size(frag);
		if ((copy = end - offset) > 0) {
			u8 *vaddr;

			if (copy > len)
				copy = len;

			vaddr = kmap_skb_frag(frag);
			memcpy(vaddr + frag->page_offset + offset - start,
			       from, copy);
			kunmap_skb_frag(vaddr);

			if ((len -= copy) == 0)
				return 0;
			offset += copy;
			from += copy;
		}
		start = end;
	}

	skb_walk_frags(skb, frag_iter) {
		int end;

		WARN_ON(start > offset + len);

		end = start + frag_iter->len;
		if ((copy = end - offset) > 0) {
			if (copy > len)
				copy = len;
			if (skb_store_bits(frag_iter, offset - start,
					   from, copy))
				goto fault;
			if ((len -= copy) == 0)
				return 0;
			offset += copy;
			from += copy;
		}
		start = end;
	}
	if (!len)
		return 0;

fault:
	return -EFAULT;
}
EXPORT_SYMBOL(skb_store_bits);

/* Checksum skb data. */

__wsum skb_checksum(const struct sk_buff *skb, int offset,
			  int len, __wsum csum)
{
	int start = skb_headlen(skb);
	int i, copy = start - offset;
	struct sk_buff *frag_iter;
	int pos = 0;

	/* Checksum header. */
	if (copy > 0) {
		if (copy > len)
			copy = len;
		csum = csum_partial(skb->data + offset, copy, csum);
		if ((len -= copy) == 0)
			return csum;
		offset += copy;
		pos	= copy;
	}

	for (i = 0; i < skb_shinfo(skb)->nr_frags; i++) {
		int end;

		WARN_ON(start > offset + len);

		end = start + skb_frag_size(&skb_shinfo(skb)->frags[i]);
		if ((copy = end - offset) > 0) {
			__wsum csum2;
			u8 *vaddr;
			skb_frag_t *frag = &skb_shinfo(skb)->frags[i];

			if (copy > len)
				copy = len;
			vaddr = kmap_skb_frag(frag);
			csum2 = csum_partial(vaddr + frag->page_offset +
					     offset - start, copy, 0);
			kunmap_skb_frag(vaddr);
			csum = csum_block_add(csum, csum2, pos);
			if (!(len -= copy))
				return csum;
			offset += copy;
			pos    += copy;
		}
		start = end;
	}

	skb_walk_frags(skb, frag_iter) {
		int end;

		WARN_ON(start > offset + len);

		end = start + frag_iter->len;
		if ((copy = end - offset) > 0) {
			__wsum csum2;
			if (copy > len)
				copy = len;
			csum2 = skb_checksum(frag_iter, offset - start,
					     copy, 0);
			csum = csum_block_add(csum, csum2, pos);
			if ((len -= copy) == 0)
				return csum;
			offset += copy;
			pos    += copy;
		}
		start = end;
	}
	BUG_ON(len);

	return csum;
}
EXPORT_SYMBOL(skb_checksum);

/* Both of above in one bottle. */

__wsum skb_copy_and_csum_bits(const struct sk_buff *skb, int offset,
				    u8 *to, int len, __wsum csum)
{
	int start = skb_headlen(skb);
	int i, copy = start - offset;
	struct sk_buff *frag_iter;
	int pos = 0;

	/* Copy header. */
	if (copy > 0) {
		if (copy > len)
			copy = len;
		csum = csum_partial_copy_nocheck(skb->data + offset, to,
						 copy, csum);
		if ((len -= copy) == 0)
			return csum;
		offset += copy;
		to     += copy;
		pos	= copy;
	}

	for (i = 0; i < skb_shinfo(skb)->nr_frags; i++) {
		int end;

		WARN_ON(start > offset + len);

		end = start + skb_frag_size(&skb_shinfo(skb)->frags[i]);
		if ((copy = end - offset) > 0) {
			__wsum csum2;
			u8 *vaddr;
			skb_frag_t *frag = &skb_shinfo(skb)->frags[i];

			if (copy > len)
				copy = len;
			vaddr = kmap_skb_frag(frag);
			csum2 = csum_partial_copy_nocheck(vaddr +
							  frag->page_offset +
							  offset - start, to,
							  copy, 0);
			kunmap_skb_frag(vaddr);
			csum = csum_block_add(csum, csum2, pos);
			if (!(len -= copy))
				return csum;
			offset += copy;
			to     += copy;
			pos    += copy;
		}
		start = end;
	}

	skb_walk_frags(skb, frag_iter) {
		__wsum csum2;
		int end;

		WARN_ON(start > offset + len);

		end = start + frag_iter->len;
		if ((copy = end - offset) > 0) {
			if (copy > len)
				copy = len;
			csum2 = skb_copy_and_csum_bits(frag_iter,
						       offset - start,
						       to, copy, 0);
			csum = csum_block_add(csum, csum2, pos);
			if ((len -= copy) == 0)
				return csum;
			offset += copy;
			to     += copy;
			pos    += copy;
		}
		start = end;
	}
	BUG_ON(len);
	return csum;
}
EXPORT_SYMBOL(skb_copy_and_csum_bits);

void skb_copy_and_csum_dev(const struct sk_buff *skb, u8 *to)
{
	__wsum csum;
	long csstart;

	if (skb->ip_summed == CHECKSUM_PARTIAL)
		csstart = skb_checksum_start_offset(skb);
	else
		csstart = skb_headlen(skb);

	BUG_ON(csstart > skb_headlen(skb));

	skb_copy_from_linear_data(skb, to, csstart);

	csum = 0;
	if (csstart != skb->len)
		csum = skb_copy_and_csum_bits(skb, csstart, to + csstart,
					      skb->len - csstart, 0);

	if (skb->ip_summed == CHECKSUM_PARTIAL) {
		long csstuff = csstart + skb->csum_offset;

		*((__sum16 *)(to + csstuff)) = csum_fold(csum);
	}
}
EXPORT_SYMBOL(skb_copy_and_csum_dev);

/**
 *	skb_dequeue - remove from the head of the queue
 *	@list: list to dequeue from
 *
 *	Remove the head of the list. The list lock is taken so the function
 *	may be used safely with other locking list functions. The head item is
 *	returned or %NULL if the list is empty.
 */

struct sk_buff *skb_dequeue(struct sk_buff_head *list)
{
	unsigned long flags;
	struct sk_buff *result;

	spin_lock_irqsave(&list->lock, flags);
	result = __skb_dequeue(list);
	spin_unlock_irqrestore(&list->lock, flags);
	return result;
}
EXPORT_SYMBOL(skb_dequeue);

/**
 *	skb_dequeue_tail - remove from the tail of the queue
 *	@list: list to dequeue from
 *
 *	Remove the tail of the list. The list lock is taken so the function
 *	may be used safely with other locking list functions. The tail item is
 *	returned or %NULL if the list is empty.
 */
struct sk_buff *skb_dequeue_tail(struct sk_buff_head *list)
{
	unsigned long flags;
	struct sk_buff *result;

	spin_lock_irqsave(&list->lock, flags);
	result = __skb_dequeue_tail(list);
	spin_unlock_irqrestore(&list->lock, flags);
	return result;
}
EXPORT_SYMBOL(skb_dequeue_tail);

/**
 *	skb_queue_purge - empty a list
 *	@list: list to empty
 *
 *	Delete all buffers on an &sk_buff list. Each buffer is removed from
 *	the list and one reference dropped. This function takes the list
 *	lock and is atomic with respect to other list locking functions.
 */
void skb_queue_purge(struct sk_buff_head *list)
{
	struct sk_buff *skb;
	while ((skb = skb_dequeue(list)) != NULL)
		kfree_skb(skb);
}
EXPORT_SYMBOL(skb_queue_purge);

/**
 *	skb_queue_head - queue a buffer at the list head
 *	@list: list to use
 *	@newsk: buffer to queue
 *
 *	Queue a buffer at the start of the list. This function takes the
 *	list lock and can be used safely with other locking &sk_buff functions
 *	safely.
 *
 *	A buffer cannot be placed on two lists at the same time.
 */
void skb_queue_head(struct sk_buff_head *list, struct sk_buff *newsk)
{
	unsigned long flags;

	spin_lock_irqsave(&list->lock, flags);
	__skb_queue_head(list, newsk);
	spin_unlock_irqrestore(&list->lock, flags);
}
EXPORT_SYMBOL(skb_queue_head);

/**
 *	skb_queue_tail - queue a buffer at the list tail
 *	@list: list to use
 *	@newsk: buffer to queue
 *
 *	Queue a buffer at the tail of the list. This function takes the
 *	list lock and can be used safely with other locking &sk_buff functions
 *	safely.
 *
 *	A buffer cannot be placed on two lists at the same time.
 */
void skb_queue_tail(struct sk_buff_head *list, struct sk_buff *newsk)
{
	unsigned long flags;

	spin_lock_irqsave(&list->lock, flags);
	__skb_queue_tail(list, newsk);
	spin_unlock_irqrestore(&list->lock, flags);
}
EXPORT_SYMBOL(skb_queue_tail);

/**
 *	skb_unlink	-	remove a buffer from a list
 *	@skb: buffer to remove
 *	@list: list to use
 *
 *	Remove a packet from a list. The list locks are taken and this
 *	function is atomic with respect to other list locked calls
 *
 *	You must know what list the SKB is on.
 */
void skb_unlink(struct sk_buff *skb, struct sk_buff_head *list)
{
	unsigned long flags;

	spin_lock_irqsave(&list->lock, flags);
	__skb_unlink(skb, list);
	spin_unlock_irqrestore(&list->lock, flags);
}
EXPORT_SYMBOL(skb_unlink);

/**
 *	skb_append	-	append a buffer
 *	@old: buffer to insert after
 *	@newsk: buffer to insert
 *	@list: list to use
 *
 *	Place a packet after a given packet in a list. The list locks are taken
 *	and this function is atomic with respect to other list locked calls.
 *	A buffer cannot be placed on two lists at the same time.
 */
void skb_append(struct sk_buff *old, struct sk_buff *newsk, struct sk_buff_head *list)
{
	unsigned long flags;

	spin_lock_irqsave(&list->lock, flags);
	__skb_queue_after(list, old, newsk);
	spin_unlock_irqrestore(&list->lock, flags);
}
EXPORT_SYMBOL(skb_append);

/**
 *	skb_insert	-	insert a buffer
 *	@old: buffer to insert before
 *	@newsk: buffer to insert
 *	@list: list to use
 *
 *	Place a packet before a given packet in a list. The list locks are
 * 	taken and this function is atomic with respect to other list locked
 *	calls.
 *
 *	A buffer cannot be placed on two lists at the same time.
 */
void skb_insert(struct sk_buff *old, struct sk_buff *newsk, struct sk_buff_head *list)
{
	unsigned long flags;

	spin_lock_irqsave(&list->lock, flags);
	__skb_insert(newsk, old->prev, old, list);
	spin_unlock_irqrestore(&list->lock, flags);
}
EXPORT_SYMBOL(skb_insert);

static inline void skb_split_inside_header(struct sk_buff *skb,
					   struct sk_buff* skb1,
					   const u32 len, const int pos)
{
	int i;

	skb_copy_from_linear_data_offset(skb, len, skb_put(skb1, pos - len),
					 pos - len);
	/* And move data appendix as is. */
	for (i = 0; i < skb_shinfo(skb)->nr_frags; i++)
		skb_shinfo(skb1)->frags[i] = skb_shinfo(skb)->frags[i];

	skb_shinfo(skb1)->nr_frags = skb_shinfo(skb)->nr_frags;
	skb_shinfo(skb)->nr_frags  = 0;
	skb1->data_len		   = skb->data_len;
	skb1->len		   += skb1->data_len;
	skb->data_len		   = 0;
	skb->len		   = len;
	skb_set_tail_pointer(skb, len);
}

static inline void skb_split_no_header(struct sk_buff *skb,
				       struct sk_buff* skb1,
				       const u32 len, int pos)
{
	int i, k = 0;
	const int nfrags = skb_shinfo(skb)->nr_frags;

	skb_shinfo(skb)->nr_frags = 0;
	skb1->len		  = skb1->data_len = skb->len - len;
	skb->len		  = len;
	skb->data_len		  = len - pos;

	for (i = 0; i < nfrags; i++) {
		int size = skb_frag_size(&skb_shinfo(skb)->frags[i]);

		if (pos + size > len) {
			skb_shinfo(skb1)->frags[k] = skb_shinfo(skb)->frags[i];

			if (pos < len) {
				/* Split frag.
				 * We have two variants in this case:
				 * 1. Move all the frag to the second
				 *    part, if it is possible. F.e.
				 *    this approach is mandatory for TUX,
				 *    where splitting is expensive.
				 * 2. Split is accurately. We make this.
				 */
				skb_frag_ref(skb, i);
				skb_shinfo(skb1)->frags[0].page_offset += len - pos;
				skb_frag_size_sub(&skb_shinfo(skb1)->frags[0], len - pos);
				skb_frag_size_set(&skb_shinfo(skb)->frags[i], len - pos);
				skb_shinfo(skb)->nr_frags++;
			}
			k++;
		} else
			skb_shinfo(skb)->nr_frags++;
		pos += size;
	}
	skb_shinfo(skb1)->nr_frags = k;
}

/**
 * skb_split - Split fragmented skb to two parts at length len.
 * @skb: the buffer to split
 * @skb1: the buffer to receive the second part
 * @len: new length for skb
 */
void skb_split(struct sk_buff *skb, struct sk_buff *skb1, const u32 len)
{
	int pos = skb_headlen(skb);

	if (len < pos)	/* Split line is inside header. */
		skb_split_inside_header(skb, skb1, len, pos);
	else		/* Second chunk has no header, nothing to copy. */
		skb_split_no_header(skb, skb1, len, pos);
}
EXPORT_SYMBOL(skb_split);

/* Shifting from/to a cloned skb is a no-go.
 *
 * Caller cannot keep skb_shinfo related pointers past calling here!
 */
static int skb_prepare_for_shift(struct sk_buff *skb)
{
	return skb_cloned(skb) && pskb_expand_head(skb, 0, 0, GFP_ATOMIC);
}

/**
 * skb_shift - Shifts paged data partially from skb to another
 * @tgt: buffer into which tail data gets added
 * @skb: buffer from which the paged data comes from
 * @shiftlen: shift up to this many bytes
 *
 * Attempts to shift up to shiftlen worth of bytes, which may be less than
 * the length of the skb, from skb to tgt. Returns number bytes shifted.
 * It's up to caller to free skb if everything was shifted.
 *
 * If @tgt runs out of frags, the whole operation is aborted.
 *
 * Skb cannot include anything else but paged data while tgt is allowed
 * to have non-paged data as well.
 *
 * TODO: full sized shift could be optimized but that would need
 * specialized skb free'er to handle frags without up-to-date nr_frags.
 */
int skb_shift(struct sk_buff *tgt, struct sk_buff *skb, int shiftlen)
{
	int from, to, merge, todo;
	struct skb_frag_struct *fragfrom, *fragto;

	BUG_ON(shiftlen > skb->len);
	BUG_ON(skb_headlen(skb));	/* Would corrupt stream */

	todo = shiftlen;
	from = 0;
	to = skb_shinfo(tgt)->nr_frags;
	fragfrom = &skb_shinfo(skb)->frags[from];

	/* Actual merge is delayed until the point when we know we can
	 * commit all, so that we don't have to undo partial changes
	 */
	if (!to ||
	    !skb_can_coalesce(tgt, to, skb_frag_page(fragfrom),
			      fragfrom->page_offset)) {
		merge = -1;
	} else {
		merge = to - 1;

		todo -= skb_frag_size(fragfrom);
		if (todo < 0) {
			if (skb_prepare_for_shift(skb) ||
			    skb_prepare_for_shift(tgt))
				return 0;

			/* All previous frag pointers might be stale! */
			fragfrom = &skb_shinfo(skb)->frags[from];
			fragto = &skb_shinfo(tgt)->frags[merge];

			skb_frag_size_add(fragto, shiftlen);
			skb_frag_size_sub(fragfrom, shiftlen);
			fragfrom->page_offset += shiftlen;

			goto onlymerged;
		}

		from++;
	}

	/* Skip full, not-fitting skb to avoid expensive operations */
	if ((shiftlen == skb->len) &&
	    (skb_shinfo(skb)->nr_frags - from) > (MAX_SKB_FRAGS - to))
		return 0;

	if (skb_prepare_for_shift(skb) || skb_prepare_for_shift(tgt))
		return 0;

	while ((todo > 0) && (from < skb_shinfo(skb)->nr_frags)) {
		if (to == MAX_SKB_FRAGS)
			return 0;

		fragfrom = &skb_shinfo(skb)->frags[from];
		fragto = &skb_shinfo(tgt)->frags[to];

		if (todo >= skb_frag_size(fragfrom)) {
			*fragto = *fragfrom;
			todo -= skb_frag_size(fragfrom);
			from++;
			to++;

		} else {
			__skb_frag_ref(fragfrom);
			fragto->page = fragfrom->page;
			fragto->page_offset = fragfrom->page_offset;
			skb_frag_size_set(fragto, todo);

			fragfrom->page_offset += todo;
			skb_frag_size_sub(fragfrom, todo);
			todo = 0;

			to++;
			break;
		}
	}

	/* Ready to "commit" this state change to tgt */
	skb_shinfo(tgt)->nr_frags = to;

	if (merge >= 0) {
		fragfrom = &skb_shinfo(skb)->frags[0];
		fragto = &skb_shinfo(tgt)->frags[merge];

		skb_frag_size_add(fragto, skb_frag_size(fragfrom));
		__skb_frag_unref(fragfrom);
	}

	/* Reposition in the original skb */
	to = 0;
	while (from < skb_shinfo(skb)->nr_frags)
		skb_shinfo(skb)->frags[to++] = skb_shinfo(skb)->frags[from++];
	skb_shinfo(skb)->nr_frags = to;

	BUG_ON(todo > 0 && !skb_shinfo(skb)->nr_frags);

onlymerged:
	/* Most likely the tgt won't ever need its checksum anymore, skb on
	 * the other hand might need it if it needs to be resent
	 */
	tgt->ip_summed = CHECKSUM_PARTIAL;
	skb->ip_summed = CHECKSUM_PARTIAL;

	/* Yak, is it really working this way? Some helper please? */
	skb->len -= shiftlen;
	skb->data_len -= shiftlen;
	skb->truesize -= shiftlen;
	tgt->len += shiftlen;
	tgt->data_len += shiftlen;
	tgt->truesize += shiftlen;

	return shiftlen;
}

/**
 * skb_prepare_seq_read - Prepare a sequential read of skb data
 * @skb: the buffer to read
 * @from: lower offset of data to be read
 * @to: upper offset of data to be read
 * @st: state variable
 *
 * Initializes the specified state variable. Must be called before
 * invoking skb_seq_read() for the first time.
 */
void skb_prepare_seq_read(struct sk_buff *skb, unsigned int from,
			  unsigned int to, struct skb_seq_state *st)
{
	st->lower_offset = from;
	st->upper_offset = to;
	st->root_skb = st->cur_skb = skb;
	st->frag_idx = st->stepped_offset = 0;
	st->frag_data = NULL;
}
EXPORT_SYMBOL(skb_prepare_seq_read);

/**
 * skb_seq_read - Sequentially read skb data
 * @consumed: number of bytes consumed by the caller so far
 * @data: destination pointer for data to be returned
 * @st: state variable
 *
 * Reads a block of skb data at &consumed relative to the
 * lower offset specified to skb_prepare_seq_read(). Assigns
 * the head of the data block to &data and returns the length
 * of the block or 0 if the end of the skb data or the upper
 * offset has been reached.
 *
 * The caller is not required to consume all of the data
 * returned, i.e. &consumed is typically set to the number
 * of bytes already consumed and the next call to
 * skb_seq_read() will return the remaining part of the block.
 *
 * Note 1: The size of each block of data returned can be arbitrary,
 *       this limitation is the cost for zerocopy seqeuental
 *       reads of potentially non linear data.
 *
 * Note 2: Fragment lists within fragments are not implemented
 *       at the moment, state->root_skb could be replaced with
 *       a stack for this purpose.
 */
unsigned int skb_seq_read(unsigned int consumed, const u8 **data,
			  struct skb_seq_state *st)
{
	unsigned int block_limit, abs_offset = consumed + st->lower_offset;
	skb_frag_t *frag;

	if (unlikely(abs_offset >= st->upper_offset))
		return 0;

next_skb:
	block_limit = skb_headlen(st->cur_skb) + st->stepped_offset;

	if (abs_offset < block_limit && !st->frag_data) {
		*data = st->cur_skb->data + (abs_offset - st->stepped_offset);
		return block_limit - abs_offset;
	}

	if (st->frag_idx == 0 && !st->frag_data)
		st->stepped_offset += skb_headlen(st->cur_skb);

	while (st->frag_idx < skb_shinfo(st->cur_skb)->nr_frags) {
		frag = &skb_shinfo(st->cur_skb)->frags[st->frag_idx];
		block_limit = skb_frag_size(frag) + st->stepped_offset;

		if (abs_offset < block_limit) {
			if (!st->frag_data)
				st->frag_data = kmap_skb_frag(frag);

			*data = (u8 *) st->frag_data + frag->page_offset +
				(abs_offset - st->stepped_offset);

			return block_limit - abs_offset;
		}

		if (st->frag_data) {
			kunmap_skb_frag(st->frag_data);
			st->frag_data = NULL;
		}

		st->frag_idx++;
		st->stepped_offset += skb_frag_size(frag);
	}

	if (st->frag_data) {
		kunmap_skb_frag(st->frag_data);
		st->frag_data = NULL;
	}

	if (st->root_skb == st->cur_skb && skb_has_frag_list(st->root_skb)) {
		st->cur_skb = skb_shinfo(st->root_skb)->frag_list;
		st->frag_idx = 0;
		goto next_skb;
	} else if (st->cur_skb->next) {
		st->cur_skb = st->cur_skb->next;
		st->frag_idx = 0;
		goto next_skb;
	}

	return 0;
}
EXPORT_SYMBOL(skb_seq_read);

/**
 * skb_abort_seq_read - Abort a sequential read of skb data
 * @st: state variable
 *
 * Must be called if skb_seq_read() was not called until it
 * returned 0.
 */
void skb_abort_seq_read(struct skb_seq_state *st)
{
	if (st->frag_data)
		kunmap_skb_frag(st->frag_data);
}
EXPORT_SYMBOL(skb_abort_seq_read);

#define TS_SKB_CB(state)	((struct skb_seq_state *) &((state)->cb))

static unsigned int skb_ts_get_next_block(unsigned int offset, const u8 **text,
					  struct ts_config *conf,
					  struct ts_state *state)
{
	return skb_seq_read(offset, text, TS_SKB_CB(state));
}

static void skb_ts_finish(struct ts_config *conf, struct ts_state *state)
{
	skb_abort_seq_read(TS_SKB_CB(state));
}

/**
 * skb_find_text - Find a text pattern in skb data
 * @skb: the buffer to look in
 * @from: search offset
 * @to: search limit
 * @config: textsearch configuration
 * @state: uninitialized textsearch state variable
 *
 * Finds a pattern in the skb data according to the specified
 * textsearch configuration. Use textsearch_next() to retrieve
 * subsequent occurrences of the pattern. Returns the offset
 * to the first occurrence or UINT_MAX if no match was found.
 */
unsigned int skb_find_text(struct sk_buff *skb, unsigned int from,
			   unsigned int to, struct ts_config *config,
			   struct ts_state *state)
{
	unsigned int ret;

	config->get_next_block = skb_ts_get_next_block;
	config->finish = skb_ts_finish;

	skb_prepare_seq_read(skb, from, to, TS_SKB_CB(state));

	ret = textsearch_find(config, state);
	return (ret <= to - from ? ret : UINT_MAX);
}
EXPORT_SYMBOL(skb_find_text);

/**
 * skb_append_datato_frags: - append the user data to a skb
 * @sk: sock  structure
 * @skb: skb structure to be appened with user data.
 * @getfrag: call back function to be used for getting the user data
 * @from: pointer to user message iov
 * @length: length of the iov message
 *
 * Description: This procedure append the user data in the fragment part
 * of the skb if any page alloc fails user this procedure returns  -ENOMEM
 */
int skb_append_datato_frags(struct sock *sk, struct sk_buff *skb,
			int (*getfrag)(void *from, char *to, int offset,
					int len, int odd, struct sk_buff *skb),
			void *from, int length)
{
	int frg_cnt = 0;
	skb_frag_t *frag = NULL;
	struct page *page = NULL;
	int copy, left;
	int offset = 0;
	int ret;

	do {
		/* Return error if we don't have space for new frag */
		frg_cnt = skb_shinfo(skb)->nr_frags;
		if (frg_cnt >= MAX_SKB_FRAGS)
			return -EFAULT;

		/* allocate a new page for next frag */
		page = alloc_pages(sk->sk_allocation, 0);

		/* If alloc_page fails just return failure and caller will
		 * free previous allocated pages by doing kfree_skb()
		 */
		if (page == NULL)
			return -ENOMEM;

		/* initialize the next frag */
		skb_fill_page_desc(skb, frg_cnt, page, 0, 0);
		skb->truesize += PAGE_SIZE;
		atomic_add(PAGE_SIZE, &sk->sk_wmem_alloc);

		/* get the new initialized frag */
		frg_cnt = skb_shinfo(skb)->nr_frags;
		frag = &skb_shinfo(skb)->frags[frg_cnt - 1];

		/* copy the user data to page */
		left = PAGE_SIZE - frag->page_offset;
		copy = (length > left)? left : length;

		ret = getfrag(from, skb_frag_address(frag) + skb_frag_size(frag),
			    offset, copy, 0, skb);
		if (ret < 0)
			return -EFAULT;

		/* copy was successful so update the size parameters */
		skb_frag_size_add(frag, copy);
		skb->len += copy;
		skb->data_len += copy;
		offset += copy;
		length -= copy;

	} while (length > 0);

	return 0;
}
EXPORT_SYMBOL(skb_append_datato_frags);

/**
 *	skb_pull_rcsum - pull skb and update receive checksum
 *	@skb: buffer to update
 *	@len: length of data pulled
 *
 *	This function performs an skb_pull on the packet and updates
 *	the CHECKSUM_COMPLETE checksum.  It should be used on
 *	receive path processing instead of skb_pull unless you know
 *	that the checksum difference is zero (e.g., a valid IP header)
 *	or you are setting ip_summed to CHECKSUM_NONE.
 */
unsigned char *skb_pull_rcsum(struct sk_buff *skb, unsigned int len)
{
	BUG_ON(len > skb->len);
	skb->len -= len;
	BUG_ON(skb->len < skb->data_len);
	skb_postpull_rcsum(skb, skb->data, len);
	return skb->data += len;
}
EXPORT_SYMBOL_GPL(skb_pull_rcsum);

/**
 *	skb_segment - Perform protocol segmentation on skb.
 *	@skb: buffer to segment
 *	@features: features for the output path (see dev->features)
 *
 *	This function performs segmentation on the given skb.  It returns
 *	a pointer to the first in a list of new skbs for the segments.
 *	In case of error it returns ERR_PTR(err).
 */
struct sk_buff *skb_segment(struct sk_buff *skb, u32 features)
{
	struct sk_buff *segs = NULL;
	struct sk_buff *tail = NULL;
	struct sk_buff *fskb = skb_shinfo(skb)->frag_list;
	unsigned int mss = skb_shinfo(skb)->gso_size;
	unsigned int doffset = skb->data - skb_mac_header(skb);
	unsigned int offset = doffset;
	unsigned int headroom;
	unsigned int len;
	int sg = !!(features & NETIF_F_SG);
	int nfrags = skb_shinfo(skb)->nr_frags;
	int err = -ENOMEM;
	int i = 0;
	int pos;

	__skb_push(skb, doffset);
	headroom = skb_headroom(skb);
	pos = skb_headlen(skb);

	do {
		struct sk_buff *nskb;
		skb_frag_t *frag;
		int hsize;
		int size;

		len = skb->len - offset;
		if (len > mss)
			len = mss;

		hsize = skb_headlen(skb) - offset;
		if (hsize < 0)
			hsize = 0;
		if (hsize > len || !sg)
			hsize = len;

		if (!hsize && i >= nfrags) {
			BUG_ON(fskb->len != len);

			pos += len;
			nskb = skb_clone(fskb, GFP_ATOMIC);
			fskb = fskb->next;

			if (unlikely(!nskb))
				goto err;

			hsize = skb_end_pointer(nskb) - nskb->head;
			if (skb_cow_head(nskb, doffset + headroom)) {
				kfree_skb(nskb);
				goto err;
			}

			nskb->truesize += skb_end_pointer(nskb) - nskb->head -
					  hsize;
			skb_release_head_state(nskb);
			__skb_push(nskb, doffset);
		} else {
			nskb = alloc_skb(hsize + doffset + headroom,
					 GFP_ATOMIC);

			if (unlikely(!nskb))
				goto err;

			skb_reserve(nskb, headroom);
			__skb_put(nskb, doffset);
		}

		if (segs)
			tail->next = nskb;
		else
			segs = nskb;
		tail = nskb;

		__copy_skb_header(nskb, skb);
		nskb->mac_len = skb->mac_len;

		/* nskb and skb might have different headroom */
		if (nskb->ip_summed == CHECKSUM_PARTIAL)
			nskb->csum_start += skb_headroom(nskb) - headroom;

		skb_reset_mac_header(nskb);
		skb_set_network_header(nskb, skb->mac_len);
		nskb->transport_header = (nskb->network_header +
					  skb_network_header_len(skb));
		skb_copy_from_linear_data(skb, nskb->data, doffset);

		if (fskb != skb_shinfo(skb)->frag_list)
			continue;

		if (!sg) {
			nskb->ip_summed = CHECKSUM_NONE;
			nskb->csum = skb_copy_and_csum_bits(skb, offset,
							    skb_put(nskb, len),
							    len, 0);
			continue;
		}

		frag = skb_shinfo(nskb)->frags;

		skb_copy_from_linear_data_offset(skb, offset,
						 skb_put(nskb, hsize), hsize);

		while (pos < offset + len && i < nfrags) {
			*frag = skb_shinfo(skb)->frags[i];
			__skb_frag_ref(frag);
			size = skb_frag_size(frag);

			if (pos < offset) {
				frag->page_offset += offset - pos;
				skb_frag_size_sub(frag, offset - pos);
			}

			skb_shinfo(nskb)->nr_frags++;

			if (pos + size <= offset + len) {
				i++;
				pos += size;
			} else {
				skb_frag_size_sub(frag, pos + size - (offset + len));
				goto skip_fraglist;
			}

			frag++;
		}

		if (pos < offset + len) {
			struct sk_buff *fskb2 = fskb;

			BUG_ON(pos + fskb->len != offset + len);

			pos += fskb->len;
			fskb = fskb->next;

			if (fskb2->next) {
				fskb2 = skb_clone(fskb2, GFP_ATOMIC);
				if (!fskb2)
					goto err;
			} else
				skb_get(fskb2);

			SKB_FRAG_ASSERT(nskb);
			skb_shinfo(nskb)->frag_list = fskb2;
		}

skip_fraglist:
		nskb->data_len = len - hsize;
		nskb->len += nskb->data_len;
		nskb->truesize += nskb->data_len;
	} while ((offset += len) < skb->len);

	return segs;

err:
	while ((skb = segs)) {
		segs = skb->next;
		kfree_skb(skb);
	}
	return ERR_PTR(err);
}
EXPORT_SYMBOL_GPL(skb_segment);

int skb_gro_receive(struct sk_buff **head, struct sk_buff *skb)
{
	struct sk_buff *p = *head;
	struct sk_buff *nskb;
	struct skb_shared_info *skbinfo = skb_shinfo(skb);
	struct skb_shared_info *pinfo = skb_shinfo(p);
	unsigned int headroom;
	unsigned int len = skb_gro_len(skb);
	unsigned int offset = skb_gro_offset(skb);
	unsigned int headlen = skb_headlen(skb);

	if (p->len + len >= 65536)
		return -E2BIG;

	if (pinfo->frag_list)
		goto merge;
	else if (headlen <= offset) {
		skb_frag_t *frag;
		skb_frag_t *frag2;
		int i = skbinfo->nr_frags;
		int nr_frags = pinfo->nr_frags + i;

		offset -= headlen;

		if (nr_frags > MAX_SKB_FRAGS)
			return -E2BIG;

		pinfo->nr_frags = nr_frags;
		skbinfo->nr_frags = 0;

		frag = pinfo->frags + nr_frags;
		frag2 = skbinfo->frags + i;
		do {
			*--frag = *--frag2;
		} while (--i);

		frag->page_offset += offset;
		skb_frag_size_sub(frag, offset);

		skb->truesize -= skb->data_len;
		skb->len -= skb->data_len;
		skb->data_len = 0;

		NAPI_GRO_CB(skb)->free = 1;
		goto done;
	} else if (skb_gro_len(p) != pinfo->gso_size)
		return -E2BIG;

	headroom = skb_headroom(p);
	nskb = alloc_skb(headroom + skb_gro_offset(p), GFP_ATOMIC);
	if (unlikely(!nskb))
		return -ENOMEM;

	__copy_skb_header(nskb, p);
	nskb->mac_len = p->mac_len;

	skb_reserve(nskb, headroom);
	__skb_put(nskb, skb_gro_offset(p));

	skb_set_mac_header(nskb, skb_mac_header(p) - p->data);
	skb_set_network_header(nskb, skb_network_offset(p));
	skb_set_transport_header(nskb, skb_transport_offset(p));

	__skb_pull(p, skb_gro_offset(p));
	memcpy(skb_mac_header(nskb), skb_mac_header(p),
	       p->data - skb_mac_header(p));

	*NAPI_GRO_CB(nskb) = *NAPI_GRO_CB(p);
	skb_shinfo(nskb)->frag_list = p;
	skb_shinfo(nskb)->gso_size = pinfo->gso_size;
	pinfo->gso_size = 0;
	skb_header_release(p);
	nskb->prev = p;

	nskb->data_len += p->len;
	nskb->truesize += p->len;
	nskb->len += p->len;

	*head = nskb;
	nskb->next = p->next;
	p->next = NULL;

	p = nskb;

merge:
	if (offset > headlen) {
		unsigned int eat = offset - headlen;

		skbinfo->frags[0].page_offset += eat;
		skb_frag_size_sub(&skbinfo->frags[0], eat);
		skb->data_len -= eat;
		skb->len -= eat;
		offset = headlen;
	}

	__skb_pull(skb, offset);

	p->prev->next = skb;
	p->prev = skb;
	skb_header_release(skb);

done:
	NAPI_GRO_CB(p)->count++;
	p->data_len += len;
	p->truesize += len;
	p->len += len;

	NAPI_GRO_CB(skb)->same_flow = 1;
	return 0;
}
EXPORT_SYMBOL_GPL(skb_gro_receive);

void __init skb_init(void)
{
	skbuff_head_cache = kmem_cache_create("skbuff_head_cache",
					      sizeof(struct sk_buff),
					      0,
					      SLAB_HWCACHE_ALIGN|SLAB_PANIC,
					      NULL);
	skbuff_fclone_cache = kmem_cache_create("skbuff_fclone_cache",
						(2*sizeof(struct sk_buff)) +
						sizeof(atomic_t),
						0,
						SLAB_HWCACHE_ALIGN|SLAB_PANIC,
						NULL);
}

/**
 *	skb_to_sgvec - Fill a scatter-gather list from a socket buffer
 *	@skb: Socket buffer containing the buffers to be mapped
 *	@sg: The scatter-gather list to map into
 *	@offset: The offset into the buffer's contents to start mapping
 *	@len: Length of buffer space to be mapped
 *
 *	Fill the specified scatter-gather list with mappings/pointers into a
 *	region of the buffer space attached to a socket buffer.
 */
static int
__skb_to_sgvec(struct sk_buff *skb, struct scatterlist *sg, int offset, int len)
{
	int start = skb_headlen(skb);
	int i, copy = start - offset;
	struct sk_buff *frag_iter;
	int elt = 0;

	if (copy > 0) {
		if (copy > len)
			copy = len;
		sg_set_buf(sg, skb->data + offset, copy);
		elt++;
		if ((len -= copy) == 0)
			return elt;
		offset += copy;
	}

	for (i = 0; i < skb_shinfo(skb)->nr_frags; i++) {
		int end;

		WARN_ON(start > offset + len);

		end = start + skb_frag_size(&skb_shinfo(skb)->frags[i]);
		if ((copy = end - offset) > 0) {
			skb_frag_t *frag = &skb_shinfo(skb)->frags[i];

			if (copy > len)
				copy = len;
			sg_set_page(&sg[elt], skb_frag_page(frag), copy,
					frag->page_offset+offset-start);
			elt++;
			if (!(len -= copy))
				return elt;
			offset += copy;
		}
		start = end;
	}

	skb_walk_frags(skb, frag_iter) {
		int end;

		WARN_ON(start > offset + len);

		end = start + frag_iter->len;
		if ((copy = end - offset) > 0) {
			if (copy > len)
				copy = len;
			elt += __skb_to_sgvec(frag_iter, sg+elt, offset - start,
					      copy);
			if ((len -= copy) == 0)
				return elt;
			offset += copy;
		}
		start = end;
	}
	BUG_ON(len);
	return elt;
}

int skb_to_sgvec(struct sk_buff *skb, struct scatterlist *sg, int offset, int len)
{
	int nsg = __skb_to_sgvec(skb, sg, offset, len);

	sg_mark_end(&sg[nsg - 1]);

	return nsg;
}
EXPORT_SYMBOL_GPL(skb_to_sgvec);

/**
 *	skb_cow_data - Check that a socket buffer's data buffers are writable
 *	@skb: The socket buffer to check.
 *	@tailbits: Amount of trailing space to be added
 *	@trailer: Returned pointer to the skb where the @tailbits space begins
 *
 *	Make sure that the data buffers attached to a socket buffer are
 *	writable. If they are not, private copies are made of the data buffers
 *	and the socket buffer is set to use these instead.
 *
 *	If @tailbits is given, make sure that there is space to write @tailbits
 *	bytes of data beyond current end of socket buffer.  @trailer will be
 *	set to point to the skb in which this space begins.
 *
 *	The number of scatterlist elements required to completely map the
 *	COW'd and extended socket buffer will be returned.
 */
int skb_cow_data(struct sk_buff *skb, int tailbits, struct sk_buff **trailer)
{
	int copyflag;
	int elt;
	struct sk_buff *skb1, **skb_p;

	/* If skb is cloned or its head is paged, reallocate
	 * head pulling out all the pages (pages are considered not writable
	 * at the moment even if they are anonymous).
	 */
	if ((skb_cloned(skb) || skb_shinfo(skb)->nr_frags) &&
	    __pskb_pull_tail(skb, skb_pagelen(skb)-skb_headlen(skb)) == NULL)
		return -ENOMEM;

	/* Easy case. Most of packets will go this way. */
	if (!skb_has_frag_list(skb)) {
		/* A little of trouble, not enough of space for trailer.
		 * This should not happen, when stack is tuned to generate
		 * good frames. OK, on miss we reallocate and reserve even more
		 * space, 128 bytes is fair. */

		if (skb_tailroom(skb) < tailbits &&
		    pskb_expand_head(skb, 0, tailbits-skb_tailroom(skb)+128, GFP_ATOMIC))
			return -ENOMEM;

		/* Voila! */
		*trailer = skb;
		return 1;
	}

	/* Misery. We are in troubles, going to mincer fragments... */

	elt = 1;
	skb_p = &skb_shinfo(skb)->frag_list;
	copyflag = 0;

	while ((skb1 = *skb_p) != NULL) {
		int ntail = 0;

		/* The fragment is partially pulled by someone,
		 * this can happen on input. Copy it and everything
		 * after it. */

		if (skb_shared(skb1))
			copyflag = 1;

		/* If the skb is the last, worry about trailer. */

		if (skb1->next == NULL && tailbits) {
			if (skb_shinfo(skb1)->nr_frags ||
			    skb_has_frag_list(skb1) ||
			    skb_tailroom(skb1) < tailbits)
				ntail = tailbits + 128;
		}

		if (copyflag ||
		    skb_cloned(skb1) ||
		    ntail ||
		    skb_shinfo(skb1)->nr_frags ||
		    skb_has_frag_list(skb1)) {
			struct sk_buff *skb2;

			/* Fuck, we are miserable poor guys... */
			if (ntail == 0)
				skb2 = skb_copy(skb1, GFP_ATOMIC);
			else
				skb2 = skb_copy_expand(skb1,
						       skb_headroom(skb1),
						       ntail,
						       GFP_ATOMIC);
			if (unlikely(skb2 == NULL))
				return -ENOMEM;

			if (skb1->sk)
				skb_set_owner_w(skb2, skb1->sk);

			/* Looking around. Are we still alive?
			 * OK, link new skb, drop old one */

			skb2->next = skb1->next;
			*skb_p = skb2;
			kfree_skb(skb1);
			skb1 = skb2;
		}
		elt++;
		*trailer = skb1;
		skb_p = &skb1->next;
	}

	return elt;
}
EXPORT_SYMBOL_GPL(skb_cow_data);

static void sock_rmem_free(struct sk_buff *skb)
{
	struct sock *sk = skb->sk;

	atomic_sub(skb->truesize, &sk->sk_rmem_alloc);
}

/*
 * Note: We dont mem charge error packets (no sk_forward_alloc changes)
 */
int sock_queue_err_skb(struct sock *sk, struct sk_buff *skb)
{
	if (atomic_read(&sk->sk_rmem_alloc) + skb->truesize >=
	    (unsigned)sk->sk_rcvbuf)
		return -ENOMEM;

	skb_orphan(skb);
	skb->sk = sk;
	skb->destructor = sock_rmem_free;
	atomic_add(skb->truesize, &sk->sk_rmem_alloc);

	/* before exiting rcu section, make sure dst is refcounted */
	skb_dst_force(skb);

	skb_queue_tail(&sk->sk_error_queue, skb);
	if (!sock_flag(sk, SOCK_DEAD))
		sk->sk_data_ready(sk, skb->len);
	return 0;
}
EXPORT_SYMBOL(sock_queue_err_skb);

void skb_tstamp_tx(struct sk_buff *orig_skb,
		struct skb_shared_hwtstamps *hwtstamps)
{
	struct sock *sk = orig_skb->sk;
	struct sock_exterr_skb *serr;
	struct sk_buff *skb;
	int err;

	if (!sk)
		return;

	skb = skb_clone(orig_skb, GFP_ATOMIC);
	if (!skb)
		return;

	if (hwtstamps) {
		*skb_hwtstamps(skb) =
			*hwtstamps;
	} else {
		/*
		 * no hardware time stamps available,
		 * so keep the shared tx_flags and only
		 * store software time stamp
		 */
		skb->tstamp = ktime_get_real();
	}

	serr = SKB_EXT_ERR(skb);
	memset(serr, 0, sizeof(*serr));
	serr->ee.ee_errno = ENOMSG;
	serr->ee.ee_origin = SO_EE_ORIGIN_TIMESTAMPING;

	err = sock_queue_err_skb(sk, skb);

	if (err)
		kfree_skb(skb);
}
EXPORT_SYMBOL_GPL(skb_tstamp_tx);


/**
 * skb_partial_csum_set - set up and verify partial csum values for packet
 * @skb: the skb to set
 * @start: the number of bytes after skb->data to start checksumming.
 * @off: the offset from start to place the checksum.
 *
 * For untrusted partially-checksummed packets, we need to make sure the values
 * for skb->csum_start and skb->csum_offset are valid so we don't oops.
 *
 * This function checks and sets those values and skb->ip_summed: if this
 * returns false you should drop the packet.
 */
bool skb_partial_csum_set(struct sk_buff *skb, u16 start, u16 off)
{
	if (unlikely(start > skb_headlen(skb)) ||
	    unlikely((int)start + off > skb_headlen(skb) - 2)) {
		if (net_ratelimit())
			printk(KERN_WARNING
			       "bad partial csum: csum=%u/%u len=%u\n",
			       start, off, skb_headlen(skb));
		return false;
	}
	skb->ip_summed = CHECKSUM_PARTIAL;
	skb->csum_start = skb_headroom(skb) + start;
	skb->csum_offset = off;
	return true;
}
EXPORT_SYMBOL_GPL(skb_partial_csum_set);

void __skb_warn_lro_forwarding(const struct sk_buff *skb)
{
	if (net_ratelimit())
		pr_warning("%s: received packets cannot be forwarded"
			   " while LRO is enabled\n", skb->dev->name);
}
EXPORT_SYMBOL(__skb_warn_lro_forwarding);<|MERGE_RESOLUTION|>--- conflicted
+++ resolved
@@ -222,20 +222,9 @@
 	shinfo = skb_shinfo(skb);
 	memset(shinfo, 0, offsetof(struct skb_shared_info, dataref));
 	atomic_set(&shinfo->dataref, 1);
-<<<<<<< HEAD
-	shinfo->nr_frags  = 0;
-	shinfo->gso_size = 0;
-	shinfo->gso_segs = 0;
-	shinfo->gso_type = 0;
-	shinfo->ip6_frag_id = 0;
-	shinfo->tx_flags.flags = 0;
-	skb_frag_list_init(skb);
-	memset(&shinfo->hwtstamps, 0, sizeof(shinfo->hwtstamps));
+	kmemcheck_annotate_variable(shinfo->destructor_arg);
 	shinfo->release = NULL;
 	shinfo->priv = NULL;
-=======
-	kmemcheck_annotate_variable(shinfo->destructor_arg);
->>>>>>> 805a6af8
 
 	if (fclone) {
 		struct sk_buff *child = skb + 1;
@@ -518,6 +507,8 @@
 	shinfo = skb_shinfo(skb);
 	memset(shinfo, 0, offsetof(struct skb_shared_info, dataref));
 	atomic_set(&shinfo->dataref, 1);
+	shinfo->release = NULL;
+	shinfo->priv = NULL;
 
 	memset(skb, 0, offsetof(struct sk_buff, tail));
 	skb->data = skb->head + NET_SKB_PAD;
@@ -539,39 +530,8 @@
  */
 bool skb_recycle_check(struct sk_buff *skb, int skb_size)
 {
-<<<<<<< HEAD
-	struct skb_shared_info *shinfo;
-
-	if (irqs_disabled())
-		return 0;
-
-	if (skb_is_nonlinear(skb) || skb->fclone != SKB_FCLONE_UNAVAILABLE)
-		return 0;
-
-	skb_size = SKB_DATA_ALIGN(skb_size + NET_SKB_PAD);
-	if (skb_end_pointer(skb) - skb->head < skb_size)
-		return 0;
-
-	if (skb_shared(skb) || skb_cloned(skb))
-		return 0;
-
-	skb_release_head_state(skb);
-	shinfo = skb_shinfo(skb);
-	atomic_set(&shinfo->dataref, 1);
-	shinfo->nr_frags = 0;
-	shinfo->gso_size = 0;
-	shinfo->gso_segs = 0;
-	shinfo->gso_type = 0;
-	shinfo->ip6_frag_id = 0;
-	shinfo->tx_flags.flags = 0;
-	skb_frag_list_init(skb);
-	memset(&shinfo->hwtstamps, 0, sizeof(shinfo->hwtstamps));
-	shinfo->release = NULL;
-	shinfo->priv = NULL;
-=======
 	if (!skb_is_recycleable(skb, skb_size))
 		return false;
->>>>>>> 805a6af8
 
 	skb_recycle(skb);
 
