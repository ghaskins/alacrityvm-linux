--- conflicted
+++ resolved
@@ -11,12 +11,8 @@
 			   maccess.o page_alloc.o page-writeback.o \
 			   readahead.o swap.o truncate.o vmscan.o shmem.o \
 			   prio_tree.o util.o mmzone.o vmstat.o backing-dev.o \
-<<<<<<< HEAD
-			   page_isolation.o mm_init.o mmu_context.o $(mmu-y)
-=======
 			   page_isolation.o mm_init.o mmu_context.o \
 			   $(mmu-y)
->>>>>>> b0e43706
 obj-y += init-mm.o
 
 obj-$(CONFIG_BOUNCE)	+= bounce.o
