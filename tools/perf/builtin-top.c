--- conflicted
+++ resolved
@@ -76,30 +76,7 @@
 
 static bool			use_tui, use_stdio;
 
-<<<<<<< HEAD
-static int			count_filter			=      5;
-static int			print_entries;
-
-static int			target_pid			=     -1;
-static bool			inherit				=  false;
-static int			profile_cpu			=     -1;
-static int			nr_cpus				=      0;
-static unsigned int		realtime_prio			=      0;
-static bool			group				=  false;
-static unsigned int		page_size;
-static unsigned int		mmap_pages			=     16;
-static int			freq				=   1000; /* 1 KHz */
-
-static int			delay_secs			=      2;
-static bool			zero                            =  false;
-static bool			dump_symtab                     =  false;
-
-static bool			hide_kernel_symbols		=  false;
-static bool			hide_user_symbols		=  false;
-static struct winsize		winsize;
-=======
 static bool			sort_has_symbols;
->>>>>>> 805a6af8
 
 static bool			dont_use_callchains;
 static char			callchain_default_opt[]		= "fractal,0.5,callee";
@@ -162,43 +139,18 @@
 	update_print_entries(&winsize);
 }
 
-<<<<<<< HEAD
-static int parse_source(struct sym_entry *syme)
-=======
 static int parse_source(struct hist_entry *he)
->>>>>>> 805a6af8
 {
 	struct symbol *sym;
 	struct annotation *notes;
 	struct map *map;
 	int err = -1;
 
-<<<<<<< HEAD
-	if (!syme)
-		return -1;
-
-	sym = sym_entry__symbol(syme);
-	map = syme->map;
-
-	/*
-	 * We can't annotate with just /proc/kallsyms
-	 */
-	if (map->dso->origin == DSO__ORIG_KERNEL)
-		return -1;
-
-	if (syme->src == NULL) {
-		syme->src = zalloc(sizeof(*source));
-		if (syme->src == NULL)
-			return -1;
-		pthread_mutex_init(&syme->src->lock, NULL);
-	}
-=======
 	if (!he || !he->ms.sym)
 		return -1;
 
 	sym = he->ms.sym;
 	map = he->ms.map;
->>>>>>> 805a6af8
 
 	/*
 	 * We can't annotate with just /proc/kallsyms
@@ -215,47 +167,8 @@
 		pthread_mutex_lock(&notes->lock);
 		goto out_assign;
 	}
-<<<<<<< HEAD
-	path = map->dso->long_name;
-
-	len = sym->end - sym->start;
-
-	sprintf(command,
-		"objdump --start-address=%#0*Lx --stop-address=%#0*Lx -dS %s",
-		BITS_PER_LONG / 4, map__rip_2objdump(map, sym->start),
-		BITS_PER_LONG / 4, map__rip_2objdump(map, sym->end), path);
-
-	file = popen(command, "r");
-	if (!file)
-		return -1;
-
-	pthread_mutex_lock(&source->lock);
-	source->lines_tail = &source->lines;
-	while (!feof(file)) {
-		struct source_line *src;
-		size_t dummy = 0;
-		char *c, *sep;
-
-		src = malloc(sizeof(struct source_line));
-		assert(src != NULL);
-		memset(src, 0, sizeof(struct source_line));
-
-		if (getline(&src->line, &dummy, file) < 0)
-			break;
-		if (!src->line)
-			break;
-
-		c = strchr(src->line, '\n');
-		if (c)
-			*c = 0;
-
-		src->next = NULL;
-		*source->lines_tail = src;
-		source->lines_tail = &src->next;
-=======
 
 	pthread_mutex_lock(&notes->lock);
->>>>>>> 805a6af8
 
 	if (symbol__alloc_hist(sym, top.evlist->nr_entries) < 0) {
 		pthread_mutex_unlock(&notes->lock);
@@ -268,17 +181,11 @@
 	err = symbol__annotate(sym, map, 0);
 	if (err == 0) {
 out_assign:
-<<<<<<< HEAD
-	sym_filter_entry = syme;
-	pthread_mutex_unlock(&source->lock);
-	return 0;
-=======
 		top.sym_filter_entry = he;
 	}
 
 	pthread_mutex_unlock(&notes->lock);
 	return err;
->>>>>>> 805a6af8
 }
 
 static void __zero_source_counters(struct hist_entry *he)
@@ -638,11 +545,7 @@
 			top.hide_user_symbols = !top.hide_user_symbols;
 			break;
 		case 'z':
-<<<<<<< HEAD
-			zero = !zero;
-=======
 			top.zero = !top.zero;
->>>>>>> 805a6af8
 			break;
 		default:
 			break;
@@ -864,26 +767,9 @@
 					    msg);
 			}
 
-<<<<<<< HEAD
-	/* let's see, whether we need to install initial sym_filter_entry */
-	if (sym_filter_entry_sched) {
-		sym_filter_entry = sym_filter_entry_sched;
-		sym_filter_entry_sched = NULL;
-		if (parse_source(sym_filter_entry) < 0) {
-			struct symbol *sym = sym_entry__symbol(sym_filter_entry);
-
-			pr_err("Can't annotate %s", sym->name);
-			if (sym_filter_entry->map->dso->origin == DSO__ORIG_KERNEL) {
-				pr_err(": No vmlinux file was found in the path:\n");
-				vmlinux_path__fprintf(stderr);
-			} else
-				pr_err(".\n");
-			exit(1);
-=======
 			if (use_browser <= 0)
 				sleep(5);
 			vmlinux_warned = true;
->>>>>>> 805a6af8
 		}
 	}
 
@@ -1253,11 +1139,8 @@
 		    "display this many functions"),
 	OPT_BOOLEAN('U', "hide_user_symbols", &top.hide_user_symbols,
 		    "hide user symbols"),
-<<<<<<< HEAD
-=======
 	OPT_BOOLEAN(0, "tui", &use_tui, "Use the TUI interface"),
 	OPT_BOOLEAN(0, "stdio", &use_stdio, "Use the stdio interface"),
->>>>>>> 805a6af8
 	OPT_INCR('v', "verbose", &verbose,
 		    "be more verbose (show counter open errors, etc)"),
 	OPT_STRING('s', "sort", &sort_order, "key[,key2...]",
