/*
 * builtin-buildid-list.c
 *
 * Builtin buildid-list command: list buildids in perf.data, in the running
 * kernel and in ELF files.
 *
 * Copyright (C) 2009, Red Hat Inc.
 * Copyright (C) 2009, Arnaldo Carvalho de Melo <acme@redhat.com>
 */
#include "builtin.h"
#include "perf.h"
#include "util/build-id.h"
#include "util/cache.h"
#include "util/debug.h"
#include "util/parse-options.h"
#include "util/session.h"
#include "util/symbol.h"

#include <libelf.h>

static char const *input_name = "perf.data";
static bool force;
<<<<<<< HEAD
=======
static bool show_kernel;
>>>>>>> 805a6af8
static bool with_hits;

static const char * const buildid_list_usage[] = {
	"perf buildid-list [<options>]",
	NULL
};

static const struct option options[] = {
	OPT_BOOLEAN('H', "with-hits", &with_hits, "Show only DSOs with hits"),
	OPT_STRING('i', "input", &input_name, "file",
		    "input file name"),
	OPT_BOOLEAN('f', "force", &force, "don't complain, do it"),
<<<<<<< HEAD
=======
	OPT_BOOLEAN('k', "kernel", &show_kernel, "Show current kernel build id"),
>>>>>>> 805a6af8
	OPT_INCR('v', "verbose", &verbose,
		    "be more verbose"),
	OPT_END()
};

static int perf_session__list_build_ids(void)
{
	struct perf_session *session;

	session = perf_session__new(input_name, O_RDONLY, force, false,
				    &build_id__mark_dso_hit_ops);
	if (session == NULL)
		return -1;

	if (with_hits)
		perf_session__process_events(session, &build_id__mark_dso_hit_ops);

	perf_session__fprintf_dsos_buildid(session, stdout, with_hits);

	perf_session__delete(session);
	return 0;
}

static int sysfs__fprintf_build_id(FILE *fp)
{
	u8 kallsyms_build_id[BUILD_ID_SIZE];
	char sbuild_id[BUILD_ID_SIZE * 2 + 1];

	if (sysfs__read_build_id("/sys/kernel/notes", kallsyms_build_id,
				 sizeof(kallsyms_build_id)) != 0)
		return -1;

	build_id__sprintf(kallsyms_build_id, sizeof(kallsyms_build_id),
			  sbuild_id);
	fprintf(fp, "%s\n", sbuild_id);
	return 0;
}

static int filename__fprintf_build_id(const char *name, FILE *fp)
{
	u8 build_id[BUILD_ID_SIZE];
	char sbuild_id[BUILD_ID_SIZE * 2 + 1];

	if (filename__read_build_id(name, build_id,
				    sizeof(build_id)) != sizeof(build_id))
		return 0;

	build_id__sprintf(build_id, sizeof(build_id), sbuild_id);
	return fprintf(fp, "%s\n", sbuild_id);
}

static int __cmd_buildid_list(void)
{
	if (show_kernel)
		return sysfs__fprintf_build_id(stdout);

	elf_version(EV_CURRENT);
	/*
 	 * See if this is an ELF file first:
 	 */
	if (filename__fprintf_build_id(input_name, stdout))
		return 0;

	return perf_session__list_build_ids();
}

int cmd_buildid_list(int argc, const char **argv, const char *prefix __used)
{
	argc = parse_options(argc, argv, options, buildid_list_usage, 0);
	setup_pager();
	return __cmd_buildid_list();
}<|MERGE_RESOLUTION|>--- conflicted
+++ resolved
@@ -20,10 +20,7 @@
 
 static char const *input_name = "perf.data";
 static bool force;
-<<<<<<< HEAD
-=======
 static bool show_kernel;
->>>>>>> 805a6af8
 static bool with_hits;
 
 static const char * const buildid_list_usage[] = {
@@ -36,10 +33,7 @@
 	OPT_STRING('i', "input", &input_name, "file",
 		    "input file name"),
 	OPT_BOOLEAN('f', "force", &force, "don't complain, do it"),
-<<<<<<< HEAD
-=======
 	OPT_BOOLEAN('k', "kernel", &show_kernel, "Show current kernel build id"),
->>>>>>> 805a6af8
 	OPT_INCR('v', "verbose", &verbose,
 		    "be more verbose"),
 	OPT_END()
