/*
 * builtin-annotate.c
 *
 * Builtin annotate command: Analyze the perf.data input file,
 * look up and read DSOs and symbol information and display
 * a histogram of results, along various sorting keys.
 */
#include "builtin.h"

#include "util/util.h"

#include "util/color.h"
#include <linux/list.h>
#include "util/cache.h"
#include <linux/rbtree.h>
#include "util/symbol.h"
#include "util/string.h"

#include "perf.h"
#include "util/debug.h"

#include "util/parse-options.h"
#include "util/parse-events.h"
#include "util/thread.h"

static char		const *input_name = "perf.data";

static char		default_sort_order[] = "comm,symbol";
static char		*sort_order = default_sort_order;

static int		force;
static int		input;
static int		show_mask = SHOW_KERNEL | SHOW_USER | SHOW_HV;

static int		full_paths;

static int		print_line;

static unsigned long	page_size;
static unsigned long	mmap_window = 32;

static struct rb_root	threads;
static struct thread	*last_match;


struct sym_ext {
	struct rb_node	node;
	double		percent;
	char		*path;
};

/*
 * histogram, sorted on item, collects counts
 */

static struct rb_root hist;

struct hist_entry {
	struct rb_node	 rb_node;

	struct thread	 *thread;
	struct map	 *map;
	struct dso	 *dso;
	struct symbol	 *sym;
	u64	 ip;
	char		 level;

	uint32_t	 count;
};

/*
 * configurable sorting bits
 */

struct sort_entry {
	struct list_head list;

	const char *header;

	int64_t (*cmp)(struct hist_entry *, struct hist_entry *);
	int64_t (*collapse)(struct hist_entry *, struct hist_entry *);
	size_t	(*print)(FILE *fp, struct hist_entry *);
};

/* --sort pid */

static int64_t
sort__thread_cmp(struct hist_entry *left, struct hist_entry *right)
{
	return right->thread->pid - left->thread->pid;
}

static size_t
sort__thread_print(FILE *fp, struct hist_entry *self)
{
	return fprintf(fp, "%16s:%5d", self->thread->comm ?: "", self->thread->pid);
}

static struct sort_entry sort_thread = {
	.header = "         Command:  Pid",
	.cmp	= sort__thread_cmp,
	.print	= sort__thread_print,
};

/* --sort comm */

static int64_t
sort__comm_cmp(struct hist_entry *left, struct hist_entry *right)
{
	return right->thread->pid - left->thread->pid;
}

static int64_t
sort__comm_collapse(struct hist_entry *left, struct hist_entry *right)
{
	char *comm_l = left->thread->comm;
	char *comm_r = right->thread->comm;

	if (!comm_l || !comm_r) {
		if (!comm_l && !comm_r)
			return 0;
		else if (!comm_l)
			return -1;
		else
			return 1;
	}

	return strcmp(comm_l, comm_r);
}

static size_t
sort__comm_print(FILE *fp, struct hist_entry *self)
{
	return fprintf(fp, "%16s", self->thread->comm);
}

static struct sort_entry sort_comm = {
	.header		= "         Command",
	.cmp		= sort__comm_cmp,
	.collapse	= sort__comm_collapse,
	.print		= sort__comm_print,
};

/* --sort dso */

static int64_t
sort__dso_cmp(struct hist_entry *left, struct hist_entry *right)
{
	struct dso *dso_l = left->dso;
	struct dso *dso_r = right->dso;

	if (!dso_l || !dso_r) {
		if (!dso_l && !dso_r)
			return 0;
		else if (!dso_l)
			return -1;
		else
			return 1;
	}

	return strcmp(dso_l->name, dso_r->name);
}

static size_t
sort__dso_print(FILE *fp, struct hist_entry *self)
{
	if (self->dso)
		return fprintf(fp, "%-25s", self->dso->name);

	return fprintf(fp, "%016llx         ", (u64)self->ip);
}

static struct sort_entry sort_dso = {
	.header = "Shared Object            ",
	.cmp	= sort__dso_cmp,
	.print	= sort__dso_print,
};

/* --sort symbol */

static int64_t
sort__sym_cmp(struct hist_entry *left, struct hist_entry *right)
{
	u64 ip_l, ip_r;

	if (left->sym == right->sym)
		return 0;

	ip_l = left->sym ? left->sym->start : left->ip;
	ip_r = right->sym ? right->sym->start : right->ip;

	return (int64_t)(ip_r - ip_l);
}

static size_t
sort__sym_print(FILE *fp, struct hist_entry *self)
{
	size_t ret = 0;

	if (verbose)
		ret += fprintf(fp, "%#018llx  ", (u64)self->ip);

	if (self->sym) {
		ret += fprintf(fp, "[%c] %s",
			self->dso == kernel_dso ? 'k' : '.', self->sym->name);
	} else {
		ret += fprintf(fp, "%#016llx", (u64)self->ip);
	}

	return ret;
}

static struct sort_entry sort_sym = {
	.header = "Symbol",
	.cmp	= sort__sym_cmp,
	.print	= sort__sym_print,
};

static int sort__need_collapse = 0;

struct sort_dimension {
	const char		*name;
	struct sort_entry	*entry;
	int			taken;
};

static struct sort_dimension sort_dimensions[] = {
	{ .name = "pid",	.entry = &sort_thread,	},
	{ .name = "comm",	.entry = &sort_comm,	},
	{ .name = "dso",	.entry = &sort_dso,	},
	{ .name = "symbol",	.entry = &sort_sym,	},
};

static LIST_HEAD(hist_entry__sort_list);

static int sort_dimension__add(char *tok)
{
	unsigned int i;

	for (i = 0; i < ARRAY_SIZE(sort_dimensions); i++) {
		struct sort_dimension *sd = &sort_dimensions[i];

		if (sd->taken)
			continue;

		if (strncasecmp(tok, sd->name, strlen(tok)))
			continue;

		if (sd->entry->collapse)
			sort__need_collapse = 1;

		list_add_tail(&sd->entry->list, &hist_entry__sort_list);
		sd->taken = 1;

		return 0;
	}

	return -ESRCH;
}

static int64_t
hist_entry__cmp(struct hist_entry *left, struct hist_entry *right)
{
	struct sort_entry *se;
	int64_t cmp = 0;

	list_for_each_entry(se, &hist_entry__sort_list, list) {
		cmp = se->cmp(left, right);
		if (cmp)
			break;
	}

	return cmp;
}

static int64_t
hist_entry__collapse(struct hist_entry *left, struct hist_entry *right)
{
	struct sort_entry *se;
	int64_t cmp = 0;

	list_for_each_entry(se, &hist_entry__sort_list, list) {
		int64_t (*f)(struct hist_entry *, struct hist_entry *);

		f = se->collapse ?: se->cmp;

		cmp = f(left, right);
		if (cmp)
			break;
	}

	return cmp;
}

/*
 * collect histogram counts
 */
static void hist_hit(struct hist_entry *he, u64 ip)
{
	unsigned int sym_size, offset;
	struct symbol *sym = he->sym;

	he->count++;

	if (!sym || !sym->hist)
		return;

	sym_size = sym->end - sym->start;
	offset = ip - sym->start;

	if (offset >= sym_size)
		return;

	sym->hist_sum++;
	sym->hist[offset]++;

	if (verbose >= 3)
		printf("%p %s: count++ [ip: %p, %08Lx] => %Ld\n",
			(void *)(unsigned long)he->sym->start,
			he->sym->name,
			(void *)(unsigned long)ip, ip - he->sym->start,
			sym->hist[offset]);
}

static int
hist_entry__add(struct thread *thread, struct map *map, struct dso *dso,
		struct symbol *sym, u64 ip, char level)
{
	struct rb_node **p = &hist.rb_node;
	struct rb_node *parent = NULL;
	struct hist_entry *he;
	struct hist_entry entry = {
		.thread	= thread,
		.map	= map,
		.dso	= dso,
		.sym	= sym,
		.ip	= ip,
		.level	= level,
		.count	= 1,
	};
	int cmp;

	while (*p != NULL) {
		parent = *p;
		he = rb_entry(parent, struct hist_entry, rb_node);

		cmp = hist_entry__cmp(&entry, he);

		if (!cmp) {
			hist_hit(he, ip);

			return 0;
		}

		if (cmp < 0)
			p = &(*p)->rb_left;
		else
			p = &(*p)->rb_right;
	}

	he = malloc(sizeof(*he));
	if (!he)
		return -ENOMEM;
	*he = entry;
	rb_link_node(&he->rb_node, parent, p);
	rb_insert_color(&he->rb_node, &hist);

	return 0;
}

static void hist_entry__free(struct hist_entry *he)
{
	free(he);
}

/*
 * collapse the histogram
 */

static struct rb_root collapse_hists;

static void collapse__insert_entry(struct hist_entry *he)
{
	struct rb_node **p = &collapse_hists.rb_node;
	struct rb_node *parent = NULL;
	struct hist_entry *iter;
	int64_t cmp;

	while (*p != NULL) {
		parent = *p;
		iter = rb_entry(parent, struct hist_entry, rb_node);

		cmp = hist_entry__collapse(iter, he);

		if (!cmp) {
			iter->count += he->count;
			hist_entry__free(he);
			return;
		}

		if (cmp < 0)
			p = &(*p)->rb_left;
		else
			p = &(*p)->rb_right;
	}

	rb_link_node(&he->rb_node, parent, p);
	rb_insert_color(&he->rb_node, &collapse_hists);
}

static void collapse__resort(void)
{
	struct rb_node *next;
	struct hist_entry *n;

	if (!sort__need_collapse)
		return;

	next = rb_first(&hist);
	while (next) {
		n = rb_entry(next, struct hist_entry, rb_node);
		next = rb_next(&n->rb_node);

		rb_erase(&n->rb_node, &hist);
		collapse__insert_entry(n);
	}
}

/*
 * reverse the map, sort on count.
 */

static struct rb_root output_hists;

static void output__insert_entry(struct hist_entry *he)
{
	struct rb_node **p = &output_hists.rb_node;
	struct rb_node *parent = NULL;
	struct hist_entry *iter;

	while (*p != NULL) {
		parent = *p;
		iter = rb_entry(parent, struct hist_entry, rb_node);

		if (he->count > iter->count)
			p = &(*p)->rb_left;
		else
			p = &(*p)->rb_right;
	}

	rb_link_node(&he->rb_node, parent, p);
	rb_insert_color(&he->rb_node, &output_hists);
}

static void output__resort(void)
{
	struct rb_node *next;
	struct hist_entry *n;
	struct rb_root *tree = &hist;

	if (sort__need_collapse)
		tree = &collapse_hists;

	next = rb_first(tree);

	while (next) {
		n = rb_entry(next, struct hist_entry, rb_node);
		next = rb_next(&n->rb_node);

		rb_erase(&n->rb_node, tree);
		output__insert_entry(n);
	}
}

static unsigned long total = 0,
		     total_mmap = 0,
		     total_comm = 0,
		     total_fork = 0,
		     total_unknown = 0;

static int
process_sample_event(event_t *event, unsigned long offset, unsigned long head)
{
	char level;
	int show = 0;
	struct dso *dso = NULL;
	struct thread *thread;
	u64 ip = event->ip.ip;
	struct map *map = NULL;

	thread = threads__findnew(event->ip.pid, &threads, &last_match);

	dump_printf("%p [%p]: PERF_EVENT (IP, %d): %d: %p\n",
		(void *)(offset + head),
		(void *)(long)(event->header.size),
		event->header.misc,
		event->ip.pid,
		(void *)(long)ip);

	dump_printf(" ... thread: %s:%d\n", thread->comm, thread->pid);

	if (thread == NULL) {
		fprintf(stderr, "problem processing %d event, skipping it.\n",
			event->header.type);
		return -1;
	}

	if (event->header.misc & PERF_RECORD_MISC_KERNEL) {
		show = SHOW_KERNEL;
		level = 'k';

		dso = kernel_dso;

		dump_printf(" ...... dso: %s\n", dso->name);

	} else if (event->header.misc & PERF_RECORD_MISC_USER) {

		show = SHOW_USER;
		level = '.';

		map = thread__find_map(thread, ip);
		if (map != NULL) {
			ip = map->map_ip(map, ip);
			dso = map->dso;
		} else {
			/*
			 * If this is outside of all known maps,
			 * and is a negative address, try to look it
			 * up in the kernel dso, as it might be a
			 * vsyscall (which executes in user-mode):
			 */
			if ((long long)ip < 0)
				dso = kernel_dso;
		}
		dump_printf(" ...... dso: %s\n", dso ? dso->name : "<not found>");

	} else {
		show = SHOW_HV;
		level = 'H';
		dump_printf(" ...... dso: [hypervisor]\n");
	}

	if (show & show_mask) {
		struct symbol *sym = NULL;

		if (dso)
			sym = dso->find_symbol(dso, ip);

		if (hist_entry__add(thread, map, dso, sym, ip, level)) {
			fprintf(stderr,
		"problem incrementing symbol count, skipping event\n");
			return -1;
		}
	}
	total++;

	return 0;
}

static int
process_mmap_event(event_t *event, unsigned long offset, unsigned long head)
{
	struct thread *thread;
	struct map *map = map__new(&event->mmap, NULL, 0);

	thread = threads__findnew(event->mmap.pid, &threads, &last_match);

	dump_printf("%p [%p]: PERF_RECORD_MMAP %d: [%p(%p) @ %p]: %s\n",
		(void *)(offset + head),
		(void *)(long)(event->header.size),
		event->mmap.pid,
		(void *)(long)event->mmap.start,
		(void *)(long)event->mmap.len,
		(void *)(long)event->mmap.pgoff,
		event->mmap.filename);

	if (thread == NULL || map == NULL) {
		dump_printf("problem processing PERF_RECORD_MMAP, skipping event.\n");
		return 0;
	}

	thread__insert_map(thread, map);
	total_mmap++;

	return 0;
}

static int
process_comm_event(event_t *event, unsigned long offset, unsigned long head)
{
	struct thread *thread;

	thread = threads__findnew(event->comm.pid, &threads, &last_match);
	dump_printf("%p [%p]: PERF_RECORD_COMM: %s:%d\n",
		(void *)(offset + head),
		(void *)(long)(event->header.size),
		event->comm.comm, event->comm.pid);

	if (thread == NULL ||
	    thread__set_comm(thread, event->comm.comm)) {
		dump_printf("problem processing PERF_RECORD_COMM, skipping event.\n");
		return -1;
	}
	total_comm++;

	return 0;
}

static int
process_fork_event(event_t *event, unsigned long offset, unsigned long head)
{
	struct thread *thread;
	struct thread *parent;

	thread = threads__findnew(event->fork.pid, &threads, &last_match);
	parent = threads__findnew(event->fork.ppid, &threads, &last_match);
	dump_printf("%p [%p]: PERF_RECORD_FORK: %d:%d\n",
		(void *)(offset + head),
		(void *)(long)(event->header.size),
		event->fork.pid, event->fork.ppid);

	/*
	 * A thread clone will have the same PID for both
	 * parent and child.
	 */
	if (thread == parent)
		return 0;

	if (!thread || !parent || thread__fork(thread, parent)) {
		dump_printf("problem processing PERF_RECORD_FORK, skipping event.\n");
		return -1;
	}
	total_fork++;

	return 0;
}

static int
process_event(event_t *event, unsigned long offset, unsigned long head)
{
	switch (event->header.type) {
	case PERF_RECORD_SAMPLE:
		return process_sample_event(event, offset, head);

	case PERF_RECORD_MMAP:
		return process_mmap_event(event, offset, head);

	case PERF_RECORD_COMM:
		return process_comm_event(event, offset, head);

	case PERF_RECORD_FORK:
		return process_fork_event(event, offset, head);
	/*
	 * We dont process them right now but they are fine:
	 */

	case PERF_RECORD_THROTTLE:
	case PERF_RECORD_UNTHROTTLE:
		return 0;

	default:
		return -1;
	}

	return 0;
}

static int
parse_line(FILE *file, struct symbol *sym, u64 start, u64 len)
{
	char *line = NULL, *tmp, *tmp2;
	static const char *prev_line;
	static const char *prev_color;
	unsigned int offset;
	size_t line_len;
	s64 line_ip;
	int ret;
	char *c;

	if (getline(&line, &line_len, file) < 0)
		return -1;
	if (!line)
		return -1;

	c = strchr(line, '\n');
	if (c)
		*c = 0;

	line_ip = -1;
	offset = 0;
	ret = -2;

	/*
	 * Strip leading spaces:
	 */
	tmp = line;
	while (*tmp) {
		if (*tmp != ' ')
			break;
		tmp++;
	}

	if (*tmp) {
		/*
		 * Parse hexa addresses followed by ':'
		 */
		line_ip = strtoull(tmp, &tmp2, 16);
		if (*tmp2 != ':')
			line_ip = -1;
	}

	if (line_ip != -1) {
		const char *path = NULL;
		unsigned int hits = 0;
		double percent = 0.0;
		const char *color;
		struct sym_ext *sym_ext = sym->priv;

		offset = line_ip - start;
		if (offset < len)
			hits = sym->hist[offset];

		if (offset < len && sym_ext) {
			path = sym_ext[offset].path;
			percent = sym_ext[offset].percent;
		} else if (sym->hist_sum)
			percent = 100.0 * hits / sym->hist_sum;

		color = get_percent_color(percent);

		/*
		 * Also color the filename and line if needed, with
		 * the same color than the percentage. Don't print it
		 * twice for close colored ip with the same filename:line
		 */
		if (path) {
			if (!prev_line || strcmp(prev_line, path)
				       || color != prev_color) {
				color_fprintf(stdout, color, " %s", path);
				prev_line = path;
				prev_color = color;
			}
		}

		color_fprintf(stdout, color, " %7.2f", percent);
		printf(" :	");
		color_fprintf(stdout, PERF_COLOR_BLUE, "%s\n", line);
	} else {
		if (!*line)
			printf("         :\n");
		else
			printf("         :	%s\n", line);
	}

	return 0;
}

static struct rb_root root_sym_ext;

static void insert_source_line(struct sym_ext *sym_ext)
{
	struct sym_ext *iter;
	struct rb_node **p = &root_sym_ext.rb_node;
	struct rb_node *parent = NULL;

	while (*p != NULL) {
		parent = *p;
		iter = rb_entry(parent, struct sym_ext, node);

		if (sym_ext->percent > iter->percent)
			p = &(*p)->rb_left;
		else
			p = &(*p)->rb_right;
	}

	rb_link_node(&sym_ext->node, parent, p);
	rb_insert_color(&sym_ext->node, &root_sym_ext);
}

static void free_source_line(struct symbol *sym, int len)
{
	struct sym_ext *sym_ext = sym->priv;
	int i;

	if (!sym_ext)
		return;

	for (i = 0; i < len; i++)
		free(sym_ext[i].path);
	free(sym_ext);

	sym->priv = NULL;
	root_sym_ext = RB_ROOT;
}

/* Get the filename:line for the colored entries */
static void
get_source_line(struct symbol *sym, u64 start, int len, const char *filename)
{
	int i;
	char cmd[PATH_MAX * 2];
	struct sym_ext *sym_ext;

	if (!sym->hist_sum)
		return;

	sym->priv = calloc(len, sizeof(struct sym_ext));
	if (!sym->priv)
		return;

	sym_ext = sym->priv;

	for (i = 0; i < len; i++) {
		char *path = NULL;
		size_t line_len;
		u64 offset;
		FILE *fp;

		sym_ext[i].percent = 100.0 * sym->hist[i] / sym->hist_sum;
		if (sym_ext[i].percent <= 0.5)
			continue;

		offset = start + i;
		sprintf(cmd, "addr2line -e %s %016llx", filename, offset);
		fp = popen(cmd, "r");
		if (!fp)
			continue;

		if (getline(&path, &line_len, fp) < 0 || !line_len)
			goto next;

		sym_ext[i].path = malloc(sizeof(char) * line_len + 1);
		if (!sym_ext[i].path)
			goto next;

		strcpy(sym_ext[i].path, path);
		insert_source_line(&sym_ext[i]);

	next:
		pclose(fp);
	}
}

static void print_summary(const char *filename)
{
	struct sym_ext *sym_ext;
	struct rb_node *node;

	printf("\nSorted summary for file %s\n", filename);
	printf("----------------------------------------------\n\n");

	if (RB_EMPTY_ROOT(&root_sym_ext)) {
		printf(" Nothing higher than %1.1f%%\n", MIN_GREEN);
		return;
	}

	node = rb_first(&root_sym_ext);
	while (node) {
		double percent;
		const char *color;
		char *path;

		sym_ext = rb_entry(node, struct sym_ext, node);
		percent = sym_ext->percent;
		color = get_percent_color(percent);
		path = sym_ext->path;

		color_fprintf(stdout, color, " %7.2f %s", percent, path);
		node = rb_next(node);
	}
}

static void annotate_sym(struct dso *dso, struct symbol *sym)
{
	const char *filename = dso->name, *d_filename;
	u64 start, end, len;
	char command[PATH_MAX*2];
	FILE *file;

	if (!filename)
		return;
	if (sym->module)
		filename = sym->module->path;
	else if (dso == kernel_dso)
		filename = vmlinux_name;

	start = sym->obj_start;
	if (!start)
		start = sym->start;
	if (full_paths)
		d_filename = filename;
	else
		d_filename = basename(filename);

	end = start + sym->end - sym->start + 1;
	len = sym->end - sym->start;

	if (print_line) {
		get_source_line(sym, start, len, filename);
		print_summary(filename);
	}

	printf("\n\n------------------------------------------------\n");
	printf(" Percent |	Source code & Disassembly of %s\n", d_filename);
	printf("------------------------------------------------\n");

	if (verbose >= 2)
		printf("annotating [%p] %30s : [%p] %30s\n", dso, dso->name, sym, sym->name);

	sprintf(command, "objdump --start-address=0x%016Lx --stop-address=0x%016Lx -dS %s|grep -v %s",
			(u64)start, (u64)end, filename, filename);

	if (verbose >= 3)
		printf("doing: %s\n", command);

	file = popen(command, "r");
	if (!file)
		return;

	while (!feof(file)) {
		if (parse_line(file, sym, start, len) < 0)
			break;
	}

	pclose(file);
	if (print_line)
		free_source_line(sym, len);
}

static void find_annotations(void)
{
	struct rb_node *nd;
	struct dso *dso;
	int count = 0;

	list_for_each_entry(dso, &dsos, node) {

		for (nd = rb_first(&dso->syms); nd; nd = rb_next(nd)) {
			struct symbol *sym = rb_entry(nd, struct symbol, rb_node);

			if (sym->hist) {
				annotate_sym(dso, sym);
				count++;
			}
		}
	}

	if (!count)
		printf(" Error: symbol '%s' not present amongst the samples.\n", sym_hist_filter);
}

static int __cmd_annotate(void)
{
	int ret, rc = EXIT_FAILURE;
	unsigned long offset = 0;
	unsigned long head = 0;
	struct stat input_stat;
	event_t *event;
	uint32_t size;
	char *buf;

	register_idle_thread(&threads, &last_match);

	input = open(input_name, O_RDONLY);
	if (input < 0) {
		perror("failed to open file");
		exit(-1);
	}

	ret = fstat(input, &input_stat);
	if (ret < 0) {
		perror("failed to stat file");
		exit(-1);
	}

<<<<<<< HEAD
	if (!force && stat.st_uid && (stat.st_uid != geteuid())) {
=======
	if (!force && input_stat.st_uid && (input_stat.st_uid != geteuid())) {
>>>>>>> b0e43706
		fprintf(stderr, "file: %s not owned by current user or root\n", input_name);
		exit(-1);
	}

	if (!input_stat.st_size) {
		fprintf(stderr, "zero-sized file, nothing to do!\n");
		exit(0);
	}

	if (load_kernel() < 0) {
		perror("failed to load kernel symbols");
		return EXIT_FAILURE;
	}

remap:
	buf = (char *)mmap(NULL, page_size * mmap_window, PROT_READ,
			   MAP_SHARED, input, offset);
	if (buf == MAP_FAILED) {
		perror("failed to mmap file");
		exit(-1);
	}

more:
	event = (event_t *)(buf + head);

	size = event->header.size;
	if (!size)
		size = 8;

	if (head + event->header.size >= page_size * mmap_window) {
		unsigned long shift = page_size * (head / page_size);
		int munmap_ret;

		munmap_ret = munmap(buf, page_size * mmap_window);
		assert(munmap_ret == 0);

		offset += shift;
		head -= shift;
		goto remap;
	}

	size = event->header.size;

	dump_printf("%p [%p]: event: %d\n",
			(void *)(offset + head),
			(void *)(long)event->header.size,
			event->header.type);

	if (!size || process_event(event, offset, head) < 0) {

		dump_printf("%p [%p]: skipping unknown header type: %d\n",
			(void *)(offset + head),
			(void *)(long)(event->header.size),
			event->header.type);

		total_unknown++;

		/*
		 * assume we lost track of the stream, check alignment, and
		 * increment a single u64 in the hope to catch on again 'soon'.
		 */

		if (unlikely(head & 7))
			head &= ~7ULL;

		size = 8;
	}

	head += size;

	if (offset + head < (unsigned long)input_stat.st_size)
		goto more;

	rc = EXIT_SUCCESS;
	close(input);

	dump_printf("      IP events: %10ld\n", total);
	dump_printf("    mmap events: %10ld\n", total_mmap);
	dump_printf("    comm events: %10ld\n", total_comm);
	dump_printf("    fork events: %10ld\n", total_fork);
	dump_printf(" unknown events: %10ld\n", total_unknown);

	if (dump_trace)
		return 0;

	if (verbose >= 3)
		threads__fprintf(stdout, &threads);

	if (verbose >= 2)
		dsos__fprintf(stdout);

	collapse__resort();
	output__resort();

	find_annotations();

	return rc;
}

static const char * const annotate_usage[] = {
	"perf annotate [<options>] <command>",
	NULL
};

static const struct option options[] = {
	OPT_STRING('i', "input", &input_name, "file",
		    "input file name"),
	OPT_STRING('s', "symbol", &sym_hist_filter, "symbol",
		    "symbol to annotate"),
	OPT_BOOLEAN('f', "force", &force, "don't complain, do it"),
	OPT_BOOLEAN('v', "verbose", &verbose,
		    "be more verbose (show symbol address, etc)"),
	OPT_BOOLEAN('D', "dump-raw-trace", &dump_trace,
		    "dump raw trace in ASCII"),
	OPT_STRING('k', "vmlinux", &vmlinux_name, "file", "vmlinux pathname"),
	OPT_BOOLEAN('m', "modules", &modules,
		    "load module symbols - WARNING: use only with -k and LIVE kernel"),
	OPT_BOOLEAN('l', "print-line", &print_line,
		    "print matching source lines (may be slow)"),
	OPT_BOOLEAN('P', "full-paths", &full_paths,
		    "Don't shorten the displayed pathnames"),
	OPT_END()
};

static void setup_sorting(void)
{
	char *tmp, *tok, *str = strdup(sort_order);

	for (tok = strtok_r(str, ", ", &tmp);
			tok; tok = strtok_r(NULL, ", ", &tmp)) {
		if (sort_dimension__add(tok) < 0) {
			error("Unknown --sort key: `%s'", tok);
			usage_with_options(annotate_usage, options);
		}
	}

	free(str);
}

int cmd_annotate(int argc, const char **argv, const char *prefix __used)
{
	symbol__init();

	page_size = getpagesize();

	argc = parse_options(argc, argv, options, annotate_usage, 0);

	setup_sorting();

	if (argc) {
		/*
		 * Special case: if there's an argument left then assume tha
		 * it's a symbol filter:
		 */
		if (argc > 1)
			usage_with_options(annotate_usage, options);

		sym_hist_filter = argv[0];
	}

	if (!sym_hist_filter)
		usage_with_options(annotate_usage, options);

	setup_pager();

	return __cmd_annotate();
}<|MERGE_RESOLUTION|>--- conflicted
+++ resolved
@@ -973,11 +973,7 @@
 		exit(-1);
 	}
 
-<<<<<<< HEAD
-	if (!force && stat.st_uid && (stat.st_uid != geteuid())) {
-=======
 	if (!force && input_stat.st_uid && (input_stat.st_uid != geteuid())) {
->>>>>>> b0e43706
 		fprintf(stderr, "file: %s not owned by current user or root\n", input_name);
 		exit(-1);
 	}
