--- conflicted
+++ resolved
@@ -28,19 +28,9 @@
 #include "util/hist.h"
 #include "util/session.h"
 
-<<<<<<< HEAD
+#include <linux/bitmap.h>
+
 static char		const *input_name = "perf.data";
-
-static bool		force;
-
-static bool		full_paths;
-
-static bool		print_line;
-=======
-#include <linux/bitmap.h>
-
-static char		const *input_name = "perf.data";
->>>>>>> 805a6af8
 
 static bool		force, use_tui, use_stdio;
 
