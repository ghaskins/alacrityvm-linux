#define _GNU_SOURCE
#include <ctype.h>
#include <dirent.h>
#include <errno.h>
#include <libgen.h>
#include <stdlib.h>
#include <stdio.h>
#include <string.h>
#include <sys/types.h>
#include <sys/stat.h>
#include <sys/param.h>
#include <fcntl.h>
#include <unistd.h>
#include <inttypes.h>
#include "build-id.h"
#include "debug.h"
#include "symbol.h"
#include "strlist.h"

#include <libelf.h>
#include <gelf.h>
#include <elf.h>
#include <limits.h>
#include <sys/utsname.h>

#ifndef KSYM_NAME_LEN
#define KSYM_NAME_LEN 256
#endif

#ifndef NT_GNU_BUILD_ID
#define NT_GNU_BUILD_ID 3
#endif

<<<<<<< HEAD
=======
static bool dso__build_id_equal(const struct dso *dso, u8 *build_id);
static int elf_read_build_id(Elf *elf, void *bf, size_t size);
>>>>>>> 805a6af8
static void dsos__add(struct list_head *head, struct dso *dso);
static struct map *map__new2(u64 start, struct dso *dso, enum map_type type);
static int dso__load_kernel_sym(struct dso *dso, struct map *map,
				symbol_filter_t filter);
static int dso__load_guest_kernel_sym(struct dso *dso, struct map *map,
			symbol_filter_t filter);
static int vmlinux_path__nr_entries;
static char **vmlinux_path;

struct symbol_conf symbol_conf = {
	.exclude_other	  = true,
	.use_modules	  = true,
	.try_vmlinux_path = true,
	.annotate_src	  = true,
	.symfs            = "",
};

int dso__name_len(const struct dso *dso)
{
	if (verbose)
		return dso->long_name_len;

	return dso->short_name_len;
}

bool dso__loaded(const struct dso *dso, enum map_type type)
{
	return dso->loaded & (1 << type);
}

bool dso__sorted_by_name(const struct dso *dso, enum map_type type)
{
	return dso->sorted_by_name & (1 << type);
}

static void dso__set_sorted_by_name(struct dso *dso, enum map_type type)
{
	dso->sorted_by_name |= (1 << type);
}

bool symbol_type__is_a(char symbol_type, enum map_type map_type)
{
	symbol_type = toupper(symbol_type);

	switch (map_type) {
	case MAP__FUNCTION:
		return symbol_type == 'T' || symbol_type == 'W';
	case MAP__VARIABLE:
		return symbol_type == 'D';
	default:
		return false;
	}
}

static int prefix_underscores_count(const char *str)
{
	const char *tail = str;

	while (*tail == '_')
		tail++;

	return tail - str;
}

#define SYMBOL_A 0
#define SYMBOL_B 1

static int choose_best_symbol(struct symbol *syma, struct symbol *symb)
{
	s64 a;
	s64 b;

	/* Prefer a symbol with non zero length */
	a = syma->end - syma->start;
	b = symb->end - symb->start;
	if ((b == 0) && (a > 0))
		return SYMBOL_A;
	else if ((a == 0) && (b > 0))
		return SYMBOL_B;

	/* Prefer a non weak symbol over a weak one */
	a = syma->binding == STB_WEAK;
	b = symb->binding == STB_WEAK;
	if (b && !a)
		return SYMBOL_A;
	if (a && !b)
		return SYMBOL_B;

	/* Prefer a global symbol over a non global one */
	a = syma->binding == STB_GLOBAL;
	b = symb->binding == STB_GLOBAL;
	if (a && !b)
		return SYMBOL_A;
	if (b && !a)
		return SYMBOL_B;

	/* Prefer a symbol with less underscores */
	a = prefix_underscores_count(syma->name);
	b = prefix_underscores_count(symb->name);
	if (b > a)
		return SYMBOL_A;
	else if (a > b)
		return SYMBOL_B;

	/* If all else fails, choose the symbol with the longest name */
	if (strlen(syma->name) >= strlen(symb->name))
		return SYMBOL_A;
	else
		return SYMBOL_B;
}

static void symbols__fixup_duplicate(struct rb_root *symbols)
{
	struct rb_node *nd;
	struct symbol *curr, *next;

	nd = rb_first(symbols);

	while (nd) {
		curr = rb_entry(nd, struct symbol, rb_node);
again:
		nd = rb_next(&curr->rb_node);
		next = rb_entry(nd, struct symbol, rb_node);

		if (!nd)
			break;

		if (curr->start != next->start)
			continue;

		if (choose_best_symbol(curr, next) == SYMBOL_A) {
			rb_erase(&next->rb_node, symbols);
			goto again;
		} else {
			nd = rb_next(&curr->rb_node);
			rb_erase(&curr->rb_node, symbols);
		}
	}
}

static void symbols__fixup_end(struct rb_root *symbols)
{
	struct rb_node *nd, *prevnd = rb_first(symbols);
	struct symbol *curr, *prev;

	if (prevnd == NULL)
		return;

	curr = rb_entry(prevnd, struct symbol, rb_node);

	for (nd = rb_next(prevnd); nd; nd = rb_next(nd)) {
		prev = curr;
		curr = rb_entry(nd, struct symbol, rb_node);

		if (prev->end == prev->start && prev->end != curr->start)
			prev->end = curr->start - 1;
	}

	/* Last entry */
	if (curr->end == curr->start)
		curr->end = roundup(curr->start, 4096);
}

static void __map_groups__fixup_end(struct map_groups *mg, enum map_type type)
{
	struct map *prev, *curr;
	struct rb_node *nd, *prevnd = rb_first(&mg->maps[type]);

	if (prevnd == NULL)
		return;

	curr = rb_entry(prevnd, struct map, rb_node);

	for (nd = rb_next(prevnd); nd; nd = rb_next(nd)) {
		prev = curr;
		curr = rb_entry(nd, struct map, rb_node);
		prev->end = curr->start - 1;
	}

	/*
	 * We still haven't the actual symbols, so guess the
	 * last map final address.
	 */
	curr->end = ~0ULL;
}

static void map_groups__fixup_end(struct map_groups *mg)
{
	int i;
	for (i = 0; i < MAP__NR_TYPES; ++i)
		__map_groups__fixup_end(mg, i);
}

static struct symbol *symbol__new(u64 start, u64 len, u8 binding,
				  const char *name)
{
	size_t namelen = strlen(name) + 1;
	struct symbol *sym = calloc(1, (symbol_conf.priv_size +
					sizeof(*sym) + namelen));
	if (sym == NULL)
		return NULL;

	if (symbol_conf.priv_size)
		sym = ((void *)sym) + symbol_conf.priv_size;

	sym->start   = start;
	sym->end     = len ? start + len - 1 : start;
	sym->binding = binding;
	sym->namelen = namelen - 1;

	pr_debug4("%s: %s %#" PRIx64 "-%#" PRIx64 "\n",
		  __func__, name, start, sym->end);
	memcpy(sym->name, name, namelen);

	return sym;
}

void symbol__delete(struct symbol *sym)
{
	free(((void *)sym) - symbol_conf.priv_size);
}

static size_t symbol__fprintf(struct symbol *sym, FILE *fp)
{
	return fprintf(fp, " %" PRIx64 "-%" PRIx64 " %c %s\n",
		       sym->start, sym->end,
		       sym->binding == STB_GLOBAL ? 'g' :
		       sym->binding == STB_LOCAL  ? 'l' : 'w',
		       sym->name);
}

void dso__set_long_name(struct dso *dso, char *name)
{
	if (name == NULL)
		return;
	dso->long_name = name;
	dso->long_name_len = strlen(name);
}

static void dso__set_short_name(struct dso *dso, const char *name)
{
	if (name == NULL)
		return;
	dso->short_name = name;
	dso->short_name_len = strlen(name);
}

static void dso__set_basename(struct dso *dso)
{
	dso__set_short_name(dso, basename(dso->long_name));
}

struct dso *dso__new(const char *name)
{
	struct dso *dso = calloc(1, sizeof(*dso) + strlen(name) + 1);

	if (dso != NULL) {
		int i;
		strcpy(dso->name, name);
		dso__set_long_name(dso, dso->name);
		dso__set_short_name(dso, dso->name);
		for (i = 0; i < MAP__NR_TYPES; ++i)
			dso->symbols[i] = dso->symbol_names[i] = RB_ROOT;
		dso->symtab_type = SYMTAB__NOT_FOUND;
		dso->loaded = 0;
		dso->sorted_by_name = 0;
		dso->has_build_id = 0;
		dso->kernel = DSO_TYPE_USER;
		INIT_LIST_HEAD(&dso->node);
	}

	return dso;
}

static void symbols__delete(struct rb_root *symbols)
{
	struct symbol *pos;
	struct rb_node *next = rb_first(symbols);

	while (next) {
		pos = rb_entry(next, struct symbol, rb_node);
		next = rb_next(&pos->rb_node);
		rb_erase(&pos->rb_node, symbols);
		symbol__delete(pos);
	}
}

void dso__delete(struct dso *dso)
{
	int i;
	for (i = 0; i < MAP__NR_TYPES; ++i)
		symbols__delete(&dso->symbols[i]);
	if (dso->sname_alloc)
		free((char *)dso->short_name);
	if (dso->lname_alloc)
		free(dso->long_name);
	free(dso);
}

void dso__set_build_id(struct dso *dso, void *build_id)
{
	memcpy(dso->build_id, build_id, sizeof(dso->build_id));
	dso->has_build_id = 1;
}

static void symbols__insert(struct rb_root *symbols, struct symbol *sym)
{
	struct rb_node **p = &symbols->rb_node;
	struct rb_node *parent = NULL;
	const u64 ip = sym->start;
	struct symbol *s;

	while (*p != NULL) {
		parent = *p;
		s = rb_entry(parent, struct symbol, rb_node);
		if (ip < s->start)
			p = &(*p)->rb_left;
		else
			p = &(*p)->rb_right;
	}
	rb_link_node(&sym->rb_node, parent, p);
	rb_insert_color(&sym->rb_node, symbols);
}

static struct symbol *symbols__find(struct rb_root *symbols, u64 ip)
{
	struct rb_node *n;

	if (symbols == NULL)
		return NULL;

	n = symbols->rb_node;

	while (n) {
		struct symbol *s = rb_entry(n, struct symbol, rb_node);

		if (ip < s->start)
			n = n->rb_left;
		else if (ip > s->end)
			n = n->rb_right;
		else
			return s;
	}

	return NULL;
}

struct symbol_name_rb_node {
	struct rb_node	rb_node;
	struct symbol	sym;
};

static void symbols__insert_by_name(struct rb_root *symbols, struct symbol *sym)
{
	struct rb_node **p = &symbols->rb_node;
	struct rb_node *parent = NULL;
	struct symbol_name_rb_node *symn, *s;

	symn = container_of(sym, struct symbol_name_rb_node, sym);

	while (*p != NULL) {
		parent = *p;
		s = rb_entry(parent, struct symbol_name_rb_node, rb_node);
		if (strcmp(sym->name, s->sym.name) < 0)
			p = &(*p)->rb_left;
		else
			p = &(*p)->rb_right;
	}
	rb_link_node(&symn->rb_node, parent, p);
	rb_insert_color(&symn->rb_node, symbols);
}

static void symbols__sort_by_name(struct rb_root *symbols,
				  struct rb_root *source)
{
	struct rb_node *nd;

	for (nd = rb_first(source); nd; nd = rb_next(nd)) {
		struct symbol *pos = rb_entry(nd, struct symbol, rb_node);
		symbols__insert_by_name(symbols, pos);
	}
}

static struct symbol *symbols__find_by_name(struct rb_root *symbols,
					    const char *name)
{
	struct rb_node *n;

	if (symbols == NULL)
		return NULL;

	n = symbols->rb_node;

	while (n) {
		struct symbol_name_rb_node *s;
		int cmp;

		s = rb_entry(n, struct symbol_name_rb_node, rb_node);
		cmp = strcmp(name, s->sym.name);

		if (cmp < 0)
			n = n->rb_left;
		else if (cmp > 0)
			n = n->rb_right;
		else
			return &s->sym;
	}

	return NULL;
}

struct symbol *dso__find_symbol(struct dso *dso,
				enum map_type type, u64 addr)
{
	return symbols__find(&dso->symbols[type], addr);
}

struct symbol *dso__find_symbol_by_name(struct dso *dso, enum map_type type,
					const char *name)
{
	return symbols__find_by_name(&dso->symbol_names[type], name);
}

void dso__sort_by_name(struct dso *dso, enum map_type type)
{
	dso__set_sorted_by_name(dso, type);
	return symbols__sort_by_name(&dso->symbol_names[type],
				     &dso->symbols[type]);
}

int build_id__sprintf(const u8 *build_id, int len, char *bf)
{
	char *bid = bf;
	const u8 *raw = build_id;
	int i;

	for (i = 0; i < len; ++i) {
		sprintf(bid, "%02x", *raw);
		++raw;
		bid += 2;
	}

	return raw - build_id;
}

size_t dso__fprintf_buildid(struct dso *dso, FILE *fp)
{
	char sbuild_id[BUILD_ID_SIZE * 2 + 1];

	build_id__sprintf(dso->build_id, sizeof(dso->build_id), sbuild_id);
	return fprintf(fp, "%s", sbuild_id);
}

size_t dso__fprintf_symbols_by_name(struct dso *dso,
				    enum map_type type, FILE *fp)
{
	size_t ret = 0;
	struct rb_node *nd;
	struct symbol_name_rb_node *pos;

	for (nd = rb_first(&dso->symbol_names[type]); nd; nd = rb_next(nd)) {
		pos = rb_entry(nd, struct symbol_name_rb_node, rb_node);
		fprintf(fp, "%s\n", pos->sym.name);
	}

	return ret;
}

size_t dso__fprintf(struct dso *dso, enum map_type type, FILE *fp)
{
	struct rb_node *nd;
	size_t ret = fprintf(fp, "dso: %s (", dso->short_name);

	if (dso->short_name != dso->long_name)
		ret += fprintf(fp, "%s, ", dso->long_name);
	ret += fprintf(fp, "%s, %sloaded, ", map_type__name[type],
		       dso->loaded ? "" : "NOT ");
	ret += dso__fprintf_buildid(dso, fp);
	ret += fprintf(fp, ")\n");
	for (nd = rb_first(&dso->symbols[type]); nd; nd = rb_next(nd)) {
		struct symbol *pos = rb_entry(nd, struct symbol, rb_node);
		ret += symbol__fprintf(pos, fp);
	}

	return ret;
}

int kallsyms__parse(const char *filename, void *arg,
		    int (*process_symbol)(void *arg, const char *name,
					  char type, u64 start, u64 end))
{
	char *line = NULL;
	size_t n;
	int err = -1;
	FILE *file = fopen(filename, "r");

	if (file == NULL)
		goto out_failure;

	err = 0;

	while (!feof(file)) {
		u64 start;
		int line_len, len;
		char symbol_type;
		char *symbol_name;

		line_len = getline(&line, &n, file);
		if (line_len < 0 || !line)
			break;

		line[--line_len] = '\0'; /* \n */

		len = hex2u64(line, &start);

		len++;
		if (len + 2 >= line_len)
			continue;

		symbol_type = line[len];
		len += 2;
		symbol_name = line + len;
		len = line_len - len;

		if (len >= KSYM_NAME_LEN) {
			err = -1;
			break;
		}

		/*
		 * module symbols are not sorted so we add all
		 * symbols with zero length and rely on
		 * symbols__fixup_end() to fix it up.
		 */
		err = process_symbol(arg, symbol_name,
				     symbol_type, start, start);
		if (err)
			break;
	}

	free(line);
	fclose(file);
	return err;

out_failure:
	return -1;
}

struct process_kallsyms_args {
	struct map *map;
	struct dso *dso;
};

static u8 kallsyms2elf_type(char type)
{
	if (type == 'W')
		return STB_WEAK;

	return isupper(type) ? STB_GLOBAL : STB_LOCAL;
}

static int map__process_kallsym_symbol(void *arg, const char *name,
				       char type, u64 start, u64 end)
{
	struct symbol *sym;
	struct process_kallsyms_args *a = arg;
	struct rb_root *root = &a->dso->symbols[a->map->type];

	if (!symbol_type__is_a(type, a->map->type))
		return 0;

	sym = symbol__new(start, end - start + 1,
			  kallsyms2elf_type(type), name);
	if (sym == NULL)
		return -ENOMEM;
	/*
	 * We will pass the symbols to the filter later, in
	 * map__split_kallsyms, when we have split the maps per module
	 */
	symbols__insert(root, sym);

	return 0;
}

/*
 * Loads the function entries in /proc/kallsyms into kernel_map->dso,
 * so that we can in the next step set the symbol ->end address and then
 * call kernel_maps__split_kallsyms.
 */
static int dso__load_all_kallsyms(struct dso *dso, const char *filename,
				  struct map *map)
{
	struct process_kallsyms_args args = { .map = map, .dso = dso, };
	return kallsyms__parse(filename, &args, map__process_kallsym_symbol);
}

/*
 * Split the symbols into maps, making sure there are no overlaps, i.e. the
 * kernel range is broken in several maps, named [kernel].N, as we don't have
 * the original ELF section names vmlinux have.
 */
static int dso__split_kallsyms(struct dso *dso, struct map *map,
			       symbol_filter_t filter)
{
	struct map_groups *kmaps = map__kmap(map)->kmaps;
	struct machine *machine = kmaps->machine;
	struct map *curr_map = map;
	struct symbol *pos;
	int count = 0, moved = 0;	
	struct rb_root *root = &dso->symbols[map->type];
	struct rb_node *next = rb_first(root);
	int kernel_range = 0;

	while (next) {
		char *module;

		pos = rb_entry(next, struct symbol, rb_node);
		next = rb_next(&pos->rb_node);

		module = strchr(pos->name, '\t');
		if (module) {
			if (!symbol_conf.use_modules)
				goto discard_symbol;

			*module++ = '\0';

			if (strcmp(curr_map->dso->short_name, module)) {
				if (curr_map != map &&
				    dso->kernel == DSO_TYPE_GUEST_KERNEL &&
				    machine__is_default_guest(machine)) {
					/*
					 * We assume all symbols of a module are
					 * continuous in * kallsyms, so curr_map
					 * points to a module and all its
					 * symbols are in its kmap. Mark it as
					 * loaded.
					 */
					dso__set_loaded(curr_map->dso,
							curr_map->type);
				}

				curr_map = map_groups__find_by_name(kmaps,
							map->type, module);
				if (curr_map == NULL) {
					pr_debug("%s/proc/{kallsyms,modules} "
					         "inconsistency while looking "
						 "for \"%s\" module!\n",
						 machine->root_dir, module);
					curr_map = map;
					goto discard_symbol;
				}

				if (curr_map->dso->loaded &&
				    !machine__is_default_guest(machine))
					goto discard_symbol;
			}
			/*
			 * So that we look just like we get from .ko files,
			 * i.e. not prelinked, relative to map->start.
			 */
			pos->start = curr_map->map_ip(curr_map, pos->start);
			pos->end   = curr_map->map_ip(curr_map, pos->end);
		} else if (curr_map != map) {
			char dso_name[PATH_MAX];
			struct dso *ndso;

			if (count == 0) {
				curr_map = map;
				goto filter_symbol;
			}

			if (dso->kernel == DSO_TYPE_GUEST_KERNEL)
				snprintf(dso_name, sizeof(dso_name),
					"[guest.kernel].%d",
					kernel_range++);
			else
				snprintf(dso_name, sizeof(dso_name),
					"[kernel].%d",
					kernel_range++);

			ndso = dso__new(dso_name);
			if (ndso == NULL)
				return -1;

			ndso->kernel = dso->kernel;

			curr_map = map__new2(pos->start, ndso, map->type);
			if (curr_map == NULL) {
				dso__delete(ndso);
				return -1;
			}

			curr_map->map_ip = curr_map->unmap_ip = identity__map_ip;
			map_groups__insert(kmaps, curr_map);
			++kernel_range;
		}
filter_symbol:
		if (filter && filter(curr_map, pos)) {
discard_symbol:		rb_erase(&pos->rb_node, root);
			symbol__delete(pos);
		} else {
			if (curr_map != map) {
				rb_erase(&pos->rb_node, root);
				symbols__insert(&curr_map->dso->symbols[curr_map->type], pos);
				++moved;
			} else
				++count;
		}
	}

	if (curr_map != map &&
	    dso->kernel == DSO_TYPE_GUEST_KERNEL &&
	    machine__is_default_guest(kmaps->machine)) {
		dso__set_loaded(curr_map->dso, curr_map->type);
	}

	return count + moved;
}

static bool symbol__restricted_filename(const char *filename,
					const char *restricted_filename)
{
	bool restricted = false;

	if (symbol_conf.kptr_restrict) {
		char *r = realpath(filename, NULL);

		if (r != NULL) {
			restricted = strcmp(r, restricted_filename) == 0;
			free(r);
			return restricted;
		}
	}

	return restricted;
}

int dso__load_kallsyms(struct dso *dso, const char *filename,
		       struct map *map, symbol_filter_t filter)
{
	if (symbol__restricted_filename(filename, "/proc/kallsyms"))
		return -1;

	if (dso__load_all_kallsyms(dso, filename, map) < 0)
		return -1;

	symbols__fixup_duplicate(&dso->symbols[map->type]);
	symbols__fixup_end(&dso->symbols[map->type]);

	if (dso->kernel == DSO_TYPE_GUEST_KERNEL)
		dso->symtab_type = SYMTAB__GUEST_KALLSYMS;
	else
		dso->symtab_type = SYMTAB__KALLSYMS;

	return dso__split_kallsyms(dso, map, filter);
}

static int dso__load_perf_map(struct dso *dso, struct map *map,
			      symbol_filter_t filter)
{
	char *line = NULL;
	size_t n;
	FILE *file;
	int nr_syms = 0;

	file = fopen(dso->long_name, "r");
	if (file == NULL)
		goto out_failure;

	while (!feof(file)) {
		u64 start, size;
		struct symbol *sym;
		int line_len, len;

		line_len = getline(&line, &n, file);
		if (line_len < 0)
			break;

		if (!line)
			goto out_failure;

		line[--line_len] = '\0'; /* \n */

		len = hex2u64(line, &start);

		len++;
		if (len + 2 >= line_len)
			continue;

		len += hex2u64(line + len, &size);

		len++;
		if (len + 2 >= line_len)
			continue;

		sym = symbol__new(start, size, STB_GLOBAL, line + len);

		if (sym == NULL)
			goto out_delete_line;

		if (filter && filter(map, sym))
			symbol__delete(sym);
		else {
			symbols__insert(&dso->symbols[map->type], sym);
			nr_syms++;
		}
	}

	free(line);
	fclose(file);

	return nr_syms;

out_delete_line:
	free(line);
out_failure:
	return -1;
}

/**
 * elf_symtab__for_each_symbol - iterate thru all the symbols
 *
 * @syms: struct elf_symtab instance to iterate
 * @idx: uint32_t idx
 * @sym: GElf_Sym iterator
 */
#define elf_symtab__for_each_symbol(syms, nr_syms, idx, sym) \
	for (idx = 0, gelf_getsym(syms, idx, &sym);\
	     idx < nr_syms; \
	     idx++, gelf_getsym(syms, idx, &sym))

static inline uint8_t elf_sym__type(const GElf_Sym *sym)
{
	return GELF_ST_TYPE(sym->st_info);
}

static inline int elf_sym__is_function(const GElf_Sym *sym)
{
	return elf_sym__type(sym) == STT_FUNC &&
	       sym->st_name != 0 &&
	       sym->st_shndx != SHN_UNDEF;
}

static inline bool elf_sym__is_object(const GElf_Sym *sym)
{
	return elf_sym__type(sym) == STT_OBJECT &&
		sym->st_name != 0 &&
		sym->st_shndx != SHN_UNDEF;
}

static inline int elf_sym__is_label(const GElf_Sym *sym)
{
	return elf_sym__type(sym) == STT_NOTYPE &&
		sym->st_name != 0 &&
		sym->st_shndx != SHN_UNDEF &&
		sym->st_shndx != SHN_ABS;
}

static inline const char *elf_sec__name(const GElf_Shdr *shdr,
					const Elf_Data *secstrs)
{
	return secstrs->d_buf + shdr->sh_name;
}

static inline int elf_sec__is_text(const GElf_Shdr *shdr,
					const Elf_Data *secstrs)
{
	return strstr(elf_sec__name(shdr, secstrs), "text") != NULL;
}

static inline bool elf_sec__is_data(const GElf_Shdr *shdr,
				    const Elf_Data *secstrs)
{
	return strstr(elf_sec__name(shdr, secstrs), "data") != NULL;
}

static inline const char *elf_sym__name(const GElf_Sym *sym,
					const Elf_Data *symstrs)
{
	return symstrs->d_buf + sym->st_name;
}

static Elf_Scn *elf_section_by_name(Elf *elf, GElf_Ehdr *ep,
				    GElf_Shdr *shp, const char *name,
				    size_t *idx)
{
	Elf_Scn *sec = NULL;
	size_t cnt = 1;

	while ((sec = elf_nextscn(elf, sec)) != NULL) {
		char *str;

		gelf_getshdr(sec, shp);
		str = elf_strptr(elf, ep->e_shstrndx, shp->sh_name);
		if (!strcmp(name, str)) {
			if (idx)
				*idx = cnt;
			break;
		}
		++cnt;
	}

	return sec;
}

#define elf_section__for_each_rel(reldata, pos, pos_mem, idx, nr_entries) \
	for (idx = 0, pos = gelf_getrel(reldata, 0, &pos_mem); \
	     idx < nr_entries; \
	     ++idx, pos = gelf_getrel(reldata, idx, &pos_mem))

#define elf_section__for_each_rela(reldata, pos, pos_mem, idx, nr_entries) \
	for (idx = 0, pos = gelf_getrela(reldata, 0, &pos_mem); \
	     idx < nr_entries; \
	     ++idx, pos = gelf_getrela(reldata, idx, &pos_mem))

/*
 * We need to check if we have a .dynsym, so that we can handle the
 * .plt, synthesizing its symbols, that aren't on the symtabs (be it
 * .dynsym or .symtab).
 * And always look at the original dso, not at debuginfo packages, that
 * have the PLT data stripped out (shdr_rel_plt.sh_type == SHT_NOBITS).
 */
static int dso__synthesize_plt_symbols(struct  dso *dso, struct map *map,
				       symbol_filter_t filter)
{
	uint32_t nr_rel_entries, idx;
	GElf_Sym sym;
	u64 plt_offset;
	GElf_Shdr shdr_plt;
	struct symbol *f;
	GElf_Shdr shdr_rel_plt, shdr_dynsym;
	Elf_Data *reldata, *syms, *symstrs;
	Elf_Scn *scn_plt_rel, *scn_symstrs, *scn_dynsym;
	size_t dynsym_idx;
	GElf_Ehdr ehdr;
	char sympltname[1024];
	Elf *elf;
	int nr = 0, symidx, fd, err = 0;
	char name[PATH_MAX];

	snprintf(name, sizeof(name), "%s%s",
		 symbol_conf.symfs, dso->long_name);
	fd = open(name, O_RDONLY);
	if (fd < 0)
		goto out;

	elf = elf_begin(fd, PERF_ELF_C_READ_MMAP, NULL);
	if (elf == NULL)
		goto out_close;

	if (gelf_getehdr(elf, &ehdr) == NULL)
		goto out_elf_end;

	scn_dynsym = elf_section_by_name(elf, &ehdr, &shdr_dynsym,
					 ".dynsym", &dynsym_idx);
	if (scn_dynsym == NULL)
		goto out_elf_end;

	scn_plt_rel = elf_section_by_name(elf, &ehdr, &shdr_rel_plt,
					  ".rela.plt", NULL);
	if (scn_plt_rel == NULL) {
		scn_plt_rel = elf_section_by_name(elf, &ehdr, &shdr_rel_plt,
						  ".rel.plt", NULL);
		if (scn_plt_rel == NULL)
			goto out_elf_end;
	}

	err = -1;

	if (shdr_rel_plt.sh_link != dynsym_idx)
		goto out_elf_end;

	if (elf_section_by_name(elf, &ehdr, &shdr_plt, ".plt", NULL) == NULL)
		goto out_elf_end;

	/*
	 * Fetch the relocation section to find the idxes to the GOT
	 * and the symbols in the .dynsym they refer to.
	 */
	reldata = elf_getdata(scn_plt_rel, NULL);
	if (reldata == NULL)
		goto out_elf_end;

	syms = elf_getdata(scn_dynsym, NULL);
	if (syms == NULL)
		goto out_elf_end;

	scn_symstrs = elf_getscn(elf, shdr_dynsym.sh_link);
	if (scn_symstrs == NULL)
		goto out_elf_end;

	symstrs = elf_getdata(scn_symstrs, NULL);
	if (symstrs == NULL)
		goto out_elf_end;

	nr_rel_entries = shdr_rel_plt.sh_size / shdr_rel_plt.sh_entsize;
	plt_offset = shdr_plt.sh_offset;

	if (shdr_rel_plt.sh_type == SHT_RELA) {
		GElf_Rela pos_mem, *pos;

		elf_section__for_each_rela(reldata, pos, pos_mem, idx,
					   nr_rel_entries) {
			symidx = GELF_R_SYM(pos->r_info);
			plt_offset += shdr_plt.sh_entsize;
			gelf_getsym(syms, symidx, &sym);
			snprintf(sympltname, sizeof(sympltname),
				 "%s@plt", elf_sym__name(&sym, symstrs));

			f = symbol__new(plt_offset, shdr_plt.sh_entsize,
					STB_GLOBAL, sympltname);
			if (!f)
				goto out_elf_end;

			if (filter && filter(map, f))
				symbol__delete(f);
			else {
				symbols__insert(&dso->symbols[map->type], f);
				++nr;
			}
		}
	} else if (shdr_rel_plt.sh_type == SHT_REL) {
		GElf_Rel pos_mem, *pos;
		elf_section__for_each_rel(reldata, pos, pos_mem, idx,
					  nr_rel_entries) {
			symidx = GELF_R_SYM(pos->r_info);
			plt_offset += shdr_plt.sh_entsize;
			gelf_getsym(syms, symidx, &sym);
			snprintf(sympltname, sizeof(sympltname),
				 "%s@plt", elf_sym__name(&sym, symstrs));

			f = symbol__new(plt_offset, shdr_plt.sh_entsize,
					STB_GLOBAL, sympltname);
			if (!f)
				goto out_elf_end;

			if (filter && filter(map, f))
				symbol__delete(f);
			else {
				symbols__insert(&dso->symbols[map->type], f);
				++nr;
			}
		}
	}

	err = 0;
out_elf_end:
	elf_end(elf);
out_close:
	close(fd);

	if (err == 0)
		return nr;
out:
	pr_debug("%s: problems reading %s PLT info.\n",
		 __func__, dso->long_name);
	return 0;
}

static bool elf_sym__is_a(GElf_Sym *sym, enum map_type type)
{
	switch (type) {
	case MAP__FUNCTION:
		return elf_sym__is_function(sym);
	case MAP__VARIABLE:
		return elf_sym__is_object(sym);
	default:
		return false;
	}
}

static bool elf_sec__is_a(GElf_Shdr *shdr, Elf_Data *secstrs,
			  enum map_type type)
{
	switch (type) {
	case MAP__FUNCTION:
		return elf_sec__is_text(shdr, secstrs);
	case MAP__VARIABLE:
		return elf_sec__is_data(shdr, secstrs);
	default:
		return false;
	}
}

static size_t elf_addr_to_index(Elf *elf, GElf_Addr addr)
{
	Elf_Scn *sec = NULL;
	GElf_Shdr shdr;
	size_t cnt = 1;

	while ((sec = elf_nextscn(elf, sec)) != NULL) {
		gelf_getshdr(sec, &shdr);

		if ((addr >= shdr.sh_addr) &&
		    (addr < (shdr.sh_addr + shdr.sh_size)))
			return cnt;

		++cnt;
	}

	return -1;
}

static int dso__load_sym(struct dso *dso, struct map *map, const char *name,
			 int fd, symbol_filter_t filter, int kmodule,
			 int want_symtab)
{
	struct kmap *kmap = dso->kernel ? map__kmap(map) : NULL;
	struct map *curr_map = map;
	struct dso *curr_dso = dso;
	Elf_Data *symstrs, *secstrs;
	uint32_t nr_syms;
	int err = -1;
	uint32_t idx;
	GElf_Ehdr ehdr;
	GElf_Shdr shdr, opdshdr;
	Elf_Data *syms, *opddata = NULL;
	GElf_Sym sym;
	Elf_Scn *sec, *sec_strndx, *opdsec;
	Elf *elf;
	int nr = 0;
	size_t opdidx = 0;

	elf = elf_begin(fd, PERF_ELF_C_READ_MMAP, NULL);
	if (elf == NULL) {
		pr_debug("%s: cannot read %s ELF file.\n", __func__, name);
		goto out_close;
	}

	if (gelf_getehdr(elf, &ehdr) == NULL) {
		pr_debug("%s: cannot get elf header.\n", __func__);
		goto out_elf_end;
	}

	/* Always reject images with a mismatched build-id: */
	if (dso->has_build_id) {
		u8 build_id[BUILD_ID_SIZE];

		if (elf_read_build_id(elf, build_id, BUILD_ID_SIZE) < 0)
			goto out_elf_end;

		if (!dso__build_id_equal(dso, build_id))
			goto out_elf_end;
	}

	sec = elf_section_by_name(elf, &ehdr, &shdr, ".symtab", NULL);
	if (sec == NULL) {
		if (want_symtab)
			goto out_elf_end;

		sec = elf_section_by_name(elf, &ehdr, &shdr, ".dynsym", NULL);
		if (sec == NULL)
			goto out_elf_end;
	}

	opdsec = elf_section_by_name(elf, &ehdr, &opdshdr, ".opd", &opdidx);
	if (opdshdr.sh_type != SHT_PROGBITS)
		opdsec = NULL;
	if (opdsec)
		opddata = elf_rawdata(opdsec, NULL);

	syms = elf_getdata(sec, NULL);
	if (syms == NULL)
		goto out_elf_end;

	sec = elf_getscn(elf, shdr.sh_link);
	if (sec == NULL)
		goto out_elf_end;

	symstrs = elf_getdata(sec, NULL);
	if (symstrs == NULL)
		goto out_elf_end;

	sec_strndx = elf_getscn(elf, ehdr.e_shstrndx);
	if (sec_strndx == NULL)
		goto out_elf_end;

	secstrs = elf_getdata(sec_strndx, NULL);
	if (secstrs == NULL)
		goto out_elf_end;

	nr_syms = shdr.sh_size / shdr.sh_entsize;

	memset(&sym, 0, sizeof(sym));
	if (dso->kernel == DSO_TYPE_USER) {
		dso->adjust_symbols = (ehdr.e_type == ET_EXEC ||
				elf_section_by_name(elf, &ehdr, &shdr,
						     ".gnu.prelink_undo",
						     NULL) != NULL);
	} else {
		dso->adjust_symbols = 0;
	}
	elf_symtab__for_each_symbol(syms, nr_syms, idx, sym) {
		struct symbol *f;
		const char *elf_name = elf_sym__name(&sym, symstrs);
		char *demangled = NULL;
		int is_label = elf_sym__is_label(&sym);
		const char *section_name;

		if (kmap && kmap->ref_reloc_sym && kmap->ref_reloc_sym->name &&
		    strcmp(elf_name, kmap->ref_reloc_sym->name) == 0)
			kmap->ref_reloc_sym->unrelocated_addr = sym.st_value;

		if (!is_label && !elf_sym__is_a(&sym, map->type))
			continue;

		/* Reject ARM ELF "mapping symbols": these aren't unique and
		 * don't identify functions, so will confuse the profile
		 * output: */
		if (ehdr.e_machine == EM_ARM) {
			if (!strcmp(elf_name, "$a") ||
			    !strcmp(elf_name, "$d") ||
			    !strcmp(elf_name, "$t"))
				continue;
		}

		if (opdsec && sym.st_shndx == opdidx) {
			u32 offset = sym.st_value - opdshdr.sh_addr;
			u64 *opd = opddata->d_buf + offset;
			sym.st_value = *opd;
			sym.st_shndx = elf_addr_to_index(elf, sym.st_value);
		}

		sec = elf_getscn(elf, sym.st_shndx);
		if (!sec)
			goto out_elf_end;

		gelf_getshdr(sec, &shdr);

		if (is_label && !elf_sec__is_a(&shdr, secstrs, map->type))
			continue;

		section_name = elf_sec__name(&shdr, secstrs);

		/* On ARM, symbols for thumb functions have 1 added to
		 * the symbol address as a flag - remove it */
		if ((ehdr.e_machine == EM_ARM) &&
		    (map->type == MAP__FUNCTION) &&
		    (sym.st_value & 1))
			--sym.st_value;

		if (dso->kernel != DSO_TYPE_USER || kmodule) {
			char dso_name[PATH_MAX];

			if (strcmp(section_name,
				   (curr_dso->short_name +
				    dso->short_name_len)) == 0)
				goto new_symbol;

			if (strcmp(section_name, ".text") == 0) {
				curr_map = map;
				curr_dso = dso;
				goto new_symbol;
			}

			snprintf(dso_name, sizeof(dso_name),
				 "%s%s", dso->short_name, section_name);

			curr_map = map_groups__find_by_name(kmap->kmaps, map->type, dso_name);
			if (curr_map == NULL) {
				u64 start = sym.st_value;

				if (kmodule)
					start += map->start + shdr.sh_offset;

				curr_dso = dso__new(dso_name);
				if (curr_dso == NULL)
					goto out_elf_end;
				curr_dso->kernel = dso->kernel;
				curr_dso->long_name = dso->long_name;
				curr_dso->long_name_len = dso->long_name_len;
				curr_map = map__new2(start, curr_dso,
						     map->type);
				if (curr_map == NULL) {
					dso__delete(curr_dso);
					goto out_elf_end;
				}
				curr_map->map_ip = identity__map_ip;
				curr_map->unmap_ip = identity__map_ip;
<<<<<<< HEAD
				curr_dso->origin = self->origin;
=======
				curr_dso->symtab_type = dso->symtab_type;
>>>>>>> 805a6af8
				map_groups__insert(kmap->kmaps, curr_map);
				dsos__add(&dso->node, curr_dso);
				dso__set_loaded(curr_dso, map->type);
			} else
				curr_dso = curr_map->dso;

			goto new_symbol;
		}

		if (curr_dso->adjust_symbols) {
			pr_debug4("%s: adjusting symbol: st_value: %#" PRIx64 " "
				  "sh_addr: %#" PRIx64 " sh_offset: %#" PRIx64 "\n", __func__,
				  (u64)sym.st_value, (u64)shdr.sh_addr,
				  (u64)shdr.sh_offset);
			sym.st_value -= shdr.sh_addr - shdr.sh_offset;
		}
		/*
		 * We need to figure out if the object was created from C++ sources
		 * DWARF DW_compile_unit has this, but we don't always have access
		 * to it...
		 */
		demangled = bfd_demangle(NULL, elf_name, DMGL_PARAMS | DMGL_ANSI);
		if (demangled != NULL)
			elf_name = demangled;
new_symbol:
		f = symbol__new(sym.st_value, sym.st_size,
				GELF_ST_BIND(sym.st_info), elf_name);
		free(demangled);
		if (!f)
			goto out_elf_end;

		if (filter && filter(curr_map, f))
			symbol__delete(f);
		else {
			symbols__insert(&curr_dso->symbols[curr_map->type], f);
			nr++;
		}
	}

	/*
	 * For misannotated, zeroed, ASM function sizes.
	 */
	if (nr > 0) {
		symbols__fixup_duplicate(&dso->symbols[map->type]);
		symbols__fixup_end(&dso->symbols[map->type]);
		if (kmap) {
			/*
			 * We need to fixup this here too because we create new
			 * maps here, for things like vsyscall sections.
			 */
			__map_groups__fixup_end(kmap->kmaps, map->type);
		}
	}
	err = nr;
out_elf_end:
	elf_end(elf);
out_close:
	return err;
}

static bool dso__build_id_equal(const struct dso *dso, u8 *build_id)
{
	return memcmp(dso->build_id, build_id, sizeof(dso->build_id)) == 0;
}

bool __dsos__read_build_ids(struct list_head *head, bool with_hits)
{
	bool have_build_id = false;
	struct dso *pos;

	list_for_each_entry(pos, head, node) {
		if (with_hits && !pos->hit)
			continue;
		if (pos->has_build_id) {
			have_build_id = true;
			continue;
		}
		if (filename__read_build_id(pos->long_name, pos->build_id,
					    sizeof(pos->build_id)) > 0) {
			have_build_id	  = true;
			pos->has_build_id = true;
		}
	}

	return have_build_id;
}

/*
 * Align offset to 4 bytes as needed for note name and descriptor data.
 */
#define NOTE_ALIGN(n) (((n) + 3) & -4U)

static int elf_read_build_id(Elf *elf, void *bf, size_t size)
{
	int err = -1;
	GElf_Ehdr ehdr;
	GElf_Shdr shdr;
	Elf_Data *data;
	Elf_Scn *sec;
	Elf_Kind ek;
	void *ptr;

	if (size < BUILD_ID_SIZE)
		goto out;

	ek = elf_kind(elf);
	if (ek != ELF_K_ELF)
		goto out;

	if (gelf_getehdr(elf, &ehdr) == NULL) {
		pr_err("%s: cannot get elf header.\n", __func__);
		goto out;
	}

	sec = elf_section_by_name(elf, &ehdr, &shdr,
				  ".note.gnu.build-id", NULL);
	if (sec == NULL) {
		sec = elf_section_by_name(elf, &ehdr, &shdr,
					  ".notes", NULL);
		if (sec == NULL)
			goto out;
	}

	data = elf_getdata(sec, NULL);
	if (data == NULL)
		goto out;

	ptr = data->d_buf;
	while (ptr < (data->d_buf + data->d_size)) {
		GElf_Nhdr *nhdr = ptr;
		size_t namesz = NOTE_ALIGN(nhdr->n_namesz),
		       descsz = NOTE_ALIGN(nhdr->n_descsz);
		const char *name;

		ptr += sizeof(*nhdr);
		name = ptr;
		ptr += namesz;
		if (nhdr->n_type == NT_GNU_BUILD_ID &&
		    nhdr->n_namesz == sizeof("GNU")) {
			if (memcmp(name, "GNU", sizeof("GNU")) == 0) {
				size_t sz = min(size, descsz);
				memcpy(bf, ptr, sz);
				memset(bf + sz, 0, size - sz);
				err = descsz;
				break;
			}
		}
		ptr += descsz;
	}

out:
	return err;
}

int filename__read_build_id(const char *filename, void *bf, size_t size)
{
	int fd, err = -1;
	Elf *elf;

	if (size < BUILD_ID_SIZE)
		goto out;

	fd = open(filename, O_RDONLY);
	if (fd < 0)
		goto out;

	elf = elf_begin(fd, PERF_ELF_C_READ_MMAP, NULL);
	if (elf == NULL) {
		pr_debug2("%s: cannot read %s ELF file.\n", __func__, filename);
		goto out_close;
	}

	err = elf_read_build_id(elf, bf, size);

	elf_end(elf);
out_close:
	close(fd);
out:
	return err;
}

int sysfs__read_build_id(const char *filename, void *build_id, size_t size)
{
	int fd, err = -1;

	if (size < BUILD_ID_SIZE)
		goto out;

	fd = open(filename, O_RDONLY);
	if (fd < 0)
		goto out;

	while (1) {
		char bf[BUFSIZ];
		GElf_Nhdr nhdr;
		size_t namesz, descsz;

		if (read(fd, &nhdr, sizeof(nhdr)) != sizeof(nhdr))
			break;

		namesz = NOTE_ALIGN(nhdr.n_namesz);
		descsz = NOTE_ALIGN(nhdr.n_descsz);
		if (nhdr.n_type == NT_GNU_BUILD_ID &&
		    nhdr.n_namesz == sizeof("GNU")) {
			if (read(fd, bf, namesz) != (ssize_t)namesz)
				break;
			if (memcmp(bf, "GNU", sizeof("GNU")) == 0) {
				size_t sz = min(descsz, size);
				if (read(fd, build_id, sz) == (ssize_t)sz) {
					memset(build_id + sz, 0, size - sz);
					err = 0;
					break;
				}
			} else if (read(fd, bf, descsz) != (ssize_t)descsz)
				break;
		} else {
			int n = namesz + descsz;
			if (read(fd, bf, n) != n)
				break;
		}
	}
	close(fd);
out:
	return err;
}

char dso__symtab_origin(const struct dso *dso)
{
	static const char origin[] = {
		[SYMTAB__KALLSYMS]	      = 'k',
		[SYMTAB__JAVA_JIT]	      = 'j',
		[SYMTAB__BUILD_ID_CACHE]      = 'B',
		[SYMTAB__FEDORA_DEBUGINFO]    = 'f',
		[SYMTAB__UBUNTU_DEBUGINFO]    = 'u',
		[SYMTAB__BUILDID_DEBUGINFO]   = 'b',
		[SYMTAB__SYSTEM_PATH_DSO]     = 'd',
		[SYMTAB__SYSTEM_PATH_KMODULE] = 'K',
		[SYMTAB__GUEST_KALLSYMS]      =  'g',
		[SYMTAB__GUEST_KMODULE]	      =  'G',
	};

	if (dso == NULL || dso->symtab_type == SYMTAB__NOT_FOUND)
		return '!';
	return origin[dso->symtab_type];
}

int dso__load(struct dso *dso, struct map *map, symbol_filter_t filter)
{
	int size = PATH_MAX;
	char *name;
	int ret = -1;
	int fd;
	struct machine *machine;
	const char *root_dir;
	int want_symtab;

	dso__set_loaded(dso, map->type);

	if (dso->kernel == DSO_TYPE_KERNEL)
		return dso__load_kernel_sym(dso, map, filter);
	else if (dso->kernel == DSO_TYPE_GUEST_KERNEL)
		return dso__load_guest_kernel_sym(dso, map, filter);

	if (map->groups && map->groups->machine)
		machine = map->groups->machine;
	else
		machine = NULL;

	name = malloc(size);
	if (!name)
		return -1;

	dso->adjust_symbols = 0;

	if (strncmp(dso->name, "/tmp/perf-", 10) == 0) {
		struct stat st;

		if (lstat(dso->name, &st) < 0)
			return -1;

		if (st.st_uid && (st.st_uid != geteuid())) {
			pr_warning("File %s not owned by current user or root, "
				"ignoring it.\n", dso->name);
			return -1;
		}

		ret = dso__load_perf_map(dso, map, filter);
		dso->symtab_type = ret > 0 ? SYMTAB__JAVA_JIT :
					      SYMTAB__NOT_FOUND;
		return ret;
	}

	/* Iterate over candidate debug images.
	 * On the first pass, only load images if they have a full symtab.
	 * Failing that, do a second pass where we accept .dynsym also
	 */
	want_symtab = 1;
restart:
	for (dso->symtab_type = SYMTAB__BUILD_ID_CACHE;
	     dso->symtab_type != SYMTAB__NOT_FOUND;
	     dso->symtab_type++) {
		switch (dso->symtab_type) {
		case SYMTAB__BUILD_ID_CACHE:
			/* skip the locally configured cache if a symfs is given */
			if (symbol_conf.symfs[0] ||
			    (dso__build_id_filename(dso, name, size) == NULL)) {
				continue;
			}
			break;
		case SYMTAB__FEDORA_DEBUGINFO:
			snprintf(name, size, "%s/usr/lib/debug%s.debug",
				 symbol_conf.symfs, dso->long_name);
			break;
		case SYMTAB__UBUNTU_DEBUGINFO:
			snprintf(name, size, "%s/usr/lib/debug%s",
				 symbol_conf.symfs, dso->long_name);
			break;
		case SYMTAB__BUILDID_DEBUGINFO: {
			char build_id_hex[BUILD_ID_SIZE * 2 + 1];

			if (!dso->has_build_id)
				continue;

			build_id__sprintf(dso->build_id,
					  sizeof(dso->build_id),
					  build_id_hex);
			snprintf(name, size,
				 "%s/usr/lib/debug/.build-id/%.2s/%s.debug",
				 symbol_conf.symfs, build_id_hex, build_id_hex + 2);
			}
			break;
		case SYMTAB__SYSTEM_PATH_DSO:
			snprintf(name, size, "%s%s",
			     symbol_conf.symfs, dso->long_name);
			break;
		case SYMTAB__GUEST_KMODULE:
			if (map->groups && machine)
				root_dir = machine->root_dir;
			else
				root_dir = "";
			snprintf(name, size, "%s%s%s", symbol_conf.symfs,
				 root_dir, dso->long_name);
			break;

		case SYMTAB__SYSTEM_PATH_KMODULE:
			snprintf(name, size, "%s%s", symbol_conf.symfs,
				 dso->long_name);
			break;
		default:;
		}

		/* Name is now the name of the next image to try */
		fd = open(name, O_RDONLY);
		if (fd < 0)
			continue;

		ret = dso__load_sym(dso, map, name, fd, filter, 0,
				    want_symtab);
		close(fd);

		/*
		 * Some people seem to have debuginfo files _WITHOUT_ debug
		 * info!?!?
		 */
		if (!ret)
			continue;

		if (ret > 0) {
			int nr_plt = dso__synthesize_plt_symbols(dso, map,
								 filter);
			if (nr_plt > 0)
				ret += nr_plt;
			break;
		}
	}

	/*
	 * If we wanted a full symtab but no image had one,
	 * relax our requirements and repeat the search.
	 */
	if (ret <= 0 && want_symtab) {
		want_symtab = 0;
		goto restart;
	}

	free(name);
	if (ret < 0 && strstr(dso->name, " (deleted)") != NULL)
		return 0;
	return ret;
}

struct map *map_groups__find_by_name(struct map_groups *mg,
				     enum map_type type, const char *name)
{
	struct rb_node *nd;

	for (nd = rb_first(&mg->maps[type]); nd; nd = rb_next(nd)) {
		struct map *map = rb_entry(nd, struct map, rb_node);

		if (map->dso && strcmp(map->dso->short_name, name) == 0)
			return map;
	}

	return NULL;
}

static int dso__kernel_module_get_build_id(struct dso *dso,
					   const char *root_dir)
{
	char filename[PATH_MAX];
	/*
	 * kernel module short names are of the form "[module]" and
	 * we need just "module" here.
	 */
	const char *name = dso->short_name + 1;

	snprintf(filename, sizeof(filename),
		 "%s/sys/module/%.*s/notes/.note.gnu.build-id",
		 root_dir, (int)strlen(name) - 1, name);

	if (sysfs__read_build_id(filename, dso->build_id,
				 sizeof(dso->build_id)) == 0)
		dso->has_build_id = true;

	return 0;
}

static int map_groups__set_modules_path_dir(struct map_groups *mg,
				const char *dir_name)
{
	struct dirent *dent;
	DIR *dir = opendir(dir_name);
	int ret = 0;

	if (!dir) {
		pr_debug("%s: cannot open %s dir\n", __func__, dir_name);
		return -1;
	}

	while ((dent = readdir(dir)) != NULL) {
		char path[PATH_MAX];
		struct stat st;

		/*sshfs might return bad dent->d_type, so we have to stat*/
		sprintf(path, "%s/%s", dir_name, dent->d_name);
		if (stat(path, &st))
			continue;

		if (S_ISDIR(st.st_mode)) {
			if (!strcmp(dent->d_name, ".") ||
			    !strcmp(dent->d_name, ".."))
				continue;

			snprintf(path, sizeof(path), "%s/%s",
				 dir_name, dent->d_name);
			ret = map_groups__set_modules_path_dir(mg, path);
			if (ret < 0)
				goto out;
		} else {
			char *dot = strrchr(dent->d_name, '.'),
			     dso_name[PATH_MAX];
			struct map *map;
			char *long_name;

			if (dot == NULL || strcmp(dot, ".ko"))
				continue;
			snprintf(dso_name, sizeof(dso_name), "[%.*s]",
				 (int)(dot - dent->d_name), dent->d_name);

			strxfrchar(dso_name, '-', '_');
			map = map_groups__find_by_name(mg, MAP__FUNCTION,
						       dso_name);
			if (map == NULL)
				continue;

			snprintf(path, sizeof(path), "%s/%s",
				 dir_name, dent->d_name);

			long_name = strdup(path);
			if (long_name == NULL) {
				ret = -1;
				goto out;
			}
			dso__set_long_name(map->dso, long_name);
			map->dso->lname_alloc = 1;
			dso__kernel_module_get_build_id(map->dso, "");
		}
	}

out:
	closedir(dir);
	return ret;
}

static char *get_kernel_version(const char *root_dir)
{
	char version[PATH_MAX];
	FILE *file;
	char *name, *tmp;
	const char *prefix = "Linux version ";

	sprintf(version, "%s/proc/version", root_dir);
	file = fopen(version, "r");
	if (!file)
		return NULL;

	version[0] = '\0';
	tmp = fgets(version, sizeof(version), file);
	fclose(file);

	name = strstr(version, prefix);
	if (!name)
		return NULL;
	name += strlen(prefix);
	tmp = strchr(name, ' ');
	if (tmp)
		*tmp = '\0';

	return strdup(name);
}

static int machine__set_modules_path(struct machine *machine)
{
	char *version;
	char modules_path[PATH_MAX];

	version = get_kernel_version(machine->root_dir);
	if (!version)
		return -1;

	snprintf(modules_path, sizeof(modules_path), "%s/lib/modules/%s/kernel",
		 machine->root_dir, version);
	free(version);

	return map_groups__set_modules_path_dir(&machine->kmaps, modules_path);
}

/*
 * Constructor variant for modules (where we know from /proc/modules where
 * they are loaded) and for vmlinux, where only after we load all the
 * symbols we'll know where it starts and ends.
 */
static struct map *map__new2(u64 start, struct dso *dso, enum map_type type)
{
	struct map *map = calloc(1, (sizeof(*map) +
				     (dso->kernel ? sizeof(struct kmap) : 0)));
	if (map != NULL) {
		/*
		 * ->end will be filled after we load all the symbols
		 */
		map__init(map, type, start, 0, 0, dso);
	}

	return map;
}

struct map *machine__new_module(struct machine *machine, u64 start,
				const char *filename)
{
	struct map *map;
	struct dso *dso = __dsos__findnew(&machine->kernel_dsos, filename);

	if (dso == NULL)
		return NULL;

	map = map__new2(start, dso, MAP__FUNCTION);
	if (map == NULL)
		return NULL;

	if (machine__is_host(machine))
		dso->symtab_type = SYMTAB__SYSTEM_PATH_KMODULE;
	else
		dso->symtab_type = SYMTAB__GUEST_KMODULE;
	map_groups__insert(&machine->kmaps, map);
	return map;
}

static int machine__create_modules(struct machine *machine)
{
	char *line = NULL;
	size_t n;
	FILE *file;
	struct map *map;
	const char *modules;
	char path[PATH_MAX];

	if (machine__is_default_guest(machine))
		modules = symbol_conf.default_guest_modules;
	else {
		sprintf(path, "%s/proc/modules", machine->root_dir);
		modules = path;
	}

	if (symbol__restricted_filename(path, "/proc/modules"))
		return -1;

	file = fopen(modules, "r");
	if (file == NULL)
		return -1;

	while (!feof(file)) {
		char name[PATH_MAX];
		u64 start;
		char *sep;
		int line_len;

		line_len = getline(&line, &n, file);
		if (line_len < 0)
			break;

		if (!line)
			goto out_failure;

		line[--line_len] = '\0'; /* \n */

		sep = strrchr(line, 'x');
		if (sep == NULL)
			continue;

		hex2u64(sep + 1, &start);

		sep = strchr(line, ' ');
		if (sep == NULL)
			continue;

		*sep = '\0';

		snprintf(name, sizeof(name), "[%s]", line);
		map = machine__new_module(machine, start, name);
		if (map == NULL)
			goto out_delete_line;
		dso__kernel_module_get_build_id(map->dso, machine->root_dir);
	}

	free(line);
	fclose(file);

	return machine__set_modules_path(machine);

out_delete_line:
	free(line);
out_failure:
	return -1;
}

int dso__load_vmlinux(struct dso *dso, struct map *map,
		      const char *vmlinux, symbol_filter_t filter)
{
	int err = -1, fd;
	char symfs_vmlinux[PATH_MAX];

	snprintf(symfs_vmlinux, sizeof(symfs_vmlinux), "%s%s",
		 symbol_conf.symfs, vmlinux);
	fd = open(symfs_vmlinux, O_RDONLY);
	if (fd < 0)
		return -1;

	dso__set_long_name(dso, (char *)vmlinux);
	dso__set_loaded(dso, map->type);
	err = dso__load_sym(dso, map, symfs_vmlinux, fd, filter, 0, 0);
	close(fd);

	if (err > 0)
		pr_debug("Using %s for symbols\n", symfs_vmlinux);

	return err;
}

int dso__load_vmlinux_path(struct dso *dso, struct map *map,
			   symbol_filter_t filter)
{
	int i, err = 0;
	char *filename;

	pr_debug("Looking at the vmlinux_path (%d entries long)\n",
		 vmlinux_path__nr_entries + 1);

	filename = dso__build_id_filename(dso, NULL, 0);
	if (filename != NULL) {
		err = dso__load_vmlinux(dso, map, filename, filter);
		if (err > 0) {
			dso__set_long_name(dso, filename);
			goto out;
		}
		free(filename);
	}

	for (i = 0; i < vmlinux_path__nr_entries; ++i) {
		err = dso__load_vmlinux(dso, map, vmlinux_path[i], filter);
		if (err > 0) {
			dso__set_long_name(dso, strdup(vmlinux_path[i]));
			break;
		}
	}
out:
	return err;
}

static int dso__load_kernel_sym(struct dso *dso, struct map *map,
				symbol_filter_t filter)
{
	int err;
	const char *kallsyms_filename = NULL;
	char *kallsyms_allocated_filename = NULL;
	/*
	 * Step 1: if the user specified a kallsyms or vmlinux filename, use
	 * it and only it, reporting errors to the user if it cannot be used.
	 *
	 * For instance, try to analyse an ARM perf.data file _without_ a
	 * build-id, or if the user specifies the wrong path to the right
	 * vmlinux file, obviously we can't fallback to another vmlinux (a
	 * x86_86 one, on the machine where analysis is being performed, say),
	 * or worse, /proc/kallsyms.
	 *
	 * If the specified file _has_ a build-id and there is a build-id
	 * section in the perf.data file, we will still do the expected
	 * validation in dso__load_vmlinux and will bail out if they don't
	 * match.
	 */
	if (symbol_conf.kallsyms_name != NULL) {
		kallsyms_filename = symbol_conf.kallsyms_name;
		goto do_kallsyms;
	}

	if (symbol_conf.vmlinux_name != NULL) {
		err = dso__load_vmlinux(dso, map,
					symbol_conf.vmlinux_name, filter);
		if (err > 0) {
			dso__set_long_name(dso,
					   strdup(symbol_conf.vmlinux_name));
			goto out_fixup;
		}
		return err;
	}

	if (vmlinux_path != NULL) {
		err = dso__load_vmlinux_path(dso, map, filter);
		if (err > 0)
			goto out_fixup;
	}

	/* do not try local files if a symfs was given */
	if (symbol_conf.symfs[0] != 0)
		return -1;

	/*
	 * Say the kernel DSO was created when processing the build-id header table,
	 * we have a build-id, so check if it is the same as the running kernel,
	 * using it if it is.
	 */
	if (dso->has_build_id) {
		u8 kallsyms_build_id[BUILD_ID_SIZE];
		char sbuild_id[BUILD_ID_SIZE * 2 + 1];

		if (sysfs__read_build_id("/sys/kernel/notes", kallsyms_build_id,
					 sizeof(kallsyms_build_id)) == 0) {
			if (dso__build_id_equal(dso, kallsyms_build_id)) {
				kallsyms_filename = "/proc/kallsyms";
				goto do_kallsyms;
			}
		}
		/*
		 * Now look if we have it on the build-id cache in
		 * $HOME/.debug/[kernel.kallsyms].
		 */
		build_id__sprintf(dso->build_id, sizeof(dso->build_id),
				  sbuild_id);

		if (asprintf(&kallsyms_allocated_filename,
			     "%s/.debug/[kernel.kallsyms]/%s",
			     getenv("HOME"), sbuild_id) == -1) {
			pr_err("Not enough memory for kallsyms file lookup\n");
			return -1;
		}

		kallsyms_filename = kallsyms_allocated_filename;

		if (access(kallsyms_filename, F_OK)) {
			pr_err("No kallsyms or vmlinux with build-id %s "
			       "was found\n", sbuild_id);
			free(kallsyms_allocated_filename);
			return -1;
		}
	} else {
		/*
		 * Last resort, if we don't have a build-id and couldn't find
		 * any vmlinux file, try the running kernel kallsyms table.
		 */
		kallsyms_filename = "/proc/kallsyms";
	}

do_kallsyms:
	err = dso__load_kallsyms(dso, kallsyms_filename, map, filter);
	if (err > 0)
		pr_debug("Using %s for symbols\n", kallsyms_filename);
	free(kallsyms_allocated_filename);

	if (err > 0) {
out_fixup:
		if (kallsyms_filename != NULL)
			dso__set_long_name(dso, strdup("[kernel.kallsyms]"));
		map__fixup_start(map);
		map__fixup_end(map);
	}

	return err;
}

static int dso__load_guest_kernel_sym(struct dso *dso, struct map *map,
				      symbol_filter_t filter)
{
	int err;
	const char *kallsyms_filename = NULL;
	struct machine *machine;
	char path[PATH_MAX];

	if (!map->groups) {
		pr_debug("Guest kernel map hasn't the point to groups\n");
		return -1;
	}
	machine = map->groups->machine;

	if (machine__is_default_guest(machine)) {
		/*
		 * if the user specified a vmlinux filename, use it and only
		 * it, reporting errors to the user if it cannot be used.
		 * Or use file guest_kallsyms inputted by user on commandline
		 */
		if (symbol_conf.default_guest_vmlinux_name != NULL) {
			err = dso__load_vmlinux(dso, map,
				symbol_conf.default_guest_vmlinux_name, filter);
			goto out_try_fixup;
		}

		kallsyms_filename = symbol_conf.default_guest_kallsyms;
		if (!kallsyms_filename)
			return -1;
	} else {
		sprintf(path, "%s/proc/kallsyms", machine->root_dir);
		kallsyms_filename = path;
	}

	err = dso__load_kallsyms(dso, kallsyms_filename, map, filter);
	if (err > 0)
		pr_debug("Using %s for symbols\n", kallsyms_filename);

out_try_fixup:
	if (err > 0) {
		if (kallsyms_filename != NULL) {
			machine__mmap_name(machine, path, sizeof(path));
			dso__set_long_name(dso, strdup(path));
		}
		map__fixup_start(map);
		map__fixup_end(map);
	}

	return err;
}

static void dsos__add(struct list_head *head, struct dso *dso)
{
	list_add_tail(&dso->node, head);
}

static struct dso *dsos__find(struct list_head *head, const char *name)
{
	struct dso *pos;

	list_for_each_entry(pos, head, node)
		if (strcmp(pos->long_name, name) == 0)
			return pos;
	return NULL;
}

struct dso *__dsos__findnew(struct list_head *head, const char *name)
{
	struct dso *dso = dsos__find(head, name);

	if (!dso) {
		dso = dso__new(name);
		if (dso != NULL) {
			dsos__add(head, dso);
			dso__set_basename(dso);
		}
	}

	return dso;
}

size_t __dsos__fprintf(struct list_head *head, FILE *fp)
{
	struct dso *pos;
	size_t ret = 0;

	list_for_each_entry(pos, head, node) {
		int i;
		for (i = 0; i < MAP__NR_TYPES; ++i)
			ret += dso__fprintf(pos, i, fp);
	}

	return ret;
}

size_t machines__fprintf_dsos(struct rb_root *machines, FILE *fp)
{
	struct rb_node *nd;
	size_t ret = 0;

	for (nd = rb_first(machines); nd; nd = rb_next(nd)) {
		struct machine *pos = rb_entry(nd, struct machine, rb_node);
		ret += __dsos__fprintf(&pos->kernel_dsos, fp);
		ret += __dsos__fprintf(&pos->user_dsos, fp);
	}

	return ret;
}

static size_t __dsos__fprintf_buildid(struct list_head *head, FILE *fp,
				      bool with_hits)
{
	struct dso *pos;
	size_t ret = 0;

	list_for_each_entry(pos, head, node) {
		if (with_hits && !pos->hit)
			continue;
		ret += dso__fprintf_buildid(pos, fp);
		ret += fprintf(fp, " %s\n", pos->long_name);
	}
	return ret;
}

size_t machine__fprintf_dsos_buildid(struct machine *machine, FILE *fp,
				     bool with_hits)
{
	return __dsos__fprintf_buildid(&machine->kernel_dsos, fp, with_hits) +
	       __dsos__fprintf_buildid(&machine->user_dsos, fp, with_hits);
}

size_t machines__fprintf_dsos_buildid(struct rb_root *machines,
				      FILE *fp, bool with_hits)
{
	struct rb_node *nd;
	size_t ret = 0;

	for (nd = rb_first(machines); nd; nd = rb_next(nd)) {
		struct machine *pos = rb_entry(nd, struct machine, rb_node);
		ret += machine__fprintf_dsos_buildid(pos, fp, with_hits);
	}
	return ret;
}

static struct dso*
dso__kernel_findnew(struct machine *machine, const char *name,
		    const char *short_name, int dso_type)
{
	/*
	 * The kernel dso could be created by build_id processing.
	 */
	struct dso *dso = __dsos__findnew(&machine->kernel_dsos, name);

	/*
	 * We need to run this in all cases, since during the build_id
	 * processing we had no idea this was the kernel dso.
	 */
	if (dso != NULL) {
		dso__set_short_name(dso, short_name);
		dso->kernel = dso_type;
	}

	return dso;
}

void dso__read_running_kernel_build_id(struct dso *dso, struct machine *machine)
{
	char path[PATH_MAX];

	if (machine__is_default_guest(machine))
		return;
	sprintf(path, "%s/sys/kernel/notes", machine->root_dir);
	if (sysfs__read_build_id(path, dso->build_id,
				 sizeof(dso->build_id)) == 0)
		dso->has_build_id = true;
}

static struct dso *machine__get_kernel(struct machine *machine)
{
	const char *vmlinux_name = NULL;
	struct dso *kernel;

	if (machine__is_host(machine)) {
		vmlinux_name = symbol_conf.vmlinux_name;
		if (!vmlinux_name)
			vmlinux_name = "[kernel.kallsyms]";

		kernel = dso__kernel_findnew(machine, vmlinux_name,
					     "[kernel]",
					     DSO_TYPE_KERNEL);
	} else {
		char bf[PATH_MAX];

		if (machine__is_default_guest(machine))
			vmlinux_name = symbol_conf.default_guest_vmlinux_name;
		if (!vmlinux_name)
			vmlinux_name = machine__mmap_name(machine, bf,
							  sizeof(bf));

		kernel = dso__kernel_findnew(machine, vmlinux_name,
					     "[guest.kernel]",
					     DSO_TYPE_GUEST_KERNEL);
	}

	if (kernel != NULL && (!kernel->has_build_id))
		dso__read_running_kernel_build_id(kernel, machine);

	return kernel;
}

struct process_args {
	u64 start;
};

static int symbol__in_kernel(void *arg, const char *name,
			     char type __used, u64 start, u64 end __used)
{
	struct process_args *args = arg;

	if (strchr(name, '['))
		return 0;

	args->start = start;
	return 1;
}

/* Figure out the start address of kernel map from /proc/kallsyms */
static u64 machine__get_kernel_start_addr(struct machine *machine)
{
	const char *filename;
	char path[PATH_MAX];
	struct process_args args;

	if (machine__is_host(machine)) {
		filename = "/proc/kallsyms";
	} else {
		if (machine__is_default_guest(machine))
			filename = (char *)symbol_conf.default_guest_kallsyms;
		else {
			sprintf(path, "%s/proc/kallsyms", machine->root_dir);
			filename = path;
		}
	}

	if (symbol__restricted_filename(filename, "/proc/kallsyms"))
		return 0;

	if (kallsyms__parse(filename, &args, symbol__in_kernel) <= 0)
		return 0;

	return args.start;
}

int __machine__create_kernel_maps(struct machine *machine, struct dso *kernel)
{
	enum map_type type;
	u64 start = machine__get_kernel_start_addr(machine);

	for (type = 0; type < MAP__NR_TYPES; ++type) {
		struct kmap *kmap;

		machine->vmlinux_maps[type] = map__new2(start, kernel, type);
		if (machine->vmlinux_maps[type] == NULL)
			return -1;

		machine->vmlinux_maps[type]->map_ip =
			machine->vmlinux_maps[type]->unmap_ip =
				identity__map_ip;
		kmap = map__kmap(machine->vmlinux_maps[type]);
		kmap->kmaps = &machine->kmaps;
		map_groups__insert(&machine->kmaps,
				   machine->vmlinux_maps[type]);
	}

	return 0;
}

void machine__destroy_kernel_maps(struct machine *machine)
{
	enum map_type type;

	for (type = 0; type < MAP__NR_TYPES; ++type) {
		struct kmap *kmap;

		if (machine->vmlinux_maps[type] == NULL)
			continue;

		kmap = map__kmap(machine->vmlinux_maps[type]);
		map_groups__remove(&machine->kmaps,
				   machine->vmlinux_maps[type]);
		if (kmap->ref_reloc_sym) {
			/*
			 * ref_reloc_sym is shared among all maps, so free just
			 * on one of them.
			 */
			if (type == MAP__FUNCTION) {
				free((char *)kmap->ref_reloc_sym->name);
				kmap->ref_reloc_sym->name = NULL;
				free(kmap->ref_reloc_sym);
			}
			kmap->ref_reloc_sym = NULL;
		}

		map__delete(machine->vmlinux_maps[type]);
		machine->vmlinux_maps[type] = NULL;
	}
}

int machine__create_kernel_maps(struct machine *machine)
{
	struct dso *kernel = machine__get_kernel(machine);

	if (kernel == NULL ||
	    __machine__create_kernel_maps(machine, kernel) < 0)
		return -1;

	if (symbol_conf.use_modules && machine__create_modules(machine) < 0)
		pr_debug("Problems creating module maps, continuing anyway...\n");
	/*
	 * Now that we have all the maps created, just set the ->end of them:
	 */
	map_groups__fixup_end(&machine->kmaps);
	return 0;
}

static void vmlinux_path__exit(void)
{
	while (--vmlinux_path__nr_entries >= 0) {
		free(vmlinux_path[vmlinux_path__nr_entries]);
		vmlinux_path[vmlinux_path__nr_entries] = NULL;
	}

	free(vmlinux_path);
	vmlinux_path = NULL;
}

static int vmlinux_path__init(void)
{
	struct utsname uts;
	char bf[PATH_MAX];

	vmlinux_path = malloc(sizeof(char *) * 5);
	if (vmlinux_path == NULL)
		return -1;

	vmlinux_path[vmlinux_path__nr_entries] = strdup("vmlinux");
	if (vmlinux_path[vmlinux_path__nr_entries] == NULL)
		goto out_fail;
	++vmlinux_path__nr_entries;
	vmlinux_path[vmlinux_path__nr_entries] = strdup("/boot/vmlinux");
	if (vmlinux_path[vmlinux_path__nr_entries] == NULL)
		goto out_fail;
	++vmlinux_path__nr_entries;

	/* only try running kernel version if no symfs was given */
	if (symbol_conf.symfs[0] != 0)
		return 0;

	if (uname(&uts) < 0)
		return -1;

	snprintf(bf, sizeof(bf), "/boot/vmlinux-%s", uts.release);
	vmlinux_path[vmlinux_path__nr_entries] = strdup(bf);
	if (vmlinux_path[vmlinux_path__nr_entries] == NULL)
		goto out_fail;
	++vmlinux_path__nr_entries;
	snprintf(bf, sizeof(bf), "/lib/modules/%s/build/vmlinux", uts.release);
	vmlinux_path[vmlinux_path__nr_entries] = strdup(bf);
	if (vmlinux_path[vmlinux_path__nr_entries] == NULL)
		goto out_fail;
	++vmlinux_path__nr_entries;
	snprintf(bf, sizeof(bf), "/usr/lib/debug/lib/modules/%s/vmlinux",
		 uts.release);
	vmlinux_path[vmlinux_path__nr_entries] = strdup(bf);
	if (vmlinux_path[vmlinux_path__nr_entries] == NULL)
		goto out_fail;
	++vmlinux_path__nr_entries;

	return 0;

out_fail:
	vmlinux_path__exit();
	return -1;
}

<<<<<<< HEAD
size_t vmlinux_path__fprintf(FILE *fp)
{
	int i;
	size_t printed = 0;

	for (i = 0; i < vmlinux_path__nr_entries; ++i)
		printed += fprintf(fp, "[%d] %s\n", i, vmlinux_path[i]);
=======
size_t machine__fprintf_vmlinux_path(struct machine *machine, FILE *fp)
{
	int i;
	size_t printed = 0;
	struct dso *kdso = machine->vmlinux_maps[MAP__FUNCTION]->dso;

	if (kdso->has_build_id) {
		char filename[PATH_MAX];
		if (dso__build_id_filename(kdso, filename, sizeof(filename)))
			printed += fprintf(fp, "[0] %s\n", filename);
	}

	for (i = 0; i < vmlinux_path__nr_entries; ++i)
		printed += fprintf(fp, "[%d] %s\n",
				   i + kdso->has_build_id, vmlinux_path[i]);
>>>>>>> 805a6af8

	return printed;
}

static int setup_list(struct strlist **list, const char *list_str,
		      const char *list_name)
{
	if (list_str == NULL)
		return 0;

	*list = strlist__new(true, list_str);
	if (!*list) {
		pr_err("problems parsing %s list\n", list_name);
		return -1;
	}
	return 0;
}

static bool symbol__read_kptr_restrict(void)
{
	bool value = false;

	if (geteuid() != 0) {
		FILE *fp = fopen("/proc/sys/kernel/kptr_restrict", "r");
		if (fp != NULL) {
			char line[8];

			if (fgets(line, sizeof(line), fp) != NULL)
				value = atoi(line) != 0;

			fclose(fp);
		}
	}

	return value;
}

int symbol__init(void)
{
	const char *symfs;

	if (symbol_conf.initialized)
		return 0;

	symbol_conf.priv_size = ALIGN(symbol_conf.priv_size, sizeof(u64));

	elf_version(EV_CURRENT);
	if (symbol_conf.sort_by_name)
		symbol_conf.priv_size += (sizeof(struct symbol_name_rb_node) -
					  sizeof(struct symbol));

	if (symbol_conf.try_vmlinux_path && vmlinux_path__init() < 0)
		return -1;

	if (symbol_conf.field_sep && *symbol_conf.field_sep == '.') {
		pr_err("'.' is the only non valid --field-separator argument\n");
		return -1;
	}

	if (setup_list(&symbol_conf.dso_list,
		       symbol_conf.dso_list_str, "dso") < 0)
		return -1;

	if (setup_list(&symbol_conf.comm_list,
		       symbol_conf.comm_list_str, "comm") < 0)
		goto out_free_dso_list;

	if (setup_list(&symbol_conf.sym_list,
		       symbol_conf.sym_list_str, "symbol") < 0)
		goto out_free_comm_list;

	/*
	 * A path to symbols of "/" is identical to ""
	 * reset here for simplicity.
	 */
	symfs = realpath(symbol_conf.symfs, NULL);
	if (symfs == NULL)
		symfs = symbol_conf.symfs;
	if (strcmp(symfs, "/") == 0)
		symbol_conf.symfs = "";
	if (symfs != symbol_conf.symfs)
		free((void *)symfs);

	symbol_conf.kptr_restrict = symbol__read_kptr_restrict();

	symbol_conf.initialized = true;
	return 0;

out_free_dso_list:
	strlist__delete(symbol_conf.dso_list);
out_free_comm_list:
	strlist__delete(symbol_conf.comm_list);
	return -1;
}

void symbol__exit(void)
{
	if (!symbol_conf.initialized)
		return;
	strlist__delete(symbol_conf.sym_list);
	strlist__delete(symbol_conf.dso_list);
	strlist__delete(symbol_conf.comm_list);
	vmlinux_path__exit();
	symbol_conf.sym_list = symbol_conf.dso_list = symbol_conf.comm_list = NULL;
	symbol_conf.initialized = false;
}

int machines__create_kernel_maps(struct rb_root *machines, pid_t pid)
{
	struct machine *machine = machines__findnew(machines, pid);

	if (machine == NULL)
		return -1;

	return machine__create_kernel_maps(machine);
}

static int hex(char ch)
{
	if ((ch >= '0') && (ch <= '9'))
		return ch - '0';
	if ((ch >= 'a') && (ch <= 'f'))
		return ch - 'a' + 10;
	if ((ch >= 'A') && (ch <= 'F'))
		return ch - 'A' + 10;
	return -1;
}

/*
 * While we find nice hex chars, build a long_val.
 * Return number of chars processed.
 */
int hex2u64(const char *ptr, u64 *long_val)
{
	const char *p = ptr;
	*long_val = 0;

	while (*p) {
		const int hex_val = hex(*p);

		if (hex_val < 0)
			break;

		*long_val = (*long_val << 4) | hex_val;
		p++;
	}

	return p - ptr;
}

char *strxfrchar(char *s, char from, char to)
{
	char *p = s;

	while ((p = strchr(p, from)) != NULL)
		*p++ = to;

	return s;
}

int machines__create_guest_kernel_maps(struct rb_root *machines)
{
	int ret = 0;
	struct dirent **namelist = NULL;
	int i, items = 0;
	char path[PATH_MAX];
	pid_t pid;

	if (symbol_conf.default_guest_vmlinux_name ||
	    symbol_conf.default_guest_modules ||
	    symbol_conf.default_guest_kallsyms) {
		machines__create_kernel_maps(machines, DEFAULT_GUEST_KERNEL_ID);
	}

	if (symbol_conf.guestmount) {
		items = scandir(symbol_conf.guestmount, &namelist, NULL, NULL);
		if (items <= 0)
			return -ENOENT;
		for (i = 0; i < items; i++) {
			if (!isdigit(namelist[i]->d_name[0])) {
				/* Filter out . and .. */
				continue;
			}
			pid = atoi(namelist[i]->d_name);
			sprintf(path, "%s/%s/proc/kallsyms",
				symbol_conf.guestmount,
				namelist[i]->d_name);
			ret = access(path, R_OK);
			if (ret) {
				pr_debug("Can't access file %s\n", path);
				goto failure;
			}
			machines__create_kernel_maps(machines, pid);
		}
failure:
		free(namelist);
	}

	return ret;
}

void machines__destroy_guest_kernel_maps(struct rb_root *machines)
{
	struct rb_node *next = rb_first(machines);

	while (next) {
		struct machine *pos = rb_entry(next, struct machine, rb_node);

		next = rb_next(&pos->rb_node);
		rb_erase(&pos->rb_node, machines);
		machine__delete(pos);
	}
}

int machine__load_kallsyms(struct machine *machine, const char *filename,
			   enum map_type type, symbol_filter_t filter)
{
	struct map *map = machine->vmlinux_maps[type];
	int ret = dso__load_kallsyms(map->dso, filename, map, filter);

	if (ret > 0) {
		dso__set_loaded(map->dso, type);
		/*
		 * Since /proc/kallsyms will have multiple sessions for the
		 * kernel, with modules between them, fixup the end of all
		 * sections.
		 */
		__map_groups__fixup_end(&machine->kmaps, type);
	}

	return ret;
}

int machine__load_vmlinux_path(struct machine *machine, enum map_type type,
			       symbol_filter_t filter)
{
	struct map *map = machine->vmlinux_maps[type];
	int ret = dso__load_vmlinux_path(map->dso, map, filter);

	if (ret > 0) {
		dso__set_loaded(map->dso, type);
		map__reloc_vmlinux(map);
	}

	return ret;
}<|MERGE_RESOLUTION|>--- conflicted
+++ resolved
@@ -31,11 +31,8 @@
 #define NT_GNU_BUILD_ID 3
 #endif
 
-<<<<<<< HEAD
-=======
 static bool dso__build_id_equal(const struct dso *dso, u8 *build_id);
 static int elf_read_build_id(Elf *elf, void *bf, size_t size);
->>>>>>> 805a6af8
 static void dsos__add(struct list_head *head, struct dso *dso);
 static struct map *map__new2(u64 start, struct dso *dso, enum map_type type);
 static int dso__load_kernel_sym(struct dso *dso, struct map *map,
@@ -1315,11 +1312,7 @@
 				}
 				curr_map->map_ip = identity__map_ip;
 				curr_map->unmap_ip = identity__map_ip;
-<<<<<<< HEAD
-				curr_dso->origin = self->origin;
-=======
 				curr_dso->symtab_type = dso->symtab_type;
->>>>>>> 805a6af8
 				map_groups__insert(kmap->kmaps, curr_map);
 				dsos__add(&dso->node, curr_dso);
 				dso__set_loaded(curr_dso, map->type);
@@ -2513,15 +2506,6 @@
 	return -1;
 }
 
-<<<<<<< HEAD
-size_t vmlinux_path__fprintf(FILE *fp)
-{
-	int i;
-	size_t printed = 0;
-
-	for (i = 0; i < vmlinux_path__nr_entries; ++i)
-		printed += fprintf(fp, "[%d] %s\n", i, vmlinux_path[i]);
-=======
 size_t machine__fprintf_vmlinux_path(struct machine *machine, FILE *fp)
 {
 	int i;
@@ -2537,7 +2521,6 @@
 	for (i = 0; i < vmlinux_path__nr_entries; ++i)
 		printed += fprintf(fp, "[%d] %s\n",
 				   i + kdso->has_build_id, vmlinux_path[i]);
->>>>>>> 805a6af8
 
 	return printed;
 }
