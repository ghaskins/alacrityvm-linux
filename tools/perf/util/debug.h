--- conflicted
+++ resolved
@@ -6,11 +6,7 @@
 #include "event.h"
 
 extern int verbose;
-<<<<<<< HEAD
-extern bool dump_trace;
-=======
 extern bool quiet, dump_trace;
->>>>>>> 805a6af8
 
 int dump_printf(const char *fmt, ...) __attribute__((format(printf, 1, 2)));
 void trace_event(union perf_event *event);
