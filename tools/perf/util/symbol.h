--- conflicted
+++ resolved
@@ -181,32 +181,6 @@
 			   symbol_filter_t filter);
 int dso__load_kallsyms(struct dso *dso, const char *filename, struct map *map,
 		       symbol_filter_t filter);
-<<<<<<< HEAD
-void dsos__fprintf(FILE *fp);
-size_t dsos__fprintf_buildid(FILE *fp, bool with_hits);
-
-size_t dso__fprintf_buildid(struct dso *self, FILE *fp);
-size_t dso__fprintf(struct dso *self, enum map_type type, FILE *fp);
-
-enum dso_origin {
-	DSO__ORIG_KERNEL = 0,
-	DSO__ORIG_JAVA_JIT,
-	DSO__ORIG_BUILD_ID_CACHE,
-	DSO__ORIG_FEDORA,
-	DSO__ORIG_UBUNTU,
-	DSO__ORIG_BUILDID,
-	DSO__ORIG_DSO,
-	DSO__ORIG_KMODULE,
-	DSO__ORIG_NOT_FOUND,
-};
-
-char dso__symtab_origin(const struct dso *self);
-void dso__set_long_name(struct dso *self, char *name);
-void dso__set_build_id(struct dso *self, void *build_id);
-void dso__read_running_kernel_build_id(struct dso *self);
-struct symbol *dso__find_symbol(struct dso *self, enum map_type type, u64 addr);
-struct symbol *dso__find_symbol_by_name(struct dso *self, enum map_type type,
-=======
 int machine__load_kallsyms(struct machine *machine, const char *filename,
 			   enum map_type type, symbol_filter_t filter);
 int machine__load_vmlinux_path(struct machine *machine, enum map_type type,
@@ -246,7 +220,6 @@
 struct symbol *dso__find_symbol(struct dso *dso, enum map_type type,
 				u64 addr);
 struct symbol *dso__find_symbol_by_name(struct dso *dso, enum map_type type,
->>>>>>> 805a6af8
 					const char *name);
 
 int filename__read_build_id(const char *filename, void *bf, size_t size);
@@ -269,10 +242,6 @@
 void symbol__exit(void);
 bool symbol_type__is_a(char symbol_type, enum map_type map_type);
 
-<<<<<<< HEAD
-size_t vmlinux_path__fprintf(FILE *fp);
-=======
 size_t machine__fprintf_vmlinux_path(struct machine *machine, FILE *fp);
->>>>>>> 805a6af8
 
 #endif /* __PERF_SYMBOL */