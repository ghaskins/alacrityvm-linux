/*
 * builtin-report.c
 *
 * Builtin report command: Analyze the perf.data input file,
 * look up and read DSOs and symbol information and display
 * a histogram of results, along various sorting keys.
 */
#include "builtin.h"

#include "util/util.h"

#include "util/annotate.h"
#include "util/color.h"
#include <linux/list.h>
#include "util/cache.h"
#include <linux/rbtree.h>
#include "util/symbol.h"
#include "util/callchain.h"
#include "util/strlist.h"
#include "util/values.h"

#include "perf.h"
#include "util/debug.h"
#include "util/evlist.h"
#include "util/evsel.h"
#include "util/header.h"
#include "util/session.h"

#include "util/parse-options.h"
#include "util/parse-events.h"

#include "util/thread.h"
#include "util/sort.h"
#include "util/hist.h"

#include <linux/bitmap.h>

static char		const *input_name = "perf.data";

<<<<<<< HEAD
static bool		force;
=======
static bool		force, use_tui, use_stdio;
>>>>>>> 805a6af8
static bool		hide_unresolved;
static bool		dont_use_callchains;
static bool		show_full_info;

static bool		show_threads;
static struct perf_read_values	show_threads_values;

static const char	default_pretty_printing_style[] = "normal";
static const char	*pretty_printing_style = default_pretty_printing_style;

static char		callchain_default_opt[] = "fractal,0.5,callee";
static bool		inverted_callchain;
static symbol_filter_t	annotate_init;

static const char	*cpu_list;
static DECLARE_BITMAP(cpu_bitmap, MAX_NR_CPUS);

static int perf_session__add_hist_entry(struct perf_session *session,
					struct addr_location *al,
					struct perf_sample *sample,
					struct perf_evsel *evsel)
{
	struct symbol *parent = NULL;
	int err = 0;
	struct hist_entry *he;

	if ((sort__has_parent || symbol_conf.use_callchain) && sample->callchain) {
		err = perf_session__resolve_callchain(session, al->thread,
						      sample->callchain, &parent);
		if (err)
			return err;
	}

	he = __hists__add_entry(&evsel->hists, al, parent, sample->period);
	if (he == NULL)
		return -ENOMEM;

	if (symbol_conf.use_callchain) {
		err = callchain_append(he->callchain, &session->callchain_cursor,
				       sample->period);
		if (err)
			return err;
	}
	/*
	 * Only in the newt browser we are doing integrated annotation,
	 * so we don't allocated the extra space needed because the stdio
	 * code will not use it.
	 */
	if (al->sym != NULL && use_browser > 0) {
		struct annotation *notes = symbol__annotation(he->ms.sym);

		assert(evsel != NULL);

		err = -ENOMEM;
		if (notes->src == NULL &&
		    symbol__alloc_hist(he->ms.sym, session->evlist->nr_entries) < 0)
			goto out;

		err = hist_entry__inc_addr_samples(he, evsel->idx, al->addr);
	}

	evsel->hists.stats.total_period += sample->period;
	hists__inc_nr_events(&evsel->hists, PERF_RECORD_SAMPLE);
out:
	return err;
}


static int process_sample_event(union perf_event *event,
				struct perf_sample *sample,
				struct perf_evsel *evsel,
				struct perf_session *session)
{
	struct addr_location al;

	if (perf_event__preprocess_sample(event, session, &al, sample,
					  annotate_init) < 0) {
		fprintf(stderr, "problem processing %d event, skipping it.\n",
			event->header.type);
		return -1;
	}

	if (al.filtered || (hide_unresolved && al.sym == NULL))
		return 0;

	if (cpu_list && !test_bit(sample->cpu, cpu_bitmap))
		return 0;

	if (al.map != NULL)
		al.map->dso->hit = 1;

	if (perf_session__add_hist_entry(session, &al, sample, evsel)) {
		pr_debug("problem incrementing symbol period, skipping event\n");
		return -1;
	}

	return 0;
}

static int process_read_event(union perf_event *event,
			      struct perf_sample *sample __used,
			      struct perf_session *session)
{
	struct perf_evsel *evsel = perf_evlist__id2evsel(session->evlist,
							 event->read.id);
	if (show_threads) {
		const char *name = evsel ? event_name(evsel) : "unknown";
		perf_read_values_add_value(&show_threads_values,
					   event->read.pid, event->read.tid,
					   event->read.id,
					   name,
					   event->read.value);
	}

	dump_printf(": %d %d %s %" PRIu64 "\n", event->read.pid, event->read.tid,
		    evsel ? event_name(evsel) : "FAIL",
		    event->read.value);

	return 0;
}

static int perf_session__setup_sample_type(struct perf_session *self)
{
	if (!(self->sample_type & PERF_SAMPLE_CALLCHAIN)) {
		if (sort__has_parent) {
			ui__warning("Selected --sort parent, but no "
				    "callchain data. Did you call "
				    "'perf record' without -g?\n");
			return -EINVAL;
		}
		if (symbol_conf.use_callchain) {
			ui__warning("Selected -g but no callchain data. Did "
				    "you call 'perf record' without -g?\n");
			return -1;
		}
	} else if (!dont_use_callchains && callchain_param.mode != CHAIN_NONE &&
		   !symbol_conf.use_callchain) {
			symbol_conf.use_callchain = true;
			if (callchain_register_param(&callchain_param) < 0) {
				ui__warning("Can't register callchain "
					    "params.\n");
				return -EINVAL;
			}
	}

	return 0;
}

static struct perf_event_ops event_ops = {
	.sample		 = process_sample_event,
	.mmap		 = perf_event__process_mmap,
	.comm		 = perf_event__process_comm,
	.exit		 = perf_event__process_task,
	.fork		 = perf_event__process_task,
	.lost		 = perf_event__process_lost,
	.read		 = process_read_event,
	.attr		 = perf_event__process_attr,
	.event_type	 = perf_event__process_event_type,
	.tracing_data	 = perf_event__process_tracing_data,
	.build_id	 = perf_event__process_build_id,
	.ordered_samples = true,
	.ordering_requires_timestamps = true,
};

extern volatile int session_done;

static void sig_handler(int sig __used)
{
	session_done = 1;
}

static size_t hists__fprintf_nr_sample_events(struct hists *self,
					      const char *evname, FILE *fp)
{
	size_t ret;
	char unit;
	unsigned long nr_events = self->stats.nr_events[PERF_RECORD_SAMPLE];

	nr_events = convert_unit(nr_events, &unit);
	ret = fprintf(fp, "# Events: %lu%c", nr_events, unit);
	if (evname != NULL)
		ret += fprintf(fp, " %s", evname);
	return ret + fprintf(fp, "\n#\n");
}

static int perf_evlist__tty_browse_hists(struct perf_evlist *evlist,
					 const char *help)
{
	struct perf_evsel *pos;

	list_for_each_entry(pos, &evlist->entries, node) {
		struct hists *hists = &pos->hists;
		const char *evname = event_name(pos);

		hists__fprintf_nr_sample_events(hists, evname, stdout);
		hists__fprintf(hists, NULL, false, true, 0, 0, stdout);
		fprintf(stdout, "\n\n");
	}

	if (sort_order == default_sort_order &&
	    parent_pattern == default_parent_pattern) {
		fprintf(stdout, "#\n# (%s)\n#\n", help);

		if (show_threads) {
			bool style = !strcmp(pretty_printing_style, "raw");
			perf_read_values_display(stdout, &show_threads_values,
						 style);
			perf_read_values_destroy(&show_threads_values);
		}
	}

	return 0;
}

static int __cmd_report(void)
{
	int ret = -EINVAL;
	u64 nr_samples;
	struct perf_session *session;
	struct perf_evsel *pos;
	struct map *kernel_map;
	struct kmap *kernel_kmap;
	const char *help = "For a higher level overview, try: perf report --sort comm,dso";

	signal(SIGINT, sig_handler);

	session = perf_session__new(input_name, O_RDONLY, force, false, &event_ops);
	if (session == NULL)
		return -ENOMEM;

	if (cpu_list) {
		ret = perf_session__cpu_bitmap(session, cpu_list, cpu_bitmap);
		if (ret)
			goto out_delete;
	}

	if (use_browser <= 0)
		perf_session__fprintf_info(session, stdout, show_full_info);

	if (show_threads)
		perf_read_values_init(&show_threads_values);

	ret = perf_session__setup_sample_type(session);
	if (ret)
		goto out_delete;

	ret = perf_session__process_events(session, &event_ops);
	if (ret)
		goto out_delete;

	kernel_map = session->host_machine.vmlinux_maps[MAP__FUNCTION];
	kernel_kmap = map__kmap(kernel_map);
	if (kernel_map == NULL ||
	    (kernel_map->dso->hit &&
	     (kernel_kmap->ref_reloc_sym == NULL ||
	      kernel_kmap->ref_reloc_sym->addr == 0))) {
		const struct dso *kdso = kernel_map->dso;

		ui__warning(
"Kernel address maps (/proc/{kallsyms,modules}) were restricted.\n\n"
"Check /proc/sys/kernel/kptr_restrict before running 'perf record'.\n\n%s\n\n"
"Samples in kernel modules can't be resolved as well.\n\n",
			    RB_EMPTY_ROOT(&kdso->symbols[MAP__FUNCTION]) ?
"As no suitable kallsyms nor vmlinux was found, kernel samples\n"
"can't be resolved." :
"If some relocation was applied (e.g. kexec) symbols may be misresolved.");
	}

	if (dump_trace) {
		perf_session__fprintf_nr_events(session, stdout);
		goto out_delete;
	}

	if (verbose > 3)
		perf_session__fprintf(session, stdout);

	if (verbose > 2)
		perf_session__fprintf_dsos(session, stdout);

	nr_samples = 0;
	list_for_each_entry(pos, &session->evlist->entries, node) {
		struct hists *hists = &pos->hists;

		hists__collapse_resort(hists);
		hists__output_resort(hists);
		nr_samples += hists->stats.nr_events[PERF_RECORD_SAMPLE];
	}

	if (nr_samples == 0) {
		ui__warning("The %s file has no samples!\n", input_name);
		goto out_delete;
	}

	if (use_browser > 0) {
		perf_evlist__tui_browse_hists(session->evlist, help,
					      NULL, NULL, 0);
	} else
		perf_evlist__tty_browse_hists(session->evlist, help);

out_delete:
	/*
	 * Speed up the exit process, for large files this can
	 * take quite a while.
	 *
	 * XXX Enable this when using valgrind or if we ever
	 * librarize this command.
	 *
	 * Also experiment with obstacks to see how much speed
	 * up we'll get here.
	 *
 	 * perf_session__delete(session);
 	 */
	return ret;
}

static int
parse_callchain_opt(const struct option *opt __used, const char *arg,
		    int unset)
{
	char *tok, *tok2;
	char *endptr;

	/*
	 * --no-call-graph
	 */
	if (unset) {
		dont_use_callchains = true;
		return 0;
	}

	symbol_conf.use_callchain = true;

	if (!arg)
		return 0;

	tok = strtok((char *)arg, ",");
	if (!tok)
		return -1;

	/* get the output mode */
	if (!strncmp(tok, "graph", strlen(arg)))
		callchain_param.mode = CHAIN_GRAPH_ABS;

	else if (!strncmp(tok, "flat", strlen(arg)))
		callchain_param.mode = CHAIN_FLAT;

	else if (!strncmp(tok, "fractal", strlen(arg)))
		callchain_param.mode = CHAIN_GRAPH_REL;

	else if (!strncmp(tok, "none", strlen(arg))) {
		callchain_param.mode = CHAIN_NONE;
		symbol_conf.use_callchain = false;

		return 0;
	}

	else
		return -1;

	/* get the min percentage */
	tok = strtok(NULL, ",");
	if (!tok)
		goto setup;

	callchain_param.min_percent = strtod(tok, &endptr);
	if (tok == endptr)
		return -1;

	/* get the print limit */
	tok2 = strtok(NULL, ",");
	if (!tok2)
		goto setup;

	if (tok2[0] != 'c') {
		callchain_param.print_limit = strtod(tok2, &endptr);
		tok2 = strtok(NULL, ",");
		if (!tok2)
			goto setup;
	}

	/* get the call chain order */
	if (!strcmp(tok2, "caller"))
		callchain_param.order = ORDER_CALLER;
	else if (!strcmp(tok2, "callee"))
		callchain_param.order = ORDER_CALLEE;
	else
		return -1;
setup:
	if (callchain_register_param(&callchain_param) < 0) {
		fprintf(stderr, "Can't register callchain params\n");
		return -1;
	}
	return 0;
}

static const char * const report_usage[] = {
	"perf report [<options>] <command>",
	NULL
};

static const struct option options[] = {
	OPT_STRING('i', "input", &input_name, "file",
		    "input file name"),
	OPT_INCR('v', "verbose", &verbose,
		    "be more verbose (show symbol address, etc)"),
	OPT_BOOLEAN('D', "dump-raw-trace", &dump_trace,
		    "dump raw trace in ASCII"),
	OPT_STRING('k', "vmlinux", &symbol_conf.vmlinux_name,
		   "file", "vmlinux pathname"),
	OPT_STRING(0, "kallsyms", &symbol_conf.kallsyms_name,
		   "file", "kallsyms pathname"),
	OPT_BOOLEAN('f', "force", &force, "don't complain, do it"),
	OPT_BOOLEAN('m', "modules", &symbol_conf.use_modules,
		    "load module symbols - WARNING: use only with -k and LIVE kernel"),
	OPT_BOOLEAN('n', "show-nr-samples", &symbol_conf.show_nr_samples,
		    "Show a column with the number of samples"),
	OPT_BOOLEAN('T', "threads", &show_threads,
		    "Show per-thread event counters"),
	OPT_STRING(0, "pretty", &pretty_printing_style, "key",
		   "pretty printing style key: normal raw"),
	OPT_BOOLEAN(0, "tui", &use_tui, "Use the TUI interface"),
	OPT_BOOLEAN(0, "stdio", &use_stdio, "Use the stdio interface"),
	OPT_STRING('s', "sort", &sort_order, "key[,key2...]",
		   "sort by key(s): pid, comm, dso, symbol, parent"),
	OPT_BOOLEAN(0, "showcpuutilization", &symbol_conf.show_cpu_utilization,
		    "Show sample percentage for different cpu modes"),
	OPT_STRING('p', "parent", &parent_pattern, "regex",
		   "regex filter to identify parent, see: '--sort parent'"),
	OPT_BOOLEAN('x', "exclude-other", &symbol_conf.exclude_other,
		    "Only display entries with parent-match"),
	OPT_CALLBACK_DEFAULT('g', "call-graph", NULL, "output_type,min_percent, call_order",
		     "Display callchains using output_type (graph, flat, fractal, or none) , min percent threshold and callchain order. "
		     "Default: fractal,0.5,callee", &parse_callchain_opt, callchain_default_opt),
	OPT_BOOLEAN('G', "inverted", &inverted_callchain, "alias for inverted call graph"),
	OPT_STRING('d', "dsos", &symbol_conf.dso_list_str, "dso[,dso...]",
		   "only consider symbols in these dsos"),
	OPT_STRING('C', "comms", &symbol_conf.comm_list_str, "comm[,comm...]",
		   "only consider symbols in these comms"),
	OPT_STRING('S', "symbols", &symbol_conf.sym_list_str, "symbol[,symbol...]",
		   "only consider these symbols"),
	OPT_STRING('w', "column-widths", &symbol_conf.col_width_list_str,
		   "width[,width...]",
		   "don't try to adjust column width, use these fixed values"),
	OPT_STRING('t', "field-separator", &symbol_conf.field_sep, "separator",
		   "separator for columns, no spaces will be added between "
		   "columns '.' is reserved."),
	OPT_BOOLEAN('U', "hide-unresolved", &hide_unresolved,
		    "Only display entries resolved to a symbol"),
	OPT_STRING(0, "symfs", &symbol_conf.symfs, "directory",
		    "Look for files with symbols relative to this directory"),
	OPT_STRING('c', "cpu", &cpu_list, "cpu", "list of cpus to profile"),
	OPT_BOOLEAN('I', "show-info", &show_full_info,
		    "Display extended information about perf.data file"),
	OPT_BOOLEAN(0, "source", &symbol_conf.annotate_src,
		    "Interleave source code with assembly code (default)"),
	OPT_BOOLEAN(0, "asm-raw", &symbol_conf.annotate_asm_raw,
		    "Display raw encoding of assembly instructions (default)"),
	OPT_STRING('M', "disassembler-style", &disassembler_style, "disassembler style",
		   "Specify disassembler style (e.g. -M intel for intel syntax)"),
	OPT_BOOLEAN(0, "show-total-period", &symbol_conf.show_total_period,
		    "Show a column with the sum of periods"),
	OPT_END()
};

int cmd_report(int argc, const char **argv, const char *prefix __used)
{
	argc = parse_options(argc, argv, options, report_usage, 0);

	if (use_stdio)
		use_browser = 0;
	else if (use_tui)
		use_browser = 1;

	if (inverted_callchain)
		callchain_param.order = ORDER_CALLER;

	if (strcmp(input_name, "-") != 0)
		setup_browser(true);
	else
		use_browser = 0;
	/*
	 * Only in the newt browser we are doing integrated annotation,
	 * so don't allocate extra space that won't be used in the stdio
	 * implementation.
	 */
	if (use_browser > 0) {
		symbol_conf.priv_size = sizeof(struct annotation);
		annotate_init	      = symbol__annotate_init;
		/*
 		 * For searching by name on the "Browse map details".
 		 * providing it only in verbose mode not to bloat too
 		 * much struct symbol.
 		 */
		if (verbose) {
			/*
			 * XXX: Need to provide a less kludgy way to ask for
			 * more space per symbol, the u32 is for the index on
			 * the ui browser.
			 * See symbol__browser_index.
			 */
			symbol_conf.priv_size += sizeof(u32);
			symbol_conf.sort_by_name = true;
		}
	}

	if (symbol__init() < 0)
		return -1;

	setup_sorting(report_usage, options);

	if (parent_pattern != default_parent_pattern) {
		if (sort_dimension__add("parent") < 0)
			return -1;

		/*
		 * Only show the parent fields if we explicitly
		 * sort that way. If we only use parent machinery
		 * for filtering, we don't want it.
		 */
		if (!strstr(sort_order, "parent"))
			sort_parent.elide = 1;
	} else
		symbol_conf.exclude_other = false;

	/*
	 * Any (unrecognized) arguments left?
	 */
	if (argc)
		usage_with_options(report_usage, options);

	sort_entry__setup_elide(&sort_dso, symbol_conf.dso_list, "dso", stdout);
	sort_entry__setup_elide(&sort_comm, symbol_conf.comm_list, "comm", stdout);
	sort_entry__setup_elide(&sort_sym, symbol_conf.sym_list, "symbol", stdout);

	return __cmd_report();
}<|MERGE_RESOLUTION|>--- conflicted
+++ resolved
@@ -37,11 +37,7 @@
 
 static char		const *input_name = "perf.data";
 
-<<<<<<< HEAD
-static bool		force;
-=======
 static bool		force, use_tui, use_stdio;
->>>>>>> 805a6af8
 static bool		hide_unresolved;
 static bool		dont_use_callchains;
 static bool		show_full_info;
