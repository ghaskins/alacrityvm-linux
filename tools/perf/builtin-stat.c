--- conflicted
+++ resolved
@@ -80,15 +80,6 @@
 
 };
 
-<<<<<<< HEAD
-static bool			system_wide			=  false;
-static unsigned int		nr_cpus				=  0;
-static int			run_idx				=  0;
-
-static int			run_count			=  1;
-static bool			inherit				=  true;
-static bool			scale				=  true;
-=======
 /*
  * Detailed stats (-d), covering the L1 and last level data caches:
  */
@@ -191,17 +182,10 @@
 static bool			no_inherit			= false;
 static bool			scale				=  true;
 static bool			no_aggr				= false;
->>>>>>> 805a6af8
 static pid_t			target_pid			= -1;
 static pid_t			target_tid			= -1;
 static pid_t			child_pid			= -1;
 static bool			null_run			=  false;
-<<<<<<< HEAD
-
-static int			fd[MAX_NR_CPUS][MAX_COUNTERS];
-
-static int			event_scaled[MAX_COUNTERS];
-=======
 static int			detailed_run			=  0;
 static bool			sync_run			=  false;
 static bool			big_num				=  true;
@@ -213,7 +197,6 @@
 static const char		*output_name			= NULL;
 static FILE			*output				= NULL;
 static int			output_fd;
->>>>>>> 805a6af8
 
 static volatile int done = 0;
 
