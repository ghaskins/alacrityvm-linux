--- conflicted
+++ resolved
@@ -82,31 +82,6 @@
 	double n, mean, M2;
 };
 
-<<<<<<< HEAD
-struct stats
-{
-	double sum;
-	double sum_sq;
-};
-
-static double avg_stats(struct stats *stats)
-{
-	return stats->sum / run_count;
-}
-
-/*
- * stddev = sqrt(1/N (\Sum n_i^2) - avg(n)^2)
- */
-static double stddev_stats(struct stats *stats)
-{
-	double avg = stats->sum / run_count;
-
-	return sqrt(stats->sum_sq/run_count - avg*avg);
-}
-
-struct stats			event_res_stats[MAX_COUNTERS][3];
-struct stats			event_scaled_stats[MAX_COUNTERS];
-=======
 static void update_stats(struct stats *stats, u64 val)
 {
 	double delta;
@@ -147,7 +122,6 @@
 }
 
 struct stats			event_res_stats[MAX_COUNTERS][3];
->>>>>>> b0e43706
 struct stats			runtime_nsecs_stats;
 struct stats			walltime_nsecs_stats;
 struct stats			runtime_cycles_stats;
@@ -344,15 +318,6 @@
 	return WEXITSTATUS(status);
 }
 
-<<<<<<< HEAD
-static void print_noise(double avg, double stddev)
-{
-	if (run_count > 1)
-		fprintf(stderr, "   ( +- %7.3f%% )", 100*stddev / avg);
-}
-
-static void nsec_printout(int counter, double avg, double stddev)
-=======
 static void print_noise(int counter, double avg)
 {
 	if (run_count == 1)
@@ -363,7 +328,6 @@
 }
 
 static void nsec_printout(int counter, double avg)
->>>>>>> b0e43706
 {
 	double msecs = avg / 1e6;
 
@@ -373,23 +337,6 @@
 		fprintf(stderr, " # %10.3f CPUs ",
 				avg / avg_stats(&walltime_nsecs_stats));
 	}
-<<<<<<< HEAD
-	print_noise(avg, stddev);
-}
-
-static void abs_printout(int counter, double avg, double stddev)
-{
-	fprintf(stderr, " %14.0f  %-24s", avg, event_name(counter));
-
-	if (MATCH_EVENT(HARDWARE, HW_INSTRUCTIONS, counter)) {
-		fprintf(stderr, " # %10.3f IPC  ",
-				avg / avg_stats(&runtime_cycles_stats));
-	} else {
-		fprintf(stderr, " # %10.3f M/sec",
-				1000.0 * avg / avg_stats(&runtime_nsecs_stats));
-	}
-	print_noise(avg, stddev);
-=======
 }
 
 static void abs_printout(int counter, double avg)
@@ -413,7 +360,6 @@
 
 		fprintf(stderr, " # %10.3f M/sec", ratio);
 	}
->>>>>>> b0e43706
 }
 
 /*
@@ -421,17 +367,8 @@
  */
 static void print_counter(int counter)
 {
-<<<<<<< HEAD
-	double avg, stddev;
-	int scaled;
-
-	avg    = avg_stats(&event_res_stats[counter][0]);
-	stddev = stddev_stats(&event_res_stats[counter][0]);
-	scaled = avg_stats(&event_scaled_stats[counter]);
-=======
 	double avg = avg_stats(&event_res_stats[counter][0]);
 	int scaled = event_scaled[counter];
->>>>>>> b0e43706
 
 	if (scaled == -1) {
 		fprintf(stderr, " %14s  %-24s\n",
@@ -440,63 +377,6 @@
 	}
 
 	if (nsec_counter(counter))
-<<<<<<< HEAD
-		nsec_printout(counter, avg, stddev);
-	else
-		abs_printout(counter, avg, stddev);
-
-	if (scaled) {
-		double avg_enabled, avg_running;
-
-		avg_enabled = avg_stats(&event_res_stats[counter][1]);
-		avg_running = avg_stats(&event_res_stats[counter][2]);
-
-		fprintf(stderr, "  (scaled from %.2f%%)",
-				100 * avg_running / avg_enabled);
-	}
-
-	fprintf(stderr, "\n");
-}
-
-static void update_stats(const char *name, int idx, struct stats *stats, u64 *val)
-{
-	double sq = *val;
-
-	stats->sum += *val;
-	stats->sum_sq += sq * sq;
-
-	if (verbose > 1)
-		fprintf(stderr, "debug: %20s[%d]: %Ld\n", name, idx, *val);
-}
-
-/*
- * Calculate the averages and noises:
- */
-static void calc_avg(void)
-{
-	int i, j;
-
-	if (verbose > 1)
-		fprintf(stderr, "\n");
-
-	for (i = 0; i < run_count; i++) {
-		update_stats("runtime", 0, &runtime_nsecs_stats, runtime_nsecs + i);
-		update_stats("walltime", 0, &walltime_nsecs_stats, walltime_nsecs + i);
-		update_stats("runtime_cycles", 0, &runtime_cycles_stats, runtime_cycles + i);
-
-		for (j = 0; j < nr_counters; j++) {
-			update_stats("counter/0", j,
-				event_res_stats[j]+0, event_res[i][j]+0);
-			update_stats("counter/1", j,
-				event_res_stats[j]+1, event_res[i][j]+1);
-			update_stats("counter/2", j,
-				event_res_stats[j]+2, event_res[i][j]+2);
-			if (event_scaled[i][j] != (u64)-1)
-				update_stats("scaled", j,
-					event_scaled_stats + j, event_scaled[i]+j);
-		}
-	}
-=======
 		nsec_printout(counter, avg);
 	else
 		abs_printout(counter, avg);
@@ -514,7 +394,6 @@
 	}
 
 	fprintf(stderr, "\n");
->>>>>>> b0e43706
 }
 
 static void print_stat(int argc, const char **argv)
