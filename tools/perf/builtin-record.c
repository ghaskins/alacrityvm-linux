--- conflicted
+++ resolved
@@ -43,14 +43,6 @@
 static unsigned int		user_freq 			= UINT_MAX;
 static int			freq				=   1000;
 static int			output;
-<<<<<<< HEAD
-static const char		*output_name			= "perf.data";
-static int			group				=      0;
-static unsigned int		realtime_prio			=      0;
-static bool			raw_samples			=  false;
-static bool			system_wide			=  false;
-static int			profile_cpu			=     -1;
-=======
 static int			pipe_output			=      0;
 static const char		*output_name			= NULL;
 static bool			group				=  false;
@@ -59,31 +51,19 @@
 static bool			raw_samples			=  false;
 static bool			sample_id_all_avail		=   true;
 static bool			system_wide			=  false;
->>>>>>> 805a6af8
 static pid_t			target_pid			=     -1;
 static pid_t			target_tid			=     -1;
 static pid_t			child_pid			=     -1;
-<<<<<<< HEAD
-static bool			inherit				=   true;
-static bool			force				=  false;
-static bool			append_file			=  false;
-=======
 static bool			no_inherit			=  false;
 static enum write_mode_t	write_mode			= WRITE_FORCE;
->>>>>>> 805a6af8
 static bool			call_graph			=  false;
 static bool			inherit_stat			=  false;
 static bool			no_samples			=  false;
 static bool			sample_address			=  false;
-<<<<<<< HEAD
-static bool			multiplex			=  false;
-static int			multiplex_fd			=     -1;
-=======
 static bool			sample_time			=  false;
 static bool			no_buildid			=  false;
 static bool			no_buildid_cache		=  false;
 static struct perf_evlist	*evsel_list;
->>>>>>> 805a6af8
 
 static long			samples				=      0;
 static u64			bytes_written			=      0;
@@ -520,11 +500,6 @@
 		} else if (write_mode == WRITE_APPEND) {
 			write_mode = WRITE_FORCE;
 		}
-<<<<<<< HEAD
-	} else {
-		append_file = false;
-=======
->>>>>>> 805a6af8
 	}
 
 	flags = O_CREAT|O_RDWR;
